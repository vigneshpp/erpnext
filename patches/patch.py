# REMEMBER to update this
# ========================

last_patch = 354

#-------------------------------------------

def execute(patch_no):
	import webnotes
	from webnotes.modules.module_manager import reload_doc

	from webnotes.model.code import get_obj
	sql = webnotes.conn.sql
	from webnotes.utils import cint, cstr, flt
	from webnotes.model.doc import Document
	from webnotes.model import delete_doc

	if patch_no == 301:
		from patches.delivery_billing_status_patch import run_patch
		run_patch()
	elif patch_no == 302:
		sql("update `tabDocField` set no_copy = 1 where fieldname = 'naming_series'")
	elif patch_no == 303:
		pass
	elif patch_no == 304:
		sql("delete from `tabDocField` where parent = 'company' and label = 'Trash Company' and fieldtype = 'button'")
		reload_doc('setup', 'doctype', 'company')
	elif patch_no == 305:
		sql("update `tabDocField` set options = 'link:Company' where options='link:Company' and fieldname='company' and fieldtype='Select'")
	elif patch_no == 306:
		sql("update `tabDocField` set options = '\nAccount\nCompany\nCustomer\nSupplier\nEmployee\nWarehouse\nItem' where parent = 'Rename Tool' and fieldname = 'select_doctype'")
		sql("update `tabDocField` set options = 'link:Item' where parent = 'Raw Materials Supplied' and fieldname = 'po_item'")
		sql("update `tabDocField` set options = 'Sales Order' where parent = 'Indent Detail' and fieldname = 'sales_order_no'")
		sql("update `tabDocField` set options = 'link:Company', fieldtype = 'Select' where parent = 'Stock Ledger Entry' and fieldname = 'company'")
		reload_doc('utilities', 'doctype', 'rename_tool')
	elif patch_no == 307:
		sql("delete from `tabDocField` where parent = 'company' and label = 'Trash Company' and fieldtype = 'Button'")
		reload_doc('setup', 'doctype', 'company')
	elif patch_no == 308:
		sql("update `tabDocField` set reqd = 0 where fieldname = 'select_item' and parent = 'Property Setter'")
	elif patch_no == 309:
		sql("delete from `tabDocField` where fieldname = 'item_attachments_details' and parent = 'Item'")
		sql("delete from `tabModule Def Item` where parent = 'Stock' and doc_name = 'Landed Cost Wizard'")
	elif patch_no == 310:
		from erpnext_structure_cleanup import run_patches
		run_patches()
	elif patch_no == 311:
		sql("update `tabDocField` set reqd = 0 where fieldname = 'select_item' and parent = 'Property Setter'")
		#reload_doc('core', 'doctype', 'property_setter')
	elif patch_no == 312:
		sql("delete from `tabSessions`")
		sql("delete from `__SessionCache`")
	elif patch_no == 313:
		dt = ['GL Entry', 'Stock Ledger Entry']
		for t in dt:
			rec = sql("select voucher_type, voucher_no, ifnull(is_cancelled, 'No') from `tab%s` where modified >= '2011-07-06 10:00:00' group by voucher_no" % t)
			for d in rec:
				sql("update `tab%s` set docstatus = %s where name = '%s'" % (d[0], d[2]=='No' and 1 or 2, d[1]))

		other_dt = ['Enquiry', 'Quotation', 'Sales Order', 'Indent', 'Purchase Order', 'Production Order', 'Customer Issue', 'Installation Note']
		for dt in other_dt:
			rec = sql("select name, status from `tab%s` where modified >= '2011-07-06 10:00:00'" % dt)
			for r in rec:
				sql("update `tab%s` set docstatus = %s where name = '%s'" % (dt, (r[1] in ['Submitted', 'Closed'] and 1 or r[1]=='Cancelled' and 2 or 0), r[0]))


		dt_list = ['Delivery Note', 'Purchase Receipt']
		for dt in dt_list:
			sql("update `tab%s` set status = 'Submitted' where docstatus = 1 and modified >='2011-07-06 10:00:00'" % dt)
			sql("update `tab%s` set status = 'Cancelled' where docstatus = 2 and modified >='2011-07-06 10:00:00'" % dt)

		dt_list = ['Enquiry', 'Quotation', 'Sales Order', 'Indent', 'Purchase Order', 'Production Order', 'Customer Issue', 'Installation Note', 'Receivable Voucher', 'Payable Voucher', 'Delivery Note', 'Purchase Receipt', 'Journal Voucher', 'Stock Entry']
		for d in dt_list:
			tbl = sql("select options from `tabDocField` where fieldtype = 'Table' and parent = '%s'" % d)
			for t in tbl:
				sql("update `tab%s` t1, `tab%s` t2 set t1.docstatus = t2.docstatus where t1.parent = t2.name" % (t[0], d))

	elif patch_no == 314:
		# delete double feed
		sql("delete from tabFeed where subject like 'New %'")
	elif patch_no == 315:
		# delete double feed
		sql("delete from tabFeed where doc_name like 'New %'")
		reload_doc('core', 'doctype', 'property_setter')

		from webnotes.model.doc import Document
		m = Document('Module Def Role')
		m.role = 'All'
		m.parent = 'Home'
		m.parenttype = 'Module Def'
		m.parentfield = 'roles'
		m.save(1)
	elif patch_no == 316:
		pass
	elif patch_no == 317:
		sql("update `tabPage` set name = 'profile-settings' where page_name = 'Profile Settings'")
	elif patch_no == 318:
		reload_doc('utilities', 'doctype', 'bulk_rename_tool')
	elif patch_no == 319:
		sql("delete from tabFeed where doc_name like 'New %'")
	elif patch_no == 320:
		reload_doc('setup', 'doctype', 'series_detail')
	elif patch_no == 321:
		reload_doc('hr','doctype','leave_application')
	elif patch_no == 322:
		sql("delete from `tabDocField` where parent = 'Leave Application' and fieldname = 'latter_head'")
	elif patch_no == 323:
		reload_doc('stock', 'doctype', 'stock_entry')
		sql("update `tabDocField` set options = 'get_stock_and_rate' where parent = 'Stock Entry' and label = 'Get Stock and Rate'")
		sql("delete from `tabDocField` where label = 'Get Current Stock' and parent = 'Stock Entry'")
	elif patch_no == 324:
		sql("delete from `tabDocField` where fieldname = 'test_field' and parent = 'Customer'")
	elif patch_no == 325:
		sql("update `tabDocField` set fieldtype = 'Data' where parent = 'Salary Slip' and fieldname = 'total_days_in_month'")
		reload_doc('hr', 'doctype', 'salary_slip')
	elif patch_no == 326:
		# load the new billing page
		if cint(webnotes.conn.get_value('Control Panel',None,'sync_with_gateway')):
			reload_doc('server_tools','page','billing')
	elif patch_no == 327:
		# patch for support email settings now moved to email settings
		reload_doc('setup','doctype','email_settings')

		# map fields from support to email settings
		field_map = {
			'support_email': 'email',
			'support_host':'host',
			'support_username': 'username',
			'support_password': 'password',
			'support_use_ssl': 'use_ssl',
			'sync_support_mails': 'integrate_incoming',
			'signature': 'support_signature'
		}

		for key in field_map:
			webnotes.conn.set_value('Email Settings',None,key, \
				webnotes.conn.get_value('Support Email Settings',None,field_map[key]))

		# delete support email settings
		delete_doc('DocType', 'Support Email Settings')

		reload_doc('support','doctype','support_ticket')
		sql("delete from tabDocField where fieldname='problem_description' and parent='Support Ticket'")
	elif patch_no == 328:
		if webnotes.conn.get_value('Control Panel', None, 'account_id') != 'axjanak2011':
			sql("delete from `tabDocField` where fieldname = 'supplier_status' and parent = 'Supplier'")
	elif patch_no == 329:
		reload_doc('utilities', 'doctype', 'rename_tool')
		reload_doc('utilities', 'doctype', 'bulk_rename_tool')
	elif patch_no == 330:
		reload_doc('accounts', 'doctype', 'lease_agreement')
		reload_doc('accounts', 'doctype', 'lease_installment')

		reload_doc('accounts', 'search_criteria', 'lease_agreement_list')
		reload_doc('accounts', 'search_criteria', 'lease_monthly_future_installment_inflows')
		reload_doc('accounts', 'search_criteria', 'lease_overdue_age_wise')
		reload_doc('accounts', 'search_criteria', 'lease_over_due_list')
		reload_doc('accounts', 'search_criteria', 'lease_receipts_client_wise')
		reload_doc('accounts', 'search_criteria', 'lease_receipt_summary_year_to_date')
		reload_doc('accounts', 'search_criteria', 'lease_yearly_future_installment_inflows')

		reload_doc('accounts', 'Module Def', 'Accounts')
	elif patch_no == 331:
		p = get_obj('Patch Util')
		# permission
		p.add_permission('Lease Agreement', 'Accounts Manager', 0, read = 1, write=1,submit=1, cancel=1,amend=1)
		p.add_permission('Lease Agreement', 'Accounts Manager', 1, read = 1)
	elif patch_no == 332:
		sql("update `tabDocField` set permlevel=1, hidden = 1 where parent = 'Bulk Rename Tool' and fieldname = 'file_list'")
	elif patch_no == 333:
		sql("update `tabDocPerm` set `create`  =1 where role = 'Accounts Manager' and parent = 'Lease Agreement'")

		p = get_obj('Patch Util')
		p.add_permission('DocType Mapper', 'System Manager', 0, read = 1, write=1, create=1)
		p.add_permission('Role', 'System Manager', 0, read = 1, write=1, create=1)
		p.add_permission('Print Format', 'System Manager', 0, read = 1, write=1, create=1)
	elif patch_no == 334:
		reload_doc('knowledge_base', 'doctype', 'answer')
	elif patch_no == 335:
		for dt in ['Account', 'Cost Center', 'Territory', 'Item Group', 'Customer Group']:
			sql("update `tabDocField` set fieldtype = 'Link', options = %s where fieldname = 'old_parent' and parent = %s", (dt, dt))
	elif patch_no == 336:
		reload_doc('server_tools','page','billing')
	elif patch_no == 337:
		item_list = webnotes.conn.sql("""SELECT name, description_html
									FROM tabItem""")
		if item_list:
			for item, html in item_list:
				if html and "getfile" in html and "acx" in html:
					ac_id = webnotes.conn.sql("""SELECT value FROM `tabSingles` WHERE doctype='Control Panel' AND field='account_id'""")
					sp_acx = html.split("acx=")
					l_acx = len(sp_acx)
					if l_acx > 1:
						for i in range(l_acx-1):
							sp_quot = sp_acx[i+1].split('"')
							if len(sp_quot) > 1: sp_quot[0] = str(ac_id[0][0])
							sp_acx[i+1] = '"'.join(sp_quot)
					html = "acx=".join(sp_acx)
					webnotes.conn.sql("""UPDATE tabItem SET description_html=%s WHERE name=%s""", (html, item))
	elif patch_no == 338:
		# Patch for billing status based on amount
		# reload so and dn
		reload_doc('selling','doctype','sales_order')
		reload_doc('stock','doctype','delivery_note')

		# delete billed_qty field
		sql("delete from `tabDocField` where fieldname = 'billed_qty' and parent in ('Sales Order Detail', 'Delivery Note Detail')")

		# update billed amt in item table in so and dn
		sql("""	update `tabSales Order Detail` so
				set billed_amt = (select sum(amount) from `tabRV Detail` where `so_detail`= so.name and docstatus=1 and parent not like 'old%%'), modified = now()""")

		sql(""" update `tabDelivery Note Detail` dn
				set billed_amt = (select sum(amount) from `tabRV Detail` where `dn_detail`= dn.name and docstatus=1 and parent not like 'old%%'), modified = now()""")

		# calculate % billed based on item table
		sql("""	update `tabSales Order` so
				set per_billed = (select sum(if(amount > ifnull(billed_amt, 0), billed_amt, amount))/sum(amount)*100 from `tabSales Order Detail` where parent = so.name), modified = now()""")

		sql("""	update `tabDelivery Note` dn
				set per_billed = (select sum(if(amount > ifnull(billed_amt, 0), billed_amt, amount))/sum(amount)*100 from `tabDelivery Note Detail` where parent = dn.name), modified = now()""")

		# update billing status based on % billed
		sql("""update `tabSales Order` set billing_status = if(ifnull(per_billed,0) < 0.001, 'Not Billed',
				if(per_billed >= 99.99, 'Fully Billed', 'Partly Billed'))""")
		sql("""update `tabDelivery Note` set billing_status = if(ifnull(per_billed,0) < 0.001, 'Not Billed',
				if(per_billed >= 99.99, 'Fully Billed', 'Partly Billed'))""")

		# update name of questions page
		sql("update tabPage set name='questions' where name='Questions'")
		sql("update tabPage set name='question-view' where name='Question View'")
	elif patch_no == 339:
		reload_doc('production','doctype','bill_of_materials')
	elif patch_no == 340:
		sql("update `tabDocField` set permlevel = 0 where (fieldname in ('process', 'production_order', 'fg_completed_qty') or label = 'Get Items') and parent = 'Stock Entry'")
	elif patch_no == 341:
		reload_doc('stock','doctype','delivery_note')
		reload_doc('stock','doctype','item')
		reload_doc('selling','doctype','quotation')
		reload_doc('stock','Print Format','Delivery Note Packing List Wise')

		if not sql("select format from `tabDocFormat` where name = 'Delivery Note Packing List Wise' and parent = 'Delivery Note'"):
			from webnotes.model.doc import addchild
			dt_obj = get_obj('DocType', 'Delivery Note', with_children = 1)
			ch = addchild(dt_obj.doc, 'formats', 'DocFormat', 1)
			ch.format = 'Delivery Note Packing List Wise'
			ch.save(1)
	elif patch_no == 342:
		sql("update `tabDocField` set permlevel = 0 where parent = 'Stock Entry Detail' and fieldname in ('s_warehouse', 't_warehouse', 'fg_item')")
	elif patch_no == 343:
		reload_doc('stock','doctype','item_customer_detail')
	elif patch_no == 344:
		sql("delete from `tabDocFormat` where ifnull(format, '') = '' and parent = 'Delivery Note'")
	elif patch_no == 345:
		# rerun 343 (merge confict)
		reload_doc('stock','doctype','item_customer_detail')
		sql("delete from `tabModule Def Item` where display_name = 'Salary Slip Control Panel' and parent = 'HR'")
		reload_doc('hr','Module Def','HR')
	elif patch_no == 346:
		pass
	elif patch_no == 347:
		sql("delete from `tabField Mapper Detail` where from_field = to_field and map = 'Yes' and ifnull(checking_operator, '') = ''")
	elif patch_no == 348:
		sql("update `tabStock Ledger Entry` set is_cancelled = 'No' where voucher_type = 'Serial No'")
	elif patch_no == 349:
		delete_doc('Custom Script', 'Update Series-Server')
		delete_doc('Custom Script', 'Profile-Client')
		delete_doc('Custom Script', 'Event-Client')
		delete_doc('Custom Script', 'File-Server')

		# reload profile with new fields for security
		delete_doc('DocType', 'Profile')
		reload_doc('core', 'doctype', 'profile')
	elif patch_no == 350:
		reload_doc('stock', 'doctype', 'delivery_note_detail')
		reload_doc('stock', 'doctype', 'item_customer_detail')
	elif patch_no == 351:
		reload_doc('home', 'page', 'dashboard')
	elif patch_no == 352:
		reload_doc('stock','doctype','delivery_note')
		reload_doc('stock','doctype','item')
		reload_doc('selling','doctype','quotation')
		reload_doc('stock','Print Format','Delivery Note Packing List Wise')

		if not sql("select format from `tabDocFormat` where name = 'Delivery Note Packing List Wise' and parent = 'Delivery Note'"):
			from webnotes.model.doc import addchild
			dt_obj = get_obj('DocType', 'Delivery Note', with_children = 1)
			ch = addchild(dt_obj.doc, 'formats', 'DocFormat', 1)
			ch.format = 'Delivery Note Packing List Wise'
			ch.save(1)
	elif patch_no == 353:
		reload_doc('hr', 'doctype', 'salary_manager')
	elif patch_no == 354:
<<<<<<< HEAD
		reload_doc('hr', 'doctype', 'salary_slip')
		delete_doc('DocType', 'Salary Control Panel')
=======
		reload_doc('setup', 'doctype','feature_setup')
		reload_doc('stock','doctype','item')
		sql("update tabDocField set label='Produced Qty',description='Updated after finished goods are transferred to FG Warehouse through Stock Entry' where parent='Production Order' and fieldname='produced_qty'")
		rs = sql("select fieldname from tabDocField where parent='Features Setup' and fieldname is not null")
		from webnotes.model.doc import Document
		m = Document('Features Setup')
		for d in rs:
			m.fields[d[0]] = 1
		m.save()
>>>>>>> 779cfafa
<|MERGE_RESOLUTION|>--- conflicted
+++ resolved
@@ -1,7 +1,7 @@
 # REMEMBER to update this
 # ========================
 
-last_patch = 354
+last_patch = 355
 
 #-------------------------------------------
 
@@ -291,10 +291,6 @@
 	elif patch_no == 353:
 		reload_doc('hr', 'doctype', 'salary_manager')
 	elif patch_no == 354:
-<<<<<<< HEAD
-		reload_doc('hr', 'doctype', 'salary_slip')
-		delete_doc('DocType', 'Salary Control Panel')
-=======
 		reload_doc('setup', 'doctype','feature_setup')
 		reload_doc('stock','doctype','item')
 		sql("update tabDocField set label='Produced Qty',description='Updated after finished goods are transferred to FG Warehouse through Stock Entry' where parent='Production Order' and fieldname='produced_qty'")
@@ -304,4 +300,6 @@
 		for d in rs:
 			m.fields[d[0]] = 1
 		m.save()
->>>>>>> 779cfafa
+	elif patch_no == 355:
+		reload_doc('hr', 'doctype', 'salary_slip')
+		delete_doc('DocType', 'Salary Control Panel')
