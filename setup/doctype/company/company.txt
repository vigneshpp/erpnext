--- conflicted
+++ resolved
@@ -1,34 +1,23 @@
-# DocType, Company
 [
-
-	# These values are common in all dictionaries
-	{
-		'creation': '2010-08-08 17:08:55',
-		'docstatus': 0,
-		'modified': '2011-06-30 10:39:58',
-		'modified_by': 'Administrator',
-		'owner': 'Administrator'
-	},
-
-	# These values are common for all DocType
-	{
-<<<<<<< HEAD
-		'_last_update': '1309168616',
-=======
+	{
 		'_last_update': '1309506817',
 		'allow_attach': None,
 		'allow_copy': None,
 		'allow_email': None,
 		'allow_print': None,
 		'allow_rename': None,
->>>>>>> 627d01bd
 		'allow_trash': 1,
 		'autoname': 'field:company_name',
+		'change_log': None,
+		'client_script': None,
+		'client_script_core': None,
+		'client_string': None,
 		'colour': 'White:FFF',
+		'creation': '2010-08-08 17:08:55',
+		'description': None,
+		'docstatus': 0,
 		'doctype': 'DocType',
 		'document_type': 'Master',
-<<<<<<< HEAD
-=======
 		'dt_template': None,
 		'hide_heading': None,
 		'hide_toolbar': None,
@@ -42,39 +31,37 @@
 		'menu_index': None,
 		'modified': '2011-07-01 13:46:45',
 		'modified_by': 'Administrator',
->>>>>>> 627d01bd
 		'module': 'Setup',
-		'name': '__common__',
+		'name': 'Company',
+		'name_case': None,
+		'owner': 'Administrator',
+		'parent': None,
+		'parent_node': None,
+		'parentfield': None,
+		'parenttype': None,
+		'print_outline': None,
+		'read_only': None,
+		'read_only_onload': None,
+		'search_fields': None,
 		'section_style': 'Tabbed',
+		'server_code': None,
+		'server_code_compiled': None,
+		'server_code_core': None,
 		'server_code_error': ' ',
 		'show_in_menu': 0,
-<<<<<<< HEAD
-		'version': 91
-=======
 		'smallicon': None,
 		'subject': None,
 		'tag_fields': None,
 		'use_template': None,
 		'version': 92
->>>>>>> 627d01bd
-	},
-
-	# These values are common for all DocField
-	{
-		'doctype': 'DocField',
-		'name': '__common__',
-		'parent': 'Company',
-		'parentfield': 'fields',
-		'parenttype': 'DocType'
-	},
-
-	# These values are common for all DocPerm
-	{
+	},
+	{
+		'amend': 0,
 		'cancel': 0,
+		'create': 1,
+		'creation': '2010-08-08 17:08:55',
+		'docstatus': 0,
 		'doctype': 'DocPerm',
-<<<<<<< HEAD
-		'name': '__common__',
-=======
 		'execute': None,
 		'idx': 1,
 		'match': None,
@@ -82,43 +69,24 @@
 		'modified_by': 'Administrator',
 		'name': 'PERM00119',
 		'owner': 'Administrator',
->>>>>>> 627d01bd
 		'parent': 'Company',
 		'parentfield': 'permissions',
 		'parenttype': 'DocType',
-		'read': 1
-	},
-
-	# DocType, Company
-	{
-		'doctype': 'DocType',
-		'name': 'Company'
-	},
-
-	# DocPerm
-	{
-		'amend': 0,
-		'create': 1,
-		'doctype': 'DocPerm',
-		'idx': 1,
-		'permlevel': 0,
+		'permlevel': 0,
+		'read': 1,
 		'role': 'System Manager',
 		'submit': 0,
 		'write': 1
 	},
-
-	# DocPerm
 	{
 		'amend': 0,
-<<<<<<< HEAD
-=======
 		'cancel': 0,
->>>>>>> 627d01bd
 		'create': 1,
+		'creation': '2010-08-08 17:08:55',
+		'docstatus': 0,
 		'doctype': 'DocPerm',
+		'execute': None,
 		'idx': 2,
-<<<<<<< HEAD
-=======
 		'match': None,
 		'modified': '2011-07-01 13:46:45',
 		'modified_by': 'Administrator',
@@ -127,27 +95,21 @@
 		'parent': 'Company',
 		'parentfield': 'permissions',
 		'parenttype': 'DocType',
->>>>>>> 627d01bd
-		'permlevel': 0,
+		'permlevel': 0,
+		'read': 1,
 		'role': 'System Manager',
 		'submit': 0,
 		'write': 1
 	},
-
-	# DocPerm
-	{
-<<<<<<< HEAD
-=======
+	{
 		'amend': None,
 		'cancel': 0,
 		'create': None,
 		'creation': '2010-08-08 17:08:55',
 		'docstatus': 0,
->>>>>>> 627d01bd
 		'doctype': 'DocPerm',
+		'execute': None,
 		'idx': 3,
-<<<<<<< HEAD
-=======
 		'match': None,
 		'modified': '2011-07-01 13:46:45',
 		'modified_by': 'Administrator',
@@ -156,108 +118,157 @@
 		'parent': 'Company',
 		'parentfield': 'permissions',
 		'parenttype': 'DocType',
->>>>>>> 627d01bd
 		'permlevel': 1,
-		'role': 'All'
-	},
-
-	# DocField
-	{
-<<<<<<< HEAD
-=======
+		'read': 1,
+		'role': 'All',
+		'submit': None,
+		'write': None
+	},
+	{
 		'allow_on_submit': None,
 		'colour': None,
 		'creation': '2011-07-01 13:23:37',
 		'default': None,
 		'depends_on': None,
->>>>>>> 627d01bd
 		'description': 'Please Enter Company Name and Abbr and save the document. Once saved Accounting Settings will be populated automatically',
-		'doctype': 'DocField',
+		'docstatus': 0,
+		'doctype': 'DocField',
+		'fieldname': None,
 		'fieldtype': 'Section Break',
+		'hidden': None,
+		'icon': None,
 		'idx': 1,
+		'in_filter': None,
 		'label': 'Details',
-<<<<<<< HEAD
-=======
 		'modified': '2011-07-01 13:46:45',
 		'modified_by': 'Administrator',
 		'name': 'FL05650',
 		'no_column': None,
 		'no_copy': None,
 		'oldfieldname': None,
->>>>>>> 627d01bd
 		'oldfieldtype': 'Section Break',
-		'permlevel': 0
-	},
-
-	# DocField
-	{
+		'options': None,
+		'owner': 'Administrator',
+		'parent': 'Company',
+		'parentfield': 'fields',
+		'parenttype': 'DocType',
+		'permlevel': 0,
+		'print_hide': None,
+		'report_hide': None,
+		'reqd': None,
+		'search_index': None,
+		'trigger': None,
+		'width': None
+	},
+	{
+		'allow_on_submit': None,
 		'colour': 'White:FFF',
+		'creation': '2010-08-08 17:08:55',
+		'default': None,
+		'depends_on': None,
+		'description': None,
+		'docstatus': 0,
 		'doctype': 'DocField',
 		'fieldname': 'company_name',
 		'fieldtype': 'Data',
+		'hidden': None,
+		'icon': None,
 		'idx': 2,
+		'in_filter': None,
 		'label': 'Company',
-<<<<<<< HEAD
-=======
 		'modified': '2011-07-01 13:46:45',
 		'modified_by': 'Administrator',
 		'name': 'FL00695',
 		'no_column': None,
->>>>>>> 627d01bd
 		'no_copy': 0,
 		'oldfieldname': 'company_name',
 		'oldfieldtype': 'Data',
-		'permlevel': 0,
-		'reqd': 1
-	},
-
-	# DocField
-	{
+		'options': None,
+		'owner': 'Administrator',
+		'parent': 'Company',
+		'parentfield': 'fields',
+		'parenttype': 'DocType',
+		'permlevel': 0,
+		'print_hide': None,
+		'report_hide': None,
+		'reqd': 1,
+		'search_index': None,
+		'trigger': None,
+		'width': None
+	},
+	{
+		'allow_on_submit': None,
 		'colour': 'White:FFF',
+		'creation': '2010-08-08 17:08:55',
+		'default': None,
+		'depends_on': None,
 		'description': 'Please Enter Abbreviation or Short Name properly as it will be added as Suffix to all Account Heads.',
+		'docstatus': 0,
 		'doctype': 'DocField',
 		'fieldname': 'abbr',
 		'fieldtype': 'Data',
+		'hidden': None,
+		'icon': None,
 		'idx': 3,
+		'in_filter': None,
 		'label': 'Abbr',
-<<<<<<< HEAD
-=======
 		'modified': '2011-07-01 13:46:45',
 		'modified_by': 'Administrator',
 		'name': 'FL00696',
 		'no_column': None,
->>>>>>> 627d01bd
 		'no_copy': 0,
 		'oldfieldname': 'abbr',
 		'oldfieldtype': 'Data',
-		'permlevel': 0,
-		'reqd': 1
-	},
-
-	# DocField
-	{
+		'options': None,
+		'owner': 'Administrator',
+		'parent': 'Company',
+		'parentfield': 'fields',
+		'parenttype': 'DocType',
+		'permlevel': 0,
+		'print_hide': None,
+		'report_hide': None,
+		'reqd': 1,
+		'search_index': None,
+		'trigger': None,
+		'width': None
+	},
+	{
+		'allow_on_submit': None,
+		'colour': None,
+		'creation': '2010-08-08 17:08:55',
+		'default': None,
+		'depends_on': None,
+		'description': None,
+		'docstatus': 0,
 		'doctype': 'DocField',
 		'fieldname': 'address',
 		'fieldtype': 'Small Text',
+		'hidden': None,
+		'icon': None,
 		'idx': 4,
+		'in_filter': None,
 		'label': 'Address',
-<<<<<<< HEAD
-=======
 		'modified': '2011-07-01 13:46:45',
 		'modified_by': 'Administrator',
 		'name': 'FL00697',
 		'no_column': None,
 		'no_copy': None,
->>>>>>> 627d01bd
 		'oldfieldname': 'address',
 		'oldfieldtype': 'Small Text',
-		'permlevel': 0
-	},
-
-	# DocField
-	{
-<<<<<<< HEAD
-=======
+		'options': None,
+		'owner': 'Administrator',
+		'parent': 'Company',
+		'parentfield': 'fields',
+		'parenttype': 'DocType',
+		'permlevel': 0,
+		'print_hide': None,
+		'report_hide': None,
+		'reqd': None,
+		'search_index': None,
+		'trigger': None,
+		'width': None
+	},
+	{
 		'allow_on_submit': None,
 		'colour': None,
 		'creation': '2011-04-19 18:48:56',
@@ -265,14 +276,14 @@
 		'depends_on': None,
 		'description': None,
 		'docstatus': 0,
->>>>>>> 627d01bd
 		'doctype': 'DocField',
 		'fieldname': 'default_currency',
 		'fieldtype': 'Select',
+		'hidden': None,
+		'icon': None,
 		'idx': 5,
+		'in_filter': None,
 		'label': 'Default Currency',
-<<<<<<< HEAD
-=======
 		'modified': '2011-07-01 13:46:45',
 		'modified_by': 'Administrator',
 		'name': '000031318',
@@ -280,16 +291,20 @@
 		'no_copy': None,
 		'oldfieldname': None,
 		'oldfieldtype': None,
->>>>>>> 627d01bd
 		'options': 'link:Currency',
-		'permlevel': 0,
-		'reqd': 1
-	},
-
-	# DocField
-	{
-<<<<<<< HEAD
-=======
+		'owner': 'Administrator',
+		'parent': 'Company',
+		'parentfield': 'fields',
+		'parenttype': 'DocType',
+		'permlevel': 0,
+		'print_hide': None,
+		'report_hide': None,
+		'reqd': 1,
+		'search_index': None,
+		'trigger': None,
+		'width': None
+	},
+	{
 		'allow_on_submit': None,
 		'colour': None,
 		'creation': '2011-07-01 13:23:37',
@@ -297,12 +312,12 @@
 		'depends_on': None,
 		'description': None,
 		'docstatus': 0,
->>>>>>> 627d01bd
-		'doctype': 'DocField',
+		'doctype': 'DocField',
+		'fieldname': None,
 		'fieldtype': 'Column Break',
+		'hidden': None,
+		'icon': None,
 		'idx': 6,
-<<<<<<< HEAD
-=======
 		'in_filter': None,
 		'label': None,
 		'modified': '2011-07-01 13:46:45',
@@ -311,245 +326,381 @@
 		'no_column': None,
 		'no_copy': None,
 		'oldfieldname': None,
->>>>>>> 627d01bd
 		'oldfieldtype': 'Column Break',
-		'permlevel': 0,
+		'options': None,
+		'owner': 'Administrator',
+		'parent': 'Company',
+		'parentfield': 'fields',
+		'parenttype': 'DocType',
+		'permlevel': 0,
+		'print_hide': None,
+		'report_hide': None,
+		'reqd': None,
+		'search_index': None,
+		'trigger': None,
 		'width': '50%'
 	},
-
-	# DocField
-	{
+	{
+		'allow_on_submit': None,
+		'colour': None,
+		'creation': '2010-08-08 17:08:55',
+		'default': None,
+		'depends_on': None,
+		'description': None,
+		'docstatus': 0,
 		'doctype': 'DocField',
 		'fieldname': 'phone_no',
 		'fieldtype': 'Data',
+		'hidden': None,
+		'icon': None,
 		'idx': 7,
+		'in_filter': None,
 		'label': 'Phone No',
-<<<<<<< HEAD
-=======
 		'modified': '2011-07-01 13:46:45',
 		'modified_by': 'Administrator',
 		'name': 'FL00699',
 		'no_column': None,
 		'no_copy': None,
->>>>>>> 627d01bd
 		'oldfieldname': 'phone_no',
 		'oldfieldtype': 'Data',
 		'options': 'Phone',
-		'permlevel': 0
-	},
-
-	# DocField
-	{
+		'owner': 'Administrator',
+		'parent': 'Company',
+		'parentfield': 'fields',
+		'parenttype': 'DocType',
+		'permlevel': 0,
+		'print_hide': None,
+		'report_hide': None,
+		'reqd': None,
+		'search_index': None,
+		'trigger': None,
+		'width': None
+	},
+	{
+		'allow_on_submit': None,
+		'colour': None,
+		'creation': '2010-08-08 17:08:55',
+		'default': None,
+		'depends_on': None,
+		'description': None,
+		'docstatus': 0,
 		'doctype': 'DocField',
 		'fieldname': 'email',
 		'fieldtype': 'Data',
+		'hidden': None,
+		'icon': None,
 		'idx': 8,
+		'in_filter': None,
 		'label': 'Email',
-<<<<<<< HEAD
-=======
 		'modified': '2011-07-01 13:46:45',
 		'modified_by': 'Administrator',
 		'name': 'FL00700',
 		'no_column': None,
 		'no_copy': None,
->>>>>>> 627d01bd
 		'oldfieldname': 'email',
 		'oldfieldtype': 'Data',
 		'options': 'Email',
-		'permlevel': 0
-	},
-
-	# DocField
-	{
+		'owner': 'Administrator',
+		'parent': 'Company',
+		'parentfield': 'fields',
+		'parenttype': 'DocType',
+		'permlevel': 0,
+		'print_hide': None,
+		'report_hide': None,
+		'reqd': None,
+		'search_index': None,
+		'trigger': None,
+		'width': None
+	},
+	{
+		'allow_on_submit': None,
+		'colour': None,
+		'creation': '2010-08-08 17:08:55',
+		'default': None,
+		'depends_on': None,
+		'description': None,
+		'docstatus': 0,
 		'doctype': 'DocField',
 		'fieldname': 'fax',
 		'fieldtype': 'Data',
+		'hidden': None,
+		'icon': None,
 		'idx': 9,
+		'in_filter': None,
 		'label': 'Fax',
-<<<<<<< HEAD
-=======
 		'modified': '2011-07-01 13:46:45',
 		'modified_by': 'Administrator',
 		'name': 'FL00701',
 		'no_column': None,
 		'no_copy': None,
->>>>>>> 627d01bd
 		'oldfieldname': 'fax',
 		'oldfieldtype': 'Data',
 		'options': 'Phone',
-		'permlevel': 0
-	},
-
-	# DocField
-	{
+		'owner': 'Administrator',
+		'parent': 'Company',
+		'parentfield': 'fields',
+		'parenttype': 'DocType',
+		'permlevel': 0,
+		'print_hide': None,
+		'report_hide': None,
+		'reqd': None,
+		'search_index': None,
+		'trigger': None,
+		'width': None
+	},
+	{
+		'allow_on_submit': None,
+		'colour': None,
+		'creation': '2010-08-08 17:08:55',
+		'default': None,
+		'depends_on': None,
+		'description': None,
+		'docstatus': 0,
 		'doctype': 'DocField',
 		'fieldname': 'website',
 		'fieldtype': 'Data',
+		'hidden': None,
+		'icon': None,
 		'idx': 10,
+		'in_filter': None,
 		'label': 'Website',
-<<<<<<< HEAD
-=======
 		'modified': '2011-07-01 13:46:45',
 		'modified_by': 'Administrator',
 		'name': 'FL00702',
 		'no_column': None,
 		'no_copy': None,
->>>>>>> 627d01bd
 		'oldfieldname': 'website',
 		'oldfieldtype': 'Data',
-		'permlevel': 0
-	},
-
-	# DocField
-	{
+		'options': None,
+		'owner': 'Administrator',
+		'parent': 'Company',
+		'parentfield': 'fields',
+		'parenttype': 'DocType',
+		'permlevel': 0,
+		'print_hide': None,
+		'report_hide': None,
+		'reqd': None,
+		'search_index': None,
+		'trigger': None,
+		'width': None
+	},
+	{
+		'allow_on_submit': None,
 		'colour': 'White:FFF',
-<<<<<<< HEAD
-=======
 		'creation': '2011-07-01 13:23:37',
 		'default': None,
 		'depends_on': None,
->>>>>>> 627d01bd
 		'description': 'Company registration numbers for your reference. Example: VAT Registration Numbers etc.',
-		'doctype': 'DocField',
+		'docstatus': 0,
+		'doctype': 'DocField',
+		'fieldname': None,
 		'fieldtype': 'Section Break',
+		'hidden': None,
+		'icon': None,
 		'idx': 11,
+		'in_filter': None,
 		'label': 'Registration Info',
-<<<<<<< HEAD
-=======
 		'modified': '2011-07-01 13:46:45',
 		'modified_by': 'Administrator',
 		'name': 'FL05652',
 		'no_column': None,
 		'no_copy': None,
 		'oldfieldname': None,
->>>>>>> 627d01bd
 		'oldfieldtype': 'Section Break',
-		'permlevel': 0,
+		'options': None,
+		'owner': 'Administrator',
+		'parent': 'Company',
+		'parentfield': 'fields',
+		'parenttype': 'DocType',
+		'permlevel': 0,
+		'print_hide': None,
+		'report_hide': None,
+		'reqd': None,
+		'search_index': None,
+		'trigger': None,
 		'width': '50%'
 	},
-
-	# DocField
-	{
+	{
+		'allow_on_submit': None,
 		'colour': 'White:FFF',
+		'creation': '2010-08-08 17:08:55',
+		'default': None,
+		'depends_on': None,
 		'description': 'Company registration numbers for your reference. Tax numbers etc.',
+		'docstatus': 0,
 		'doctype': 'DocField',
 		'fieldname': 'registration_details',
 		'fieldtype': 'Code',
+		'hidden': None,
+		'icon': None,
 		'idx': 12,
+		'in_filter': None,
 		'label': 'Registration Details',
-<<<<<<< HEAD
-=======
 		'modified': '2011-07-01 13:46:45',
 		'modified_by': 'Administrator',
 		'name': 'FL00704',
 		'no_column': None,
 		'no_copy': None,
->>>>>>> 627d01bd
 		'oldfieldname': 'registration_details',
 		'oldfieldtype': 'Code',
-		'permlevel': 0
-	},
-
-	# DocField
-	{
-<<<<<<< HEAD
-=======
+		'options': None,
+		'owner': 'Administrator',
+		'parent': 'Company',
+		'parentfield': 'fields',
+		'parenttype': 'DocType',
+		'permlevel': 0,
+		'print_hide': None,
+		'report_hide': None,
+		'reqd': None,
+		'search_index': None,
+		'trigger': None,
+		'width': None
+	},
+	{
 		'allow_on_submit': None,
 		'colour': None,
 		'creation': '2011-07-01 13:23:37',
 		'default': None,
->>>>>>> 627d01bd
 		'depends_on': 'eval:!doc.__islocal',
-		'doctype': 'DocField',
+		'description': None,
+		'docstatus': 0,
+		'doctype': 'DocField',
+		'fieldname': None,
 		'fieldtype': 'Section Break',
+		'hidden': None,
+		'icon': None,
 		'idx': 13,
+		'in_filter': None,
 		'label': 'Accounting Settings',
-<<<<<<< HEAD
-=======
 		'modified': '2011-07-01 13:46:45',
 		'modified_by': 'Administrator',
 		'name': 'FL05653',
 		'no_column': None,
 		'no_copy': None,
 		'oldfieldname': None,
->>>>>>> 627d01bd
 		'oldfieldtype': 'Section Break',
-		'permlevel': 0
-	},
-
-	# DocField
-	{
+		'options': None,
+		'owner': 'Administrator',
+		'parent': 'Company',
+		'parentfield': 'fields',
+		'parenttype': 'DocType',
+		'permlevel': 0,
+		'print_hide': None,
+		'report_hide': None,
+		'reqd': None,
+		'search_index': None,
+		'trigger': None,
+		'width': None
+	},
+	{
+		'allow_on_submit': None,
+		'colour': None,
+		'creation': '2010-08-08 17:08:55',
+		'default': None,
 		'depends_on': 'eval:!doc.__islocal',
+		'description': None,
+		'docstatus': 0,
 		'doctype': 'DocField',
 		'fieldname': 'default_bank_account',
 		'fieldtype': 'Link',
+		'hidden': None,
+		'icon': None,
 		'idx': 14,
+		'in_filter': None,
 		'label': 'Default Bank Account',
-<<<<<<< HEAD
-=======
 		'modified': '2011-07-01 13:46:45',
 		'modified_by': 'Administrator',
 		'name': 'FL00706',
 		'no_column': None,
->>>>>>> 627d01bd
 		'no_copy': 1,
 		'oldfieldname': 'default_bank_account',
 		'oldfieldtype': 'Link',
 		'options': 'Account',
-		'permlevel': 0,
-		'trigger': 'Client'
-	},
-
-	# DocField
-	{
+		'owner': 'Administrator',
+		'parent': 'Company',
+		'parentfield': 'fields',
+		'parenttype': 'DocType',
+		'permlevel': 0,
+		'print_hide': None,
+		'report_hide': None,
+		'reqd': None,
+		'search_index': None,
+		'trigger': 'Client',
+		'width': None
+	},
+	{
+		'allow_on_submit': None,
+		'colour': None,
+		'creation': '2010-08-08 17:08:55',
+		'default': None,
 		'depends_on': 'eval:!doc.__islocal',
+		'description': None,
+		'docstatus': 0,
 		'doctype': 'DocField',
 		'fieldname': 'receivables_group',
 		'fieldtype': 'Link',
+		'hidden': None,
+		'icon': None,
 		'idx': 15,
+		'in_filter': None,
 		'label': 'Receivables Group',
-<<<<<<< HEAD
-=======
 		'modified': '2011-07-01 13:46:45',
 		'modified_by': 'Administrator',
 		'name': 'FL00707',
 		'no_column': None,
->>>>>>> 627d01bd
 		'no_copy': 1,
 		'oldfieldname': 'receivables_group',
 		'oldfieldtype': 'Link',
 		'options': 'Account',
-		'permlevel': 0,
-		'trigger': 'Client'
-	},
-
-	# DocField
-	{
+		'owner': 'Administrator',
+		'parent': 'Company',
+		'parentfield': 'fields',
+		'parenttype': 'DocType',
+		'permlevel': 0,
+		'print_hide': None,
+		'report_hide': None,
+		'reqd': None,
+		'search_index': None,
+		'trigger': 'Client',
+		'width': None
+	},
+	{
+		'allow_on_submit': None,
+		'colour': None,
+		'creation': '2010-08-08 17:08:55',
+		'default': None,
 		'depends_on': 'eval:!doc.__islocal',
+		'description': None,
+		'docstatus': 0,
 		'doctype': 'DocField',
 		'fieldname': 'payables_group',
 		'fieldtype': 'Link',
+		'hidden': None,
+		'icon': None,
 		'idx': 16,
+		'in_filter': None,
 		'label': 'Payables Group',
-<<<<<<< HEAD
-=======
 		'modified': '2011-07-01 13:46:45',
 		'modified_by': 'Administrator',
 		'name': 'FL00708',
 		'no_column': None,
->>>>>>> 627d01bd
 		'no_copy': 1,
 		'oldfieldname': 'payables_group',
 		'oldfieldtype': 'Link',
 		'options': 'Account',
-		'permlevel': 0,
-		'trigger': 'Client'
-	},
-
-	# DocField
-	{
-<<<<<<< HEAD
-=======
+		'owner': 'Administrator',
+		'parent': 'Company',
+		'parentfield': 'fields',
+		'parenttype': 'DocType',
+		'permlevel': 0,
+		'print_hide': None,
+		'report_hide': None,
+		'reqd': None,
+		'search_index': None,
+		'trigger': 'Client',
+		'width': None
+	},
+	{
 		'allow_on_submit': None,
 		'colour': None,
 		'creation': '2011-07-01 13:23:37',
@@ -557,12 +708,12 @@
 		'depends_on': None,
 		'description': None,
 		'docstatus': 0,
->>>>>>> 627d01bd
-		'doctype': 'DocField',
+		'doctype': 'DocField',
+		'fieldname': None,
 		'fieldtype': 'Column Break',
+		'hidden': None,
+		'icon': None,
 		'idx': 17,
-<<<<<<< HEAD
-=======
 		'in_filter': None,
 		'label': None,
 		'modified': '2011-07-01 13:46:45',
@@ -571,116 +722,198 @@
 		'no_column': None,
 		'no_copy': None,
 		'oldfieldname': None,
->>>>>>> 627d01bd
 		'oldfieldtype': 'Column Break',
-		'permlevel': 0,
+		'options': None,
+		'owner': 'Administrator',
+		'parent': 'Company',
+		'parentfield': 'fields',
+		'parenttype': 'DocType',
+		'permlevel': 0,
+		'print_hide': None,
+		'report_hide': None,
+		'reqd': None,
+		'search_index': None,
+		'trigger': None,
 		'width': '50%'
 	},
-
-	# DocField
-	{
+	{
+		'allow_on_submit': None,
 		'colour': 'White:FFF',
+		'creation': '2010-08-08 17:08:55',
+		'default': None,
 		'depends_on': 'eval:!doc.__islocal',
+		'description': None,
+		'docstatus': 0,
 		'doctype': 'DocField',
 		'fieldname': 'yearly_bgt_flag',
 		'fieldtype': 'Select',
+		'hidden': None,
+		'icon': None,
 		'idx': 18,
+		'in_filter': None,
 		'label': 'If Yearly Budget Exceeded',
-<<<<<<< HEAD
-=======
 		'modified': '2011-07-01 13:46:45',
 		'modified_by': 'Administrator',
 		'name': 'FL00710',
 		'no_column': None,
 		'no_copy': None,
->>>>>>> 627d01bd
 		'oldfieldname': 'yearly_bgt_flag',
 		'oldfieldtype': 'Select',
 		'options': '\nWarn\nIgnore\nStop',
-		'permlevel': 0
-	},
-
-	# DocField
-	{
+		'owner': 'Administrator',
+		'parent': 'Company',
+		'parentfield': 'fields',
+		'parenttype': 'DocType',
+		'permlevel': 0,
+		'print_hide': None,
+		'report_hide': None,
+		'reqd': None,
+		'search_index': None,
+		'trigger': None,
+		'width': None
+	},
+	{
+		'allow_on_submit': None,
+		'colour': None,
+		'creation': '2010-08-08 17:08:55',
+		'default': None,
 		'depends_on': 'eval:!doc.__islocal',
+		'description': None,
+		'docstatus': 0,
 		'doctype': 'DocField',
 		'fieldname': 'monthly_bgt_flag',
 		'fieldtype': 'Select',
+		'hidden': None,
+		'icon': None,
 		'idx': 19,
+		'in_filter': None,
 		'label': 'If Monthly Budget Exceeded',
-<<<<<<< HEAD
-=======
 		'modified': '2011-07-01 13:46:45',
 		'modified_by': 'Administrator',
 		'name': 'FL00711',
 		'no_column': None,
 		'no_copy': None,
->>>>>>> 627d01bd
 		'oldfieldname': 'monthly_bgt_flag',
 		'oldfieldtype': 'Select',
 		'options': '\nWarn\nIgnore\nStop',
-		'permlevel': 0
-	},
-
-	# DocField
-	{
+		'owner': 'jai@webnotestech.com',
+		'parent': 'Company',
+		'parentfield': 'fields',
+		'parenttype': 'DocType',
+		'permlevel': 0,
+		'print_hide': None,
+		'report_hide': None,
+		'reqd': None,
+		'search_index': None,
+		'trigger': None,
+		'width': None
+	},
+	{
+		'allow_on_submit': None,
+		'colour': None,
+		'creation': '2010-08-08 17:08:55',
+		'default': None,
 		'depends_on': 'eval:!doc.__islocal',
+		'description': None,
+		'docstatus': 0,
 		'doctype': 'DocField',
 		'fieldname': 'credit_days',
 		'fieldtype': 'Int',
+		'hidden': None,
+		'icon': None,
 		'idx': 20,
+		'in_filter': None,
 		'label': 'Credit Days',
-<<<<<<< HEAD
-=======
 		'modified': '2011-07-01 13:46:45',
 		'modified_by': 'Administrator',
 		'name': 'FL00712',
 		'no_column': None,
 		'no_copy': None,
->>>>>>> 627d01bd
 		'oldfieldname': 'credit_days',
 		'oldfieldtype': 'Int',
-		'permlevel': 0
-	},
-
-	# DocField
-	{
+		'options': None,
+		'owner': 'Administrator',
+		'parent': 'Company',
+		'parentfield': 'fields',
+		'parenttype': 'DocType',
+		'permlevel': 0,
+		'print_hide': None,
+		'report_hide': None,
+		'reqd': None,
+		'search_index': None,
+		'trigger': None,
+		'width': None
+	},
+	{
+		'allow_on_submit': None,
+		'colour': None,
+		'creation': '2010-08-08 17:08:55',
+		'default': None,
 		'depends_on': 'eval:!doc.__islocal',
+		'description': None,
+		'docstatus': 0,
 		'doctype': 'DocField',
 		'fieldname': 'credit_limit',
 		'fieldtype': 'Currency',
+		'hidden': None,
+		'icon': None,
 		'idx': 21,
+		'in_filter': None,
 		'label': 'Credit Limit',
-<<<<<<< HEAD
-=======
 		'modified': '2011-07-01 13:46:45',
 		'modified_by': 'Administrator',
 		'name': 'FL00713',
 		'no_column': None,
 		'no_copy': None,
->>>>>>> 627d01bd
 		'oldfieldname': 'credit_limit',
 		'oldfieldtype': 'Currency',
-		'permlevel': 0
-	},
-
-	# DocField
-	{
+		'options': None,
+		'owner': 'Administrator',
+		'parent': 'Company',
+		'parentfield': 'fields',
+		'parenttype': 'DocType',
+		'permlevel': 0,
+		'print_hide': None,
+		'report_hide': None,
+		'reqd': None,
+		'search_index': None,
+		'trigger': None,
+		'width': None
+	},
+	{
+		'allow_on_submit': None,
+		'colour': None,
+		'creation': '2010-08-08 17:08:55',
+		'default': None,
+		'depends_on': None,
+		'description': None,
+		'docstatus': 0,
 		'doctype': 'DocField',
 		'fieldname': 'trash_reason',
 		'fieldtype': 'Small Text',
+		'hidden': None,
+		'icon': None,
 		'idx': 22,
+		'in_filter': None,
 		'label': 'Trash Reason',
-<<<<<<< HEAD
-=======
 		'modified': '2011-07-01 13:46:45',
 		'modified_by': 'Administrator',
 		'name': 'FL00716',
 		'no_column': None,
->>>>>>> 627d01bd
 		'no_copy': 1,
 		'oldfieldname': 'trash_reason',
 		'oldfieldtype': 'Small Text',
-		'permlevel': 1
+		'options': None,
+		'owner': 'Administrator',
+		'parent': 'Company',
+		'parentfield': 'fields',
+		'parenttype': 'DocType',
+		'permlevel': 1,
+		'print_hide': None,
+		'report_hide': None,
+		'reqd': None,
+		'search_index': None,
+		'trigger': None,
+		'width': None
 	}
 ]