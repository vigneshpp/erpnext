--- conflicted
+++ resolved
@@ -16,11 +16,6 @@
 	val_rate_map = get_valuation_rate()
 
 	precision = get_currency_precision() or 2
-<<<<<<< HEAD
-
-=======
-		
->>>>>>> dbb49554
 	data = []
 	for item in sorted(item_map):
 		data.append([item, item_map[item]["item_name"], 
@@ -69,9 +64,10 @@
 
 	rate = {}
 
-	price_list = webnotes.conn.sql("""select item_code, buying, selling, 
-		concat(price_list, " - ", currency, " ", ref_rate) as price 
-		from `tabItem Price`""", as_dict=1)
+	price_list = webnotes.conn.sql("""select ip.item_code, ip.buying, ip.selling, 
+		concat(ip.price_list, " - ", ip.currency, " ", ip.ref_rate) as price 
+		from `tabItem Price` ip, `tabPrice List` pl 
+		where ip.price_list=pl.name and pl.enabled=1""", as_dict=1)
 
 	for j in price_list:
 		if j.price:
