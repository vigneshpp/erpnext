--- conflicted
+++ resolved
@@ -293,18 +293,12 @@
 		
 		stock_value_difference = {}
 		for d in self.entries:
-<<<<<<< HEAD
-			diff = get_buying_amount(d.item_code, d.warehouse, d.actual_qty, self.doc.doctype, 
-				self.doc.name, d.voucher_detail_no, stock_ledger_entries)
+			diff = get_buying_amount(d.item_code, self.doc.doctype, self.doc.name, 
+				d.voucher_detail_no, stock_ledger_entries.get((d.item_code, d.warehouse), []))
 			stock_value_difference.setdefault(d.warehouse, 0.0)
 			stock_value_difference[d.warehouse] -= diff
 
 		webnotes.conn.set(self.doc, "stock_value_difference", json.dumps(stock_value_difference))
-=======
-			self.doc.stock_value_difference -= get_buying_amount(d.item_code, self.doc.doctype, self.doc.name,
-				d.voucher_detail_no, stock_ledger_entries.get((d.item_code, d.warehouse), []))
-		webnotes.conn.set(self.doc, "stock_value_difference", self.doc.stock_value_difference)
->>>>>>> c46d044e
 		
 	def make_gl_entries(self):
 		if not cint(webnotes.defaults.get_global_default("perpetual_accounting")):
