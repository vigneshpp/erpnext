--- conflicted
+++ resolved
@@ -1589,19 +1589,12 @@
 
 div.list-row table td {
 	overflow: hidden;
-<<<<<<< HEAD
-	padding-right: 3px;
-	vertical-align: middle;
-	height: 24px;
-	max-height: 24px;
-=======
 	/*padding-right: 3px;*/
 	padding: 0px 3px;
 	vertical-align: middle;
 	height: 24px;
 	max-height: 24px;
 	word-wrap: break-word;
->>>>>>> 0442b4e2
 }
 
 div.paging-button {
