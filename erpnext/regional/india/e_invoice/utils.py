--- conflicted
+++ resolved
@@ -163,11 +163,7 @@
 		item.description = d.item_name.replace('"', '\\"')
 
 		item.qty = abs(item.qty)
-<<<<<<< HEAD
-		item.discount_amount = abs(item.discount_amount * item.qty)
-=======
 		item.discount_amount = 0
->>>>>>> dbb67214
 		item.unit_rate = abs(item.base_net_amount / item.qty)
 		item.gross_amount = abs(item.base_net_amount)
 		item.taxable_value = abs(item.base_net_amount)
@@ -227,20 +223,12 @@
 
 	if invoice.apply_discount_on == 'Net Total' and invoice.discount_amount:
 		invoice_value_details.base_total = abs(invoice.base_total)
-<<<<<<< HEAD
-	else:
-		invoice_value_details.base_total = abs(invoice.base_net_total)
-
-	# since tax already considers discount amount
-	invoice_value_details.invoice_discount_amt = 0 # invoice.base_discount_amount
-=======
 		invoice_value_details.invoice_discount_amt = invoice.base_discount_amount
 	else:
 		invoice_value_details.base_total = abs(invoice.base_net_total)
 		# since tax already considers discount amount
 		invoice_value_details.invoice_discount_amt = 0
 
->>>>>>> dbb67214
 	invoice_value_details.round_off = invoice.base_rounding_adjustment
 	invoice_value_details.base_grand_total = abs(invoice.base_rounded_total) or abs(invoice.base_grand_total)
 	invoice_value_details.grand_total = abs(invoice.rounded_total) or abs(invoice.grand_total)
@@ -796,20 +784,7 @@
 		docname = self.invoice.name
 		filename = 'QRCode_{}.png'.format(docname).replace(os.path.sep, "__")
 
-<<<<<<< HEAD
-		_file = frappe.new_doc('File')
-		_file.update({
-			'file_name': 'QRCode_{}.png'.format(docname.replace('/', '-')),
-			'attached_to_doctype': doctype,
-			'attached_to_name': docname,
-			'content': str(base64.b64encode(os.urandom(64))),
-			'is_private': 1
-		})
-		_file.insert()
-		frappe.db.commit()
-=======
 		qr_image = io.BytesIO()
->>>>>>> dbb67214
 		url = qrcreate(qrcode, error='L')
 		url.png(qr_image, scale=2, quiet_zone=1)
 		_file = frappe.get_doc({
