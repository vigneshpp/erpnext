# Copyright (c) 2018, Frappe Technologies and contributors
# For license information, please see license.txt

import frappe
from frappe import _
from erpnext import get_region

def check_deletion_permission(doc, method):
<<<<<<< HEAD
	region = get_region(doc.company)
	if region in ["Nepal", "France"]:
=======
	region = get_region()
	if region in ["Nepal", "France"] and doc.docstatus != 0:
>>>>>>> 815c575a
		frappe.throw(_("Deletion is not permitted for country {0}".format(region)))<|MERGE_RESOLUTION|>--- conflicted
+++ resolved
@@ -6,11 +6,6 @@
 from erpnext import get_region
 
 def check_deletion_permission(doc, method):
-<<<<<<< HEAD
 	region = get_region(doc.company)
-	if region in ["Nepal", "France"]:
-=======
-	region = get_region()
 	if region in ["Nepal", "France"] and doc.docstatus != 0:
->>>>>>> 815c575a
 		frappe.throw(_("Deletion is not permitted for country {0}".format(region)))