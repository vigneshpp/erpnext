--- conflicted
+++ resolved
@@ -2,12 +2,7 @@
 from __future__ import unicode_literals
 import frappe
 
-<<<<<<< HEAD
 __version__ = '8.3.1'
-=======
-__version__ = '8.2.5'
->>>>>>> 3e9520b2
-
 
 def get_default_company(user=None):
 	'''Get default company for user'''
