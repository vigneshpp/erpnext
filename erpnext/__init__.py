--- conflicted
+++ resolved
@@ -5,11 +5,7 @@
 from erpnext.hooks import regional_overrides
 from frappe.utils import getdate
 
-<<<<<<< HEAD
-__version__ = '13.0.1'
-=======
-__version__ = '13.0.2'
->>>>>>> b7779376
+__version__ = '13.0.0-dev'
 
 def get_default_company(user=None):
 	'''Get default company for user'''
