# -*- coding: utf-8 -*-
# Copyright (c) 2017, Frappe Technologies Pvt. Ltd. and contributors
# For license information, please see license.txt

from __future__ import unicode_literals
import datetime
import frappe
import googlemaps
from frappe import _
from frappe.model.document import Document
from frappe.utils.user import get_user_fullname
from frappe.utils import getdate, cstr
from frappe.integrations.doctype.google_maps.google_maps import round_timedelta
from frappe.integrations.doctype.google_maps.google_maps import format_address

class DeliveryTrip(Document):
	pass

def get_default_contact(out, name):
	contact_persons = frappe.db.sql(
		"""
			select parent,
				(select is_primary_contact from tabContact c where c.name = dl.parent)
			 	as is_primary_contact
			from
				`tabDynamic Link` dl
			where
				dl.link_doctype="Customer" and
				dl.link_name=%s and
				dl.parenttype = 'Contact'
		""", (name), as_dict=1)

	if contact_persons:
		for out.contact_person in contact_persons:
			if out.contact_person.is_primary_contact:
				return out.contact_person
		out.contact_person = contact_persons[0]
		return out.contact_person
	else:
		return None

def get_default_address(out, name):
	shipping_addresses = frappe.db.sql(
		"""
			select parent,
				(select is_shipping_address from tabAddress a where a.name=dl.parent) as is_shipping_address
			from `tabDynamic Link` dl
			where link_doctype="Customer"
				and link_name=%s
				and parenttype = 'Address'
		""", (name), as_dict=1)

	if shipping_addresses:
		for out.shipping_address in shipping_addresses:
			if out.shipping_address.is_shipping_address:
				return out.shipping_address
		out.shipping_address = shipping_addresses[0]
		return out.shipping_address
	else:
		return None


@frappe.whitelist()
def get_contact_and_address(name):
	out = frappe._dict()
	get_default_contact(out, name)
	get_default_address(out, name)
	return out


@frappe.whitelist()
def get_contact_display(contact):
	contact_info = frappe.db.get_value(
		"Contact", contact,
		["first_name", "last_name", "phone", "mobile_no"],
	as_dict=1)
	contact_info.html = """ <b>%(first_name)s %(last_name)s</b> <br> %(phone)s <br> %(mobile_no)s""" % {
		"first_name": contact_info.first_name,
		"last_name": contact_info.last_name or "",
		"phone": contact_info.phone or "",
		"mobile_no": contact_info.mobile_no or "",
	}
	return contact_info.html

@frappe.whitelist()
def calculate_time_matrix(name):
	"""Calucation and round in closest 15 minutes, delivery stops"""

	gmaps = frappe.db.get_value('Google Maps', None,
		['client_key', 'enabled', 'home_address'], as_dict=1)

	if not gmaps.enabled:
		frappe.throw(_("Google Maps integration is not enabled"))

	try:
		gmaps_client = googlemaps.Client(key=gmaps.client_key)
	except Exception as e:
		frappe.throw(e.message)

	secs_15min = 900
	doc = frappe.get_doc('Delivery Trip', name)
	departure_time = doc.departure_time
	matrix_duration = []

	for i, stop in enumerate(doc.delivery_stops):
		if i == 0:
			# The first row is the starting pointing
			origin = gmaps.home_address
			destination = format_address(doc.delivery_stops[i].address)
			distance_calc = gmaps_client.distance_matrix(origin, destination)
			matrix_duration.append(distance_calc)

			try:
				distance_secs = distance_calc['rows'][0]['elements'][0]['duration']['value']
			except Exception as e:
				frappe.throw(_("Error '{0}' occured. Arguments {1}.").format(e.message, e.args))

			stop.estimated_arrival = round_timedelta(
				departure_time + datetime.timedelta(0, distance_secs + secs_15min),
				datetime.timedelta(minutes=15))
		else:
			# Calculation based on previous
			origin = format_address(doc.delivery_stops[i - 1].address)
			destination = format_address(doc.delivery_stops[i].address)
			distance_calc = gmaps_client.distance_matrix(origin, destination)
			matrix_duration.append(distance_calc)

			try:
				distance_secs = distance_calc['rows'][0]['elements'][0]['duration']['value']
			except Exception as e:
				frappe.throw(_("Error '{0}' occured. Arguments {1}.").format(e.message, e.args))

			stop.estimated_arrival = round_timedelta(
				doc.delivery_stops[i - 1].estimated_arrival +
				datetime.timedelta(0, distance_secs + secs_15min), datetime.timedelta(minutes=15))
		stop.save()
		frappe.db.commit()

	return matrix_duration

@frappe.whitelist()
def notify_customers(docname, date, driver, vehicle, sender_email, delivery_notification):
	sender_name = get_user_fullname(sender_email)
	delivery_stops = frappe.get_all('Delivery Stop', {"parent": docname})
	attachments = []

<<<<<<< HEAD
	for delivery_stop in delivery_stops:
		delivery_stop_info = frappe.db.get_value(
			"Delivery Stop",
			delivery_stop.name,
			["notified_by_email", "estimated_arrival", "details", "contact", "delivery_note"],
		as_dict=1)
		contact_info = frappe.db.get_value("Contact", delivery_stop_info.contact,
			["first_name", "last_name", "email_id", "gender"], as_dict=1)

		if delivery_stop_info.delivery_note:
=======
	parent_doc = frappe.get_doc('Delivery Trip', docname)
	args = parent_doc.as_dict()

	for delivery_stop in parent_doc.delivery_stops:
		contact_info = frappe.db.get_value("Contact", delivery_stop.contact,
			["first_name", "last_name", "email_id", "gender"], as_dict=1)

		args.update(delivery_stop.as_dict())
		args.update(contact_info)

		if delivery_stop.delivery_notes:
			delivery_notes = (delivery_stop.delivery_notes).split(",")
>>>>>>> f92fcdba
			default_print_format = frappe.get_meta('Delivery Note').default_print_format
			attachments = frappe.attach_print('Delivery Note',
				delivery_stop_info.delivery_note,
				file_name="Delivery Note",
				print_format=default_print_format or "Standard")

		if not delivery_stop.notified_by_email and contact_info.email_id:
			driver_info = frappe.db.get_value("Driver", driver, ["full_name", "cell_number"], as_dict=1)
			sender_designation = frappe.db.get_value("Employee", sender_email, ["designation"])

			estimated_arrival = cstr(delivery_stop.estimated_arrival)[:-3]
			email_template = frappe.get_doc("Standard Reply", delivery_notification)
			message = frappe.render_template(email_template.response, args)

			frappe.sendmail(
				recipients=contact_info.email_id,
				sender=sender_email,
				message=message,
				attachments=attachments,
				subject=_(email_template.subject).format(getdate(date).strftime('%d.%m.%y'),
					estimated_arrival))

			frappe.db.set_value("Delivery Stop", delivery_stop.name, "notified_by_email", 1)
			frappe.db.set_value("Delivery Stop", delivery_stop.name,
				"email_sent_to", contact_info.email_id)
			frappe.msgprint(_("Email sent to {0}").format(contact_info.email_id))<|MERGE_RESOLUTION|>--- conflicted
+++ resolved
@@ -141,21 +141,8 @@
 @frappe.whitelist()
 def notify_customers(docname, date, driver, vehicle, sender_email, delivery_notification):
 	sender_name = get_user_fullname(sender_email)
-	delivery_stops = frappe.get_all('Delivery Stop', {"parent": docname})
 	attachments = []
 
-<<<<<<< HEAD
-	for delivery_stop in delivery_stops:
-		delivery_stop_info = frappe.db.get_value(
-			"Delivery Stop",
-			delivery_stop.name,
-			["notified_by_email", "estimated_arrival", "details", "contact", "delivery_note"],
-		as_dict=1)
-		contact_info = frappe.db.get_value("Contact", delivery_stop_info.contact,
-			["first_name", "last_name", "email_id", "gender"], as_dict=1)
-
-		if delivery_stop_info.delivery_note:
-=======
 	parent_doc = frappe.get_doc('Delivery Trip', docname)
 	args = parent_doc.as_dict()
 
@@ -166,12 +153,10 @@
 		args.update(delivery_stop.as_dict())
 		args.update(contact_info)
 
-		if delivery_stop.delivery_notes:
-			delivery_notes = (delivery_stop.delivery_notes).split(",")
->>>>>>> f92fcdba
+		if delivery_stop.delivery_note:
 			default_print_format = frappe.get_meta('Delivery Note').default_print_format
 			attachments = frappe.attach_print('Delivery Note',
-				delivery_stop_info.delivery_note,
+				delivery_stop.delivery_note,
 				file_name="Delivery Note",
 				print_format=default_print_format or "Standard")
 
