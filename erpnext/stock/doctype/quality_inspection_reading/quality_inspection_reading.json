{
 "actions": [],
 "autoname": "hash",
 "creation": "2013-02-22 01:27:43",
 "doctype": "DocType",
 "editable_grid": 1,
 "engine": "InnoDB",
 "field_order": [
  "specification",
  "status",
  "value",
  "non_numeric",
  "manual_inspection",
  "column_break_4",
  "min_value",
  "max_value",
  "formula_based_criteria",
  "acceptance_formula",
  "section_break_3",
  "reading_value",
  "section_break_14",
  "reading_1",
  "reading_2",
  "reading_3",
  "reading_4",
  "column_break_10",
  "reading_5",
  "reading_6",
  "reading_7",
  "reading_8",
  "column_break_14",
  "reading_9",
  "reading_10"
 ],
 "fields": [
  {
   "columns": 3,
   "fieldname": "specification",
   "fieldtype": "Link",
   "in_list_view": 1,
   "label": "Parameter",
   "oldfieldname": "specification",
   "oldfieldtype": "Data",
   "options": "Quality Inspection Parameter",
   "reqd": 1
  },
  {
   "columns": 2,
   "depends_on": "eval:(!doc.formula_based_criteria && doc.non_numeric)",
   "fieldname": "value",
   "fieldtype": "Data",
   "label": "Acceptance Criteria Value",
   "oldfieldname": "value",
   "oldfieldtype": "Data"
  },
  {
   "columns": 1,
   "fieldname": "reading_1",
   "fieldtype": "Data",
   "in_list_view": 1,
   "label": "Reading 1",
   "oldfieldname": "reading_1",
   "oldfieldtype": "Data"
  },
  {
   "columns": 1,
   "fieldname": "reading_2",
   "fieldtype": "Data",
   "in_list_view": 1,
   "label": "Reading 2",
   "oldfieldname": "reading_2",
   "oldfieldtype": "Data"
  },
  {
   "columns": 1,
   "fieldname": "reading_3",
   "fieldtype": "Data",
   "label": "Reading 3",
   "oldfieldname": "reading_3",
   "oldfieldtype": "Data"
  },
  {
   "fieldname": "reading_4",
   "fieldtype": "Data",
   "label": "Reading 4",
   "oldfieldname": "reading_4",
   "oldfieldtype": "Data"
  },
  {
   "fieldname": "reading_5",
   "fieldtype": "Data",
   "label": "Reading 5",
   "oldfieldname": "reading_5",
   "oldfieldtype": "Data"
  },
  {
   "fieldname": "reading_6",
   "fieldtype": "Data",
   "label": "Reading 6",
   "oldfieldname": "reading_6",
   "oldfieldtype": "Data"
  },
  {
   "fieldname": "reading_7",
   "fieldtype": "Data",
   "label": "Reading 7",
   "oldfieldname": "reading_7",
   "oldfieldtype": "Data"
  },
  {
   "fieldname": "reading_8",
   "fieldtype": "Data",
   "label": "Reading 8",
   "oldfieldname": "reading_8",
   "oldfieldtype": "Data"
  },
  {
   "fieldname": "reading_9",
   "fieldtype": "Data",
   "label": "Reading 9",
   "oldfieldname": "reading_9",
   "oldfieldtype": "Data"
  },
  {
   "fieldname": "reading_10",
   "fieldtype": "Data",
   "label": "Reading 10",
   "oldfieldname": "reading_10",
   "oldfieldtype": "Data"
  },
  {
   "columns": 2,
   "default": "Accepted",
   "fieldname": "status",
   "fieldtype": "Select",
   "in_list_view": 1,
   "label": "Status",
   "oldfieldname": "status",
   "oldfieldtype": "Select",
   "options": "\nAccepted\nRejected"
  },
  {
   "depends_on": "non_numeric",
   "fieldname": "section_break_3",
   "fieldtype": "Section Break",
   "label": "Value Based Inspection"
  },
  {
   "fieldname": "column_break_4",
   "fieldtype": "Column Break"
  },
  {
   "depends_on": "formula_based_criteria",
   "description": "Simple Python formula applied on Reading fields.<br> Numeric eg. 1: <b>reading_1 &gt; 0.2 and reading_1 &lt; 0.5</b><br>\nNumeric eg. 2: <b>mean &gt; 3.5</b> (mean of populated fields)<br>\nValue based eg.:  <b>reading_value in (\"A\", \"B\", \"C\")</b>",
   "fieldname": "acceptance_formula",
   "fieldtype": "Code",
   "label": "Acceptance Criteria Formula"
  },
  {
   "fieldname": "column_break_10",
   "fieldtype": "Column Break"
  },
  {
   "fieldname": "column_break_14",
   "fieldtype": "Column Break"
  },
  {
   "default": "0",
   "fieldname": "formula_based_criteria",
   "fieldtype": "Check",
   "label": "Formula Based Criteria"
  },
  {
   "depends_on": "eval:(!doc.formula_based_criteria && !doc.non_numeric)",
   "description": "Applied on each reading.",
   "fieldname": "min_value",
   "fieldtype": "Float",
   "label": "Minimum Value"
  },
  {
   "depends_on": "eval:(!doc.formula_based_criteria && !doc.non_numeric)",
   "description": "Applied on each reading.",
   "fieldname": "max_value",
   "fieldtype": "Float",
   "label": "Maximum Value"
  },
  {
   "depends_on": "non_numeric",
   "fieldname": "reading_value",
   "fieldtype": "Data",
   "in_list_view": 1,
   "label": "Reading Value"
  },
  {
   "depends_on": "eval:!doc.non_numeric",
   "fieldname": "section_break_14",
   "fieldtype": "Section Break",
   "label": "Numeric Inspection"
  },
  {
   "default": "0",
   "fieldname": "non_numeric",
   "fieldtype": "Check",
   "in_list_view": 1,
   "label": "Non-Numeric"
  },
  {
   "default": "0",
   "description": "Set the status manually.",
   "fieldname": "manual_inspection",
   "fieldtype": "Check",
   "label": "Manual Inspection"
  }
 ],
 "idx": 1,
 "istable": 1,
 "links": [],
<<<<<<< HEAD
 "modified": "2021-01-04 18:16:53.978410",
=======
 "modified": "2021-01-07 21:56:40.235579",
>>>>>>> c92da359
 "modified_by": "Administrator",
 "module": "Stock",
 "name": "Quality Inspection Reading",
 "owner": "Administrator",
 "permissions": [],
 "sort_field": "modified",
 "sort_order": "DESC",
 "track_changes": 1
}<|MERGE_RESOLUTION|>--- conflicted
+++ resolved
@@ -215,11 +215,7 @@
  "idx": 1,
  "istable": 1,
  "links": [],
-<<<<<<< HEAD
- "modified": "2021-01-04 18:16:53.978410",
-=======
- "modified": "2021-01-07 21:56:40.235579",
->>>>>>> c92da359
+ "modified": "2021-01-07 22:16:53.978410",
  "modified_by": "Administrator",
  "module": "Stock",
  "name": "Quality Inspection Reading",
