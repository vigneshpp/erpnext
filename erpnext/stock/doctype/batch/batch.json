--- conflicted
+++ resolved
@@ -456,11 +456,7 @@
  "issingle": 0,
  "istable": 0,
  "max_attachments": 5,
-<<<<<<< HEAD
- "modified": "2018-01-23 17:41:06.862477",
-=======
  "modified": "2018-03-12 16:37:20.144750",
->>>>>>> d98a6d81
  "modified_by": "Administrator",
  "module": "Stock",
  "name": "Batch",
