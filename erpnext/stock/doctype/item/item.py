# Copyright (c) 2015, Frappe Technologies Pvt. Ltd. and Contributors
# License: GNU General Public License v3. See license.txt

from __future__ import unicode_literals
import frappe
import erpnext
import json
import itertools
from frappe import msgprint, _
from frappe.utils import (cstr, flt, cint, getdate, now_datetime, formatdate,
	strip, get_timestamp, random_string)
from frappe.website.website_generator import WebsiteGenerator
from erpnext.setup.doctype.item_group.item_group import invalidate_cache_for, get_parent_item_groups
from frappe.website.render import clear_cache
from frappe.website.doctype.website_slideshow.website_slideshow import get_slideshow
from erpnext.controllers.item_variant import (get_variant, copy_attributes_to_variant,
	make_variant_item_code, validate_item_variant_attributes, ItemVariantExistsError)

class DuplicateReorderRows(frappe.ValidationError): pass

class Item(WebsiteGenerator):
	website = frappe._dict(
		page_title_field = "item_name",
		condition_field = "show_in_website",
		template = "templates/generators/item.html",
		no_cache = 1
	)

	def onload(self):
		super(Item, self).onload()
		self.set_onload('sle_exists', self.check_if_sle_exists())
		if self.is_fixed_asset:
			asset = frappe.db.get_all("Asset", filters={"item_code": self.name, "docstatus": 1}, limit=1)
			self.set_onload("asset_exists", True if asset else False)

	def autoname(self):
		if frappe.db.get_default("item_naming_by")=="Naming Series":
			if self.variant_of:
				if not self.item_code:
<<<<<<< HEAD
					self.item_code = make_variant_item_code(self.variant_of, self.item_name, self)
=======
					template_item_name = frappe.db.get_value("Item", self.variant_of, "item_name")
					self.item_code = make_variant_item_code(self.variant_of, template_item_name, self)
>>>>>>> 654ccb84
			else:
				from frappe.model.naming import make_autoname
				self.item_code = make_autoname(self.naming_series+'.#####')
		elif not self.item_code:
			msgprint(_("Item Code is mandatory because Item is not automatically numbered"), raise_exception=1)

		self.item_code = strip(self.item_code)
		self.name = self.item_code

	def before_insert(self):
		if not self.description:
			self.description = self.item_name

		self.publish_in_hub = 1

	def after_insert(self):
		'''set opening stock and item price'''
		if self.standard_rate:
			self.add_price()

		if self.opening_stock:
			self.set_opening_stock()

	def validate(self):
		super(Item, self).validate()

		if not self.item_name:
			self.item_name = self.item_code

		if not self.description:
			self.description = self.item_name

		self.validate_uom()
		self.add_default_uom_in_conversion_factor_table()
		self.validate_conversion_factor()
		self.validate_item_type()
		self.check_for_active_boms()
		self.fill_customer_code()
		self.check_item_tax()
		self.validate_barcode()
		self.cant_change()
		self.validate_warehouse_for_reorder()
		self.update_item_desc()
		self.synced_with_hub = 0

		self.validate_has_variants()
		self.validate_attributes()
		self.validate_variant_attributes()
		self.validate_website_image()
		self.make_thumbnail()
		self.validate_fixed_asset()

		if not self.get("__islocal"):
			self.old_item_group = frappe.db.get_value(self.doctype, self.name, "item_group")
			self.old_website_item_groups = frappe.db.sql_list("""select item_group
				from `tabWebsite Item Group`
				where parentfield='website_item_groups' and parenttype='Item' and parent=%s""", self.name)

	def on_update(self):
		invalidate_cache_for_item(self)
		self.validate_name_with_item_group()
		self.update_item_price()
		self.update_template_item()

	def add_price(self, price_list=None):
		'''Add a new price'''
		if not price_list:
			price_list = (frappe.db.get_single_value('Selling Settings', 'selling_price_list')
				or frappe.db.get_value('Price List', _('Standard Selling')))
		if price_list:
			item_price = frappe.get_doc({
				"doctype": "Item Price",
				"price_list": price_list,
				"item_code": self.name,
				"currency": erpnext.get_default_currency(),
				"price_list_rate": self.standard_rate
			})
			item_price.insert()

	def set_opening_stock(self):
		'''set opening stock'''
		if not self.is_stock_item or self.has_serial_no or self.has_batch_no:
			return

		if not self.valuation_rate and self.standard_rate:
			self.valuation_rate = self.standard_rate

		if not self.valuation_rate:
			frappe.throw(_("Valuation Rate is mandatory if Opening Stock entered"))

		from erpnext.stock.doctype.stock_entry.stock_entry_utils import make_stock_entry

		# default warehouse, or Stores
		default_warehouse = (frappe.db.get_single_value('Stock Settings', 'default_warehouse')
			or frappe.db.get_value('Warehouse', {'warehouse_name': _('Stores')}))

		if default_warehouse:
			stock_entry = make_stock_entry(item_code=self.name, target=default_warehouse,
				qty=self.opening_stock, rate=self.valuation_rate)

			stock_entry.add_comment("Comment", _("Opening Stock"))

	def make_route(self):
		if not self.route:
			return cstr(frappe.db.get_value('Item Group', self.item_group,
				'route')) + '/' + self.scrub(self.item_name + '-' + random_string(5))

	def get_parents(self, context):
		item_group, route = frappe.db.get_value('Item Group', self.item_group, ['name', 'route'])
		context.parents = [{'name': route, 'label': item_group}]

	def validate_website_image(self):
		"""Validate if the website image is a public file"""
		auto_set_website_image = False
		if not self.website_image and self.image:
			auto_set_website_image = True
			self.website_image = self.image

		if not self.website_image:
			return

		# find if website image url exists as public
		file_doc = frappe.get_all("File", filters={
			"file_url": self.website_image
		}, fields=["name", "is_private"], order_by="is_private asc", limit_page_length=1)


		if file_doc:
			file_doc = file_doc[0]

		if not file_doc:
			if not auto_set_website_image:
				frappe.msgprint(_("Website Image {0} attached to Item {1} cannot be found")
					.format(self.website_image, self.name))

			self.website_image = None

		elif file_doc.is_private:
			if not auto_set_website_image:
				frappe.msgprint(_("Website Image should be a public file or website URL"))

			self.website_image = None

	def make_thumbnail(self):
		"""Make a thumbnail of `website_image`"""
		import requests.exceptions

		if not self.is_new() and self.website_image != frappe.db.get_value(self.doctype, self.name, "website_image"):
			self.thumbnail = None

		if self.website_image and not self.thumbnail:
			file_doc = None

			try:
				file_doc = frappe.get_doc("File", {
					"file_url": self.website_image,
					"attached_to_doctype": "Item",
					"attached_to_name": self.name
				})
			except frappe.DoesNotExistError:
				pass
				# cleanup
				frappe.local.message_log.pop()

			except requests.exceptions.HTTPError:
				frappe.msgprint(_("Warning: Invalid attachment {0}").format(self.website_image))
				self.website_image = None

			except requests.exceptions.SSLError:
				frappe.msgprint(_("Warning: Invalid SSL certificate on attachment {0}").format(self.website_image))
				self.website_image = None

			# for CSV import
			if self.website_image and not file_doc:
				try:
					file_doc = frappe.get_doc({
						"doctype": "File",
						"file_url": self.website_image,
						"attached_to_doctype": "Item",
						"attached_to_name": self.name
					}).insert()

				except IOError:
					self.website_image = None

			if file_doc:
				if not file_doc.thumbnail_url:
					file_doc.make_thumbnail()

				self.thumbnail = file_doc.thumbnail_url

	def validate_fixed_asset(self):
		if self.is_fixed_asset:
			if self.is_stock_item:
				frappe.throw(_("Fixed Asset Item must be a non-stock item."))

			if not self.asset_category:
				frappe.throw(_("Asset Category is mandatory for Fixed Asset item"))

	def get_context(self, context):
		context.show_search=True
		context.search_link = '/product_search'

		context.parent_groups = get_parent_item_groups(self.item_group) + \
			[{"name": self.name}]

		self.set_variant_context(context)
		self.set_attribute_context(context)
		self.set_disabled_attributes(context)

		self.get_parents(context)

		return context

	def set_variant_context(self, context):
		if self.has_variants:
			context.no_cache = True

			# load variants
			# also used in set_attribute_context
			context.variants = frappe.get_all("Item",
				filters={"variant_of": self.name, "show_variant_in_website": 1},
				order_by="name asc")

			variant = frappe.form_dict.variant
			if not variant and context.variants:
				# the case when the item is opened for the first time from its list
				variant = context.variants[0]

			if variant:
				context.variant = frappe.get_doc("Item", variant)

				for fieldname in ("website_image", "web_long_description", "description",
					"website_specifications"):
					if context.variant.get(fieldname):
						value = context.variant.get(fieldname)
						if isinstance(value, list):
							value = [d.as_dict() for d in value]

						context[fieldname] = value

		if self.slideshow:
			if context.variant and context.variant.slideshow:
				context.update(get_slideshow(context.variant))
			else:
				context.update(get_slideshow(self))

	def set_attribute_context(self, context):
		if self.has_variants:
			attribute_values_available = {}
			context.attribute_values = {}
			context.selected_attributes = {}

			# load attributes
			for v in context.variants:
				v.attributes = frappe.get_all("Item Variant Attribute",
					fields=["attribute", "attribute_value"], filters={"parent": v.name})

				for attr in v.attributes:
					values = attribute_values_available.setdefault(attr.attribute, [])
					if attr.attribute_value not in values:
						values.append(attr.attribute_value)

					if v.name==context.variant.name:
						context.selected_attributes[attr.attribute] = attr.attribute_value

			# filter attributes, order based on attribute table
			for attr in self.attributes:
				values = context.attribute_values.setdefault(attr.attribute, [])

				if cint(frappe.db.get_value("Item Attribute", attr.attribute, "numeric_values")):
					for val in sorted(attribute_values_available.get(attr.attribute, []), key=flt):
						values.append(val)

				else:
					# get list of values defined (for sequence)
					for attr_value in frappe.db.get_all("Item Attribute Value",
						fields=["attribute_value"], filters={"parent": attr.attribute}, order_by="idx asc"):

						if attr_value.attribute_value in attribute_values_available.get(attr.attribute, []):
							values.append(attr_value.attribute_value)

			context.variant_info = json.dumps(context.variants)

	def set_disabled_attributes(self, context):
		"""Disable selection options of attribute combinations that do not result in a variant"""
		if not self.attributes or not self.has_variants:
			return

		context.disabled_attributes = {}
		attributes = [attr.attribute for attr in self.attributes]

		def find_variant(combination):
			for variant in context.variants:
				if len(variant.attributes) < len(attributes):
					continue

				if "combination" not in variant:
					ref_combination = []

					for attr in variant.attributes:
						idx = attributes.index(attr.attribute)
						ref_combination.insert(idx, attr.attribute_value)

					variant["combination"] = ref_combination

				if not (set(combination) - set(variant["combination"])):
					# check if the combination is a subset of a variant combination
					# eg. [Blue, 0.5] is a possible combination if exists [Blue, Large, 0.5]
					return True

		for i, attr in enumerate(self.attributes):
			if i==0:
				continue

			combination_source = []

			# loop through previous attributes
			for prev_attr in self.attributes[:i]:
				combination_source.append([context.selected_attributes.get(prev_attr.attribute)])

			combination_source.append(context.attribute_values[attr.attribute])

			for combination in itertools.product(*combination_source):
				if not find_variant(combination):
					context.disabled_attributes.setdefault(attr.attribute, []).append(combination[-1])

	def add_default_uom_in_conversion_factor_table(self):
		uom_conv_list = [d.uom for d in self.get("uoms")]
		if self.stock_uom not in uom_conv_list:
			ch = self.append('uoms', {})
			ch.uom = self.stock_uom
			ch.conversion_factor = 1

		to_remove = []
		for d in self.get("uoms"):
			if d.conversion_factor == 1 and d.uom != self.stock_uom:
				to_remove.append(d)

		[self.remove(d) for d in to_remove]

	def update_template_tables(self):
		template = frappe.get_doc("Item", self.variant_of)

		# add item taxes from template
		for d in template.get("taxes"):
			self.append("taxes", {"tax_type": d.tax_type, "tax_rate": d.tax_rate})

		# copy re-order table if empty
		if not self.get("reorder_levels"):
			for d in template.get("reorder_levels"):
				n = {}
				for k in ("warehouse", "warehouse_reorder_level",
					"warehouse_reorder_qty", "material_request_type"):
					n[k] = d.get(k)
				self.append("reorder_levels", n)

	def validate_conversion_factor(self):
		check_list = []
		for d in self.get('uoms'):
			if cstr(d.uom) in check_list:
				frappe.throw(_("Unit of Measure {0} has been entered more than once in Conversion Factor Table").format(d.uom))
			else:
				check_list.append(cstr(d.uom))

			if d.uom and cstr(d.uom) == cstr(self.stock_uom) and flt(d.conversion_factor) != 1:
				frappe.throw(_("Conversion factor for default Unit of Measure must be 1 in row {0}").format(d.idx))

	def validate_item_type(self):
		if self.has_serial_no == 1 and self.is_stock_item == 0:
			msgprint(_("'Has Serial No' can not be 'Yes' for non-stock item"), raise_exception=1)

		if self.has_serial_no == 0 and self.serial_no_series:
			self.serial_no_series = None


	def check_for_active_boms(self):
		if self.default_bom:
			bom_item = frappe.db.get_value("BOM", self.default_bom, "item")
			if bom_item not in (self.name, self.variant_of):
				frappe.throw(_("Default BOM ({0}) must be active for this item or its template").format(bom_item))

	def fill_customer_code(self):
		""" Append all the customer codes and insert into "customer_code" field of item table """
		cust_code=[]
		for d in self.get('customer_items'):
			cust_code.append(d.ref_code)
		self.customer_code=','.join(cust_code)

	def check_item_tax(self):
		"""Check whether Tax Rate is not entered twice for same Tax Type"""
		check_list=[]
		for d in self.get('taxes'):
			if d.tax_type:
				account_type = frappe.db.get_value("Account", d.tax_type, "account_type")

				if account_type not in ['Tax', 'Chargeable', 'Income Account', 'Expense Account']:
					frappe.throw(_("Item Tax Row {0} must have account of type Tax or Income or Expense or Chargeable").format(d.idx))
				else:
					if d.tax_type in check_list:
						frappe.throw(_("{0} entered twice in Item Tax").format(d.tax_type))
					else:
						check_list.append(d.tax_type)

	def validate_barcode(self):
		if self.barcode:
			duplicate = frappe.db.sql("""select name from tabItem where barcode = %s
				and name != %s""", (self.barcode, self.name))
			if duplicate:
				frappe.throw(_("Barcode {0} already used in Item {1}").format(self.barcode, duplicate[0][0]))

	def cant_change(self):
		if not self.get("__islocal"):
			to_check = ("has_serial_no", "is_stock_item",
				"valuation_method", "has_batch_no", "is_fixed_asset")

			vals = frappe.db.get_value("Item", self.name, to_check, as_dict=True)
			if not vals.get('valuation_method') and self.get('valuation_method'):
				vals['valuation_method'] = frappe.db.get_single_value("Stock Settings", "valuation_method") or "FIFO"

			if vals:
				for key in to_check:
					if cstr(self.get(key)) != cstr(vals.get(key)):
						if not self.check_if_linked_document_exists(key):
							break # no linked document, allowed
						else:
							frappe.throw(_("As there are existing transactions against item {0}, you can not change the value of {1}").format(self.name, frappe.bold(self.meta.get_label(key))))

			if vals and not self.is_fixed_asset and self.is_fixed_asset != vals.is_fixed_asset:
				asset = frappe.db.get_all("Asset", filters={"item_code": self.name, "docstatus": 1}, limit=1)
				if asset:
					frappe.throw(_('"Is Fixed Asset" cannot be unchecked, as Asset record exists against the item'))

	def check_if_linked_document_exists(self, key):
		linked_doctypes = ["Delivery Note Item", "Sales Invoice Item", "Purchase Receipt Item",
			"Purchase Invoice Item", "Stock Entry Detail", "Stock Reconciliation Item"]

		# For "Is Stock Item", following doctypes is important
		# because reserved_qty, ordered_qty and requested_qty updated from these doctypes
		if key == "is_stock_item":
			linked_doctypes += ["Sales Order Item", "Purchase Order Item", "Material Request Item"]

		for doctype in linked_doctypes:
			if frappe.db.get_value(doctype, filters={"item_code": self.name, "docstatus": 1}) or \
				frappe.db.get_value("Production Order",
					filters={"production_item": self.name, "docstatus": 1}):
				return True

		for d in self.get("reorder_levels"):
			if d.warehouse_reorder_level and not d.warehouse_reorder_qty:
				frappe.throw(_("Row #{0}: Please set reorder quantity").format(d.idx))

	def validate_warehouse_for_reorder(self):
		warehouse = []
		for i in self.get("reorder_levels"):
			if i.get("warehouse") and i.get("warehouse") not in warehouse:
				warehouse += [i.get("warehouse")]
			else:
				frappe.throw(_("Row {0}: An Reorder entry already exists for this warehouse {1}")
					.format(i.idx, i.warehouse), DuplicateReorderRows)

	def check_if_sle_exists(self):
		sle = frappe.db.sql("""select name from `tabStock Ledger Entry`
			where item_code = %s""", self.name)
		return sle and 'exists' or 'not exists'

	def validate_name_with_item_group(self):
		# causes problem with tree build
		if frappe.db.exists("Item Group", self.name):
			frappe.throw(_("An Item Group exists with same name, please change the item name or rename the item group"))

	def update_item_price(self):
		frappe.db.sql("""update `tabItem Price` set item_name=%s,
			item_description=%s, modified=NOW() where item_code=%s""",
			(self.item_name, self.description, self.name))

	def on_trash(self):
		super(Item, self).on_trash()
		frappe.db.sql("""delete from tabBin where item_code=%s""", self.item_code)
		frappe.db.sql("delete from `tabItem Price` where item_code=%s", self.name)
		for variant_of in frappe.get_all("Item", filters={"variant_of": self.name}):
			frappe.delete_doc("Item", variant_of.name)

	def before_rename(self, old_name, new_name, merge=False):
		if self.item_name==old_name:
			self.item_name=new_name

		if merge:
			# Validate properties before merging
			if not frappe.db.exists("Item", new_name):
				frappe.throw(_("Item {0} does not exist").format(new_name))

			field_list = ["stock_uom", "is_stock_item", "has_serial_no", "has_batch_no"]
			new_properties = [cstr(d) for d in frappe.db.get_value("Item", new_name, field_list)]
			if new_properties != [cstr(self.get(fld)) for fld in field_list]:
				frappe.throw(_("To merge, following properties must be same for both items")
					+ ": \n" + ", ".join([self.meta.get_label(fld) for fld in field_list]))

	def after_rename(self, old_name, new_name, merge):
		if self.route:
			invalidate_cache_for_item(self)
			clear_cache(self.route)

		frappe.db.set_value("Item", new_name, "item_code", new_name)

		if merge:
			self.set_last_purchase_rate(new_name)
			self.recalculate_bin_qty(new_name)

		for dt in ("Sales Taxes and Charges", "Purchase Taxes and Charges"):
			for d in frappe.db.sql("""select name, item_wise_tax_detail from `tab{0}`
					where ifnull(item_wise_tax_detail, '') != ''""".format(dt), as_dict=1):

				item_wise_tax_detail = json.loads(d.item_wise_tax_detail)
				if old_name in item_wise_tax_detail:
					item_wise_tax_detail[new_name] = item_wise_tax_detail[old_name]
					item_wise_tax_detail.pop(old_name)

					frappe.db.set_value(dt, d.name, "item_wise_tax_detail",
						json.dumps(item_wise_tax_detail), update_modified=False)

	def set_last_purchase_rate(self, new_name):
		last_purchase_rate = get_last_purchase_details(new_name).get("base_rate", 0)
		frappe.db.set_value("Item", new_name, "last_purchase_rate", last_purchase_rate)

	def recalculate_bin_qty(self, new_name):
		from erpnext.stock.stock_balance import repost_stock
		frappe.db.auto_commit_on_many_writes = 1
		existing_allow_negative_stock = frappe.db.get_value("Stock Settings", None, "allow_negative_stock")
		frappe.db.set_value("Stock Settings", None, "allow_negative_stock", 1)

		repost_stock_for_warehouses = frappe.db.sql_list("""select distinct warehouse
			from tabBin where item_code=%s""", new_name)

		# Delete all existing bins to avoid duplicate bins for the same item and warehouse
		frappe.db.sql("delete from `tabBin` where item_code=%s", new_name)

		for warehouse in repost_stock_for_warehouses:
			repost_stock(new_name, warehouse)

		frappe.db.set_value("Stock Settings", None, "allow_negative_stock", existing_allow_negative_stock)
		frappe.db.auto_commit_on_many_writes = 0

	def copy_specification_from_item_group(self):
		self.set("website_specifications", [])
		if self.item_group:
			for label, desc in frappe.db.get_values("Item Website Specification",
				{"parent": self.item_group}, ["label", "description"]):
					row = self.append("website_specifications")
					row.label = label
					row.description = desc

	def update_item_desc(self):
		if frappe.db.get_value('BOM',self.name, 'description') != self.description:
			frappe.db.sql("""update `tabBOM` set description = %s where item = %s and docstatus < 2""",(self.description, self.name))
			frappe.db.sql("""update `tabBOM Item` set description = %s where
				item_code = %s and docstatus < 2""",(self.description, self.name))
			frappe.db.sql("""update `tabBOM Explosion Item` set description = %s where
				item_code = %s and docstatus < 2""",(self.description, self.name))

	def update_template_item(self):
		"""Set Show in Website for Template Item if True for its Variant"""
		if self.variant_of and self.show_in_website:
			self.show_variant_in_website = 1
			self.show_in_website = 0

		if self.show_variant_in_website:
			# show template
			template_item = frappe.get_doc("Item", self.variant_of)

			if not template_item.show_in_website:
				template_item.show_in_website = 1
				template_item.flags.ignore_permissions = True
				template_item.save()

	def validate_has_variants(self):
		if not self.has_variants and frappe.db.get_value("Item", self.name, "has_variants"):
			if frappe.db.exists("Item", {"variant_of": self.name}):
				frappe.throw(_("Item has variants."))

	def validate_uom(self):
		if not self.get("__islocal"):
			check_stock_uom_with_bin(self.name, self.stock_uom)
		if self.has_variants:
			for d in frappe.db.get_all("Item", filters= {"variant_of": self.name}):
				check_stock_uom_with_bin(d.name, self.stock_uom)
		if self.variant_of:
			template_uom = frappe.db.get_value("Item", self.variant_of, "stock_uom")
			if template_uom != self.stock_uom:
				frappe.throw(_("Default Unit of Measure for Variant '{0}' must be same as in Template '{1}'")
					.format(self.stock_uom, template_uom))

	def validate_attributes(self):
		if (self.has_variants or self.variant_of) and self.variant_based_on=='Item Attribute':
			attributes = []
			if not self.attributes:
				frappe.throw(_("Attribute table is mandatory"))
			for d in self.attributes:
				if d.attribute in attributes:
					frappe.throw(_("Attribute {0} selected multiple times in Attributes Table".format(d.attribute)))
				else:
					attributes.append(d.attribute)

	def validate_variant_attributes(self):
		if self.variant_of and self.variant_based_on=='Item Attribute':
			args = {}
			for d in self.attributes:
				if not d.attribute_value:
					frappe.throw(_("Please specify Attribute Value for attribute {0}").format(d.attribute))
				args[d.attribute] = d.attribute_value

			variant = get_variant(self.variant_of, args, self.name)
			if variant:
				frappe.throw(_("Item variant {0} exists with same attributes")
					.format(variant), ItemVariantExistsError)

			validate_item_variant_attributes(self, args)

def get_timeline_data(doctype, name):
	'''returns timeline data based on stock ledger entry'''
	out = {}
	items = dict(frappe.db.sql('''select posting_date, count(*)
		from `tabStock Ledger Entry` where item_code=%s
			and posting_date > date_sub(curdate(), interval 1 year)
			group by posting_date''', name))

	for date, count in items.iteritems():
		timestamp = get_timestamp(date)
		out.update({ timestamp: count })

	return out

def validate_end_of_life(item_code, end_of_life=None, disabled=None, verbose=1):
	if (not end_of_life) or (disabled is None):
		end_of_life, disabled = frappe.db.get_value("Item", item_code, ["end_of_life", "disabled"])

	if end_of_life and end_of_life!="0000-00-00" and getdate(end_of_life) <= now_datetime().date():
		msg = _("Item {0} has reached its end of life on {1}").format(item_code, formatdate(end_of_life))
		_msgprint(msg, verbose)

	if disabled:
		_msgprint(_("Item {0} is disabled").format(item_code), verbose)

def validate_is_stock_item(item_code, is_stock_item=None, verbose=1):
	if not is_stock_item:
		is_stock_item = frappe.db.get_value("Item", item_code, "is_stock_item")

	if is_stock_item != 1:
		msg = _("Item {0} is not a stock Item").format(item_code)

		_msgprint(msg, verbose)

def validate_cancelled_item(item_code, docstatus=None, verbose=1):
	if docstatus is None:
		docstatus = frappe.db.get_value("Item", item_code, "docstatus")

	if docstatus == 2:
		msg = _("Item {0} is cancelled").format(item_code)
		_msgprint(msg, verbose)

def _msgprint(msg, verbose):
	if verbose:
		msgprint(msg, raise_exception=True)
	else:
		raise frappe.ValidationError, msg


def get_last_purchase_details(item_code, doc_name=None, conversion_rate=1.0):
	"""returns last purchase details in stock uom"""
	# get last purchase order item details
	last_purchase_order = frappe.db.sql("""\
		select po.name, po.transaction_date, po.conversion_rate,
			po_item.conversion_factor, po_item.base_price_list_rate,
			po_item.discount_percentage, po_item.base_rate
		from `tabPurchase Order` po, `tabPurchase Order Item` po_item
		where po.docstatus = 1 and po_item.item_code = %s and po.name != %s and
			po.name = po_item.parent
		order by po.transaction_date desc, po.name desc
		limit 1""", (item_code, cstr(doc_name)), as_dict=1)

	# get last purchase receipt item details
	last_purchase_receipt = frappe.db.sql("""\
		select pr.name, pr.posting_date, pr.posting_time, pr.conversion_rate,
			pr_item.conversion_factor, pr_item.base_price_list_rate, pr_item.discount_percentage,
			pr_item.base_rate
		from `tabPurchase Receipt` pr, `tabPurchase Receipt Item` pr_item
		where pr.docstatus = 1 and pr_item.item_code = %s and pr.name != %s and
			pr.name = pr_item.parent
		order by pr.posting_date desc, pr.posting_time desc, pr.name desc
		limit 1""", (item_code, cstr(doc_name)), as_dict=1)

	purchase_order_date = getdate(last_purchase_order and last_purchase_order[0].transaction_date \
		or "1900-01-01")
	purchase_receipt_date = getdate(last_purchase_receipt and \
		last_purchase_receipt[0].posting_date or "1900-01-01")

	if (purchase_order_date > purchase_receipt_date) or \
			(last_purchase_order and not last_purchase_receipt):
		# use purchase order
		last_purchase = last_purchase_order[0]
		purchase_date = purchase_order_date

	elif (purchase_receipt_date > purchase_order_date) or \
			(last_purchase_receipt and not last_purchase_order):
		# use purchase receipt
		last_purchase = last_purchase_receipt[0]
		purchase_date = purchase_receipt_date

	else:
		return frappe._dict()

	conversion_factor = flt(last_purchase.conversion_factor)
	out = frappe._dict({
		"base_price_list_rate": flt(last_purchase.base_price_list_rate) / conversion_factor,
		"base_rate": flt(last_purchase.base_rate) / conversion_factor,
		"discount_percentage": flt(last_purchase.discount_percentage),
		"purchase_date": purchase_date
	})

	conversion_rate = flt(conversion_rate) or 1.0
	out.update({
		"price_list_rate": out.base_price_list_rate / conversion_rate,
		"rate": out.base_rate / conversion_rate,
		"base_rate": out.base_rate
	})

	return out

def invalidate_cache_for_item(doc):
	invalidate_cache_for(doc, doc.item_group)

	website_item_groups = list(set((doc.get("old_website_item_groups") or [])
		+ [d.item_group for d in doc.get({"doctype":"Website Item Group"}) if d.item_group]))

	for item_group in website_item_groups:
		invalidate_cache_for(doc, item_group)

	if doc.get("old_item_group") and doc.get("old_item_group") != doc.item_group:
		invalidate_cache_for(doc, doc.old_item_group)

def check_stock_uom_with_bin(item, stock_uom):
	if stock_uom == frappe.db.get_value("Item", item, "stock_uom"):
		return

	matched=True
	ref_uom = frappe.db.get_value("Stock Ledger Entry",
		{"item_code": item}, "stock_uom")

	if ref_uom:
		if cstr(ref_uom) != cstr(stock_uom):
			matched = False
	else:
		bin_list = frappe.db.sql("select * from tabBin where item_code=%s", item, as_dict=1)
		for bin in bin_list:
			if (bin.reserved_qty > 0 or bin.ordered_qty > 0 or bin.indented_qty > 0 \
				or bin.planned_qty > 0) and cstr(bin.stock_uom) != cstr(stock_uom):
					matched = False
					break

		if matched and bin_list:
			frappe.db.sql("""update tabBin set stock_uom=%s where item_code=%s""", (stock_uom, item))

	if not matched:
		frappe.throw(_("Default Unit of Measure for Item {0} cannot be changed directly because you have already made some transaction(s) with another UOM. You will need to create a new Item to use a different Default UOM.").format(item))
<|MERGE_RESOLUTION|>--- conflicted
+++ resolved
@@ -37,12 +37,8 @@
 		if frappe.db.get_default("item_naming_by")=="Naming Series":
 			if self.variant_of:
 				if not self.item_code:
-<<<<<<< HEAD
-					self.item_code = make_variant_item_code(self.variant_of, self.item_name, self)
-=======
 					template_item_name = frappe.db.get_value("Item", self.variant_of, "item_name")
 					self.item_code = make_variant_item_code(self.variant_of, template_item_name, self)
->>>>>>> 654ccb84
 			else:
 				from frappe.model.naming import make_autoname
 				self.item_code = make_autoname(self.naming_series+'.#####')
