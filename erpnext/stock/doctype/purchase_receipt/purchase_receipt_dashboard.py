from frappe import _

def get_data():
	return {
		'fieldname': 'purchase_receipt_no',
		'non_standard_fieldnames': {
			'Purchase Invoice': 'purchase_receipt',
			'Asset': 'purchase_receipt',
			'Landed Cost Voucher': 'receipt_document',
<<<<<<< HEAD
			'Auto Repeat': 'reference_document'
=======
			'Subscription': 'reference_document',
			'Purchase Receipt': 'return_against'
>>>>>>> 65652071
		},
		'internal_links': {
			'Purchase Order': ['items', 'purchase_order'],
			'Project': ['items', 'project'],
			'Quality Inspection': ['items', 'quality_inspection'],
		},
		'transactions': [
			{
				'label': _('Related'),
				'items': ['Purchase Invoice', 'Landed Cost Voucher', 'Asset']
			},
			{
				'label': _('Reference'),
				'items': ['Purchase Order', 'Quality Inspection', 'Project']
			},
			{
				'label': _('Returns'),
				'items': ['Purchase Receipt']
			},
			{
				'label': _('Subscription'),
				'items': ['Auto Repeat']
			},
		]
	}<|MERGE_RESOLUTION|>--- conflicted
+++ resolved
@@ -7,12 +7,8 @@
 			'Purchase Invoice': 'purchase_receipt',
 			'Asset': 'purchase_receipt',
 			'Landed Cost Voucher': 'receipt_document',
-<<<<<<< HEAD
 			'Auto Repeat': 'reference_document'
-=======
-			'Subscription': 'reference_document',
 			'Purchase Receipt': 'return_against'
->>>>>>> 65652071
 		},
 		'internal_links': {
 			'Purchase Order': ['items', 'purchase_order'],
