--- conflicted
+++ resolved
@@ -3,26 +3,17 @@
 
 	# These values are common in all dictionaries
 	{
-<<<<<<< HEAD
-		'creation': '2012-03-27 14:36:37',
+		'creation': '2012-04-23 16:00:23',
 		'docstatus': 0,
-		'modified': '2012-03-27 14:36:37',
-=======
-		'creation': '2009-07-06 12:41:38',
-		'docstatus': 0,
-		'modified': '2012-04-25 18:17:26',
->>>>>>> 50c79988
+		'modified': '2012-04-26 13:01:57',
 		'modified_by': u'Administrator',
 		'owner': u'Administrator'
 	},
 
 	# These values are common for all DocType
 	{
-<<<<<<< HEAD
 		'_last_update': u'1325570647',
-=======
-		'_last_update': u'1335356535',
->>>>>>> 50c79988
+		'allow_attach': 1,
 		'allow_trash': 1,
 		'autoname': u'field:serial_no',
 		'colour': u'White:FFF',
@@ -37,11 +28,7 @@
 		'show_in_menu': 0,
 		'subject': u'Item Code: %(item_code)s, Warehouse: %(warehouse)s',
 		'tag_fields': u'status',
-<<<<<<< HEAD
-		'version': 191
-=======
-		'version': 193
->>>>>>> 50c79988
+		'version': 1
 	},
 
 	# These values are common for all DocField
@@ -71,40 +58,6 @@
 
 	# DocPerm
 	{
-		'cancel': 1,
-		'create': 1,
-		'doctype': u'DocPerm',
-		'permlevel': 0,
-		'role': u'System Manager',
-		'write': 1
-	},
-
-	# DocPerm
-	{
-		'cancel': 1,
-		'create': 1,
-		'doctype': u'DocPerm',
-		'permlevel': 0,
-		'role': u'Material Master Manager',
-		'write': 1
-	},
-
-	# DocPerm
-	{
-		'doctype': u'DocPerm',
-		'permlevel': 1,
-		'role': u'System Manager'
-	},
-
-	# DocPerm
-	{
-		'doctype': u'DocPerm',
-		'permlevel': 1,
-		'role': u'Sales Master Manager'
-	},
-
-	# DocPerm
-	{
 		'amend': 0,
 		'cancel': 0,
 		'create': 0,
@@ -151,13 +104,44 @@
 		'write': 0
 	},
 
-	# DocField
-	{
-		'doctype': u'DocField',
-<<<<<<< HEAD
+	# DocPerm
+	{
+		'cancel': 1,
+		'create': 1,
+		'doctype': u'DocPerm',
+		'permlevel': 0,
+		'role': u'System Manager',
+		'write': 1
+	},
+
+	# DocPerm
+	{
+		'cancel': 1,
+		'create': 1,
+		'doctype': u'DocPerm',
+		'permlevel': 0,
+		'role': u'Material Master Manager',
+		'write': 1
+	},
+
+	# DocPerm
+	{
+		'doctype': u'DocPerm',
+		'permlevel': 1,
+		'role': u'System Manager'
+	},
+
+	# DocPerm
+	{
+		'doctype': u'DocPerm',
+		'permlevel': 1,
+		'role': u'Sales Master Manager'
+	},
+
+	# DocField
+	{
+		'doctype': u'DocField',
 		'fieldname': u'details',
-=======
->>>>>>> 50c79988
 		'fieldtype': u'Section Break',
 		'label': u'Details',
 		'oldfieldtype': u'Section Break',
@@ -167,10 +151,7 @@
 	# DocField
 	{
 		'doctype': u'DocField',
-<<<<<<< HEAD
 		'fieldname': u'column_break0',
-=======
->>>>>>> 50c79988
 		'fieldtype': u'Column Break',
 		'permlevel': 0
 	},
@@ -181,10 +162,6 @@
 		'doctype': u'DocField',
 		'fieldname': u'status',
 		'fieldtype': u'Select',
-<<<<<<< HEAD
-=======
-		'hidden': 0,
->>>>>>> 50c79988
 		'in_filter': 1,
 		'label': u'Status',
 		'no_copy': 1,
@@ -192,7 +169,6 @@
 		'oldfieldtype': u'Select',
 		'options': u'\nIn Store\nDelivered\nNot in Use\nPurchase Returned',
 		'permlevel': 1,
-		'print_hide': 0,
 		'reqd': 1,
 		'search_index': 1
 	},
@@ -202,17 +178,12 @@
 		'doctype': u'DocField',
 		'fieldname': u'serial_no',
 		'fieldtype': u'Data',
-<<<<<<< HEAD
-=======
-		'hidden': 0,
->>>>>>> 50c79988
 		'in_filter': 0,
 		'label': u'Serial No',
 		'no_copy': 1,
 		'oldfieldname': u'serial_no',
 		'oldfieldtype': u'Data',
 		'permlevel': 0,
-		'print_hide': 0,
 		'reqd': 1,
 		'search_index': 1
 	},
@@ -223,17 +194,12 @@
 		'doctype': u'DocField',
 		'fieldname': u'item_code',
 		'fieldtype': u'Link',
-<<<<<<< HEAD
-=======
-		'hidden': 0,
->>>>>>> 50c79988
 		'in_filter': 1,
 		'label': u'Item Code',
 		'oldfieldname': u'item_code',
 		'oldfieldtype': u'Link',
 		'options': u'Item',
 		'permlevel': 0,
-		'print_hide': 0,
 		'reqd': 1,
 		'search_index': 0,
 		'trigger': u'Client'
@@ -242,10 +208,7 @@
 	# DocField
 	{
 		'doctype': u'DocField',
-<<<<<<< HEAD
 		'fieldname': u'column_break1',
-=======
->>>>>>> 50c79988
 		'fieldtype': u'Column Break',
 		'permlevel': 0
 	},
@@ -264,17 +227,11 @@
 		'doctype': u'DocField',
 		'fieldname': u'description',
 		'fieldtype': u'Text',
-<<<<<<< HEAD
-=======
-		'hidden': 0,
->>>>>>> 50c79988
 		'in_filter': 1,
 		'label': u'Description',
 		'oldfieldname': u'description',
 		'oldfieldtype': u'Text',
 		'permlevel': 1,
-		'print_hide': 0,
-		'reqd': 0,
 		'search_index': 0,
 		'width': u'300px'
 	},
@@ -284,17 +241,12 @@
 		'doctype': u'DocField',
 		'fieldname': u'item_group',
 		'fieldtype': u'Link',
-<<<<<<< HEAD
-=======
-		'hidden': 0,
->>>>>>> 50c79988
 		'in_filter': 0,
 		'label': u'Item Group',
 		'oldfieldname': u'item_group',
 		'oldfieldtype': u'Link',
 		'options': u'Item Group',
 		'permlevel': 1,
-		'print_hide': 0,
 		'reqd': 1,
 		'search_index': 0
 	},
@@ -304,17 +256,12 @@
 		'doctype': u'DocField',
 		'fieldname': u'brand',
 		'fieldtype': u'Link',
-<<<<<<< HEAD
-=======
-		'hidden': 0,
->>>>>>> 50c79988
 		'in_filter': 0,
 		'label': u'Brand',
 		'oldfieldname': u'brand',
 		'oldfieldtype': u'Link',
 		'options': u'Brand',
 		'permlevel': 1,
-		'print_hide': 0,
 		'reqd': 0,
 		'search_index': 0
 	},
@@ -322,10 +269,7 @@
 	# DocField
 	{
 		'doctype': u'DocField',
-<<<<<<< HEAD
 		'fieldname': u'purchase_details',
-=======
->>>>>>> 50c79988
 		'fieldtype': u'Section Break',
 		'label': u'Purchase Details',
 		'permlevel': 0
@@ -334,10 +278,7 @@
 	# DocField
 	{
 		'doctype': u'DocField',
-<<<<<<< HEAD
 		'fieldname': u'column_break2',
-=======
->>>>>>> 50c79988
 		'fieldtype': u'Column Break',
 		'permlevel': 0,
 		'width': u'50%'
@@ -371,17 +312,12 @@
 		'doctype': u'DocField',
 		'fieldname': u'purchase_date',
 		'fieldtype': u'Date',
-<<<<<<< HEAD
-=======
-		'hidden': 0,
->>>>>>> 50c79988
 		'in_filter': 1,
 		'label': u'Purchase Date',
 		'no_copy': 1,
 		'oldfieldname': u'purchase_date',
 		'oldfieldtype': u'Date',
 		'permlevel': 0,
-		'print_hide': 0,
 		'reqd': 0,
 		'search_index': 0,
 		'trigger': u'Client'
@@ -403,17 +339,12 @@
 		'doctype': u'DocField',
 		'fieldname': u'purchase_rate',
 		'fieldtype': u'Currency',
-<<<<<<< HEAD
-=======
-		'hidden': 0,
->>>>>>> 50c79988
 		'in_filter': 0,
 		'label': u'Incoming Rate',
 		'no_copy': 1,
 		'oldfieldname': u'purchase_rate',
 		'oldfieldtype': u'Currency',
 		'permlevel': 0,
-		'print_hide': 0,
 		'reqd': 1,
 		'search_index': 0
 	},
@@ -421,10 +352,7 @@
 	# DocField
 	{
 		'doctype': u'DocField',
-<<<<<<< HEAD
 		'fieldname': u'column_break3',
-=======
->>>>>>> 50c79988
 		'fieldtype': u'Column Break',
 		'permlevel': 0,
 		'width': u'50%'
@@ -435,10 +363,6 @@
 		'doctype': u'DocField',
 		'fieldname': u'warehouse',
 		'fieldtype': u'Link',
-<<<<<<< HEAD
-=======
-		'hidden': 0,
->>>>>>> 50c79988
 		'in_filter': 1,
 		'label': u'Warehouse',
 		'no_copy': 1,
@@ -446,7 +370,6 @@
 		'oldfieldtype': u'Link',
 		'options': u'Warehouse',
 		'permlevel': 0,
-		'print_hide': 0,
 		'reqd': 0,
 		'search_index': 1
 	},
@@ -487,10 +410,7 @@
 	# DocField
 	{
 		'doctype': u'DocField',
-<<<<<<< HEAD
 		'fieldname': u'delivery_details',
-=======
->>>>>>> 50c79988
 		'fieldtype': u'Section Break',
 		'label': u'Delivery Details',
 		'oldfieldtype': u'Column Break',
@@ -500,10 +420,7 @@
 	# DocField
 	{
 		'doctype': u'DocField',
-<<<<<<< HEAD
 		'fieldname': u'column_break4',
-=======
->>>>>>> 50c79988
 		'fieldtype': u'Column Break',
 		'permlevel': 0,
 		'width': u'50%'
@@ -517,11 +434,7 @@
 		'in_filter': 1,
 		'label': u'Delivery Document Type',
 		'no_copy': 1,
-<<<<<<< HEAD
 		'options': u'\nDelivery Note\nSales Invoice\nStock Entry',
-=======
-		'options': u'\nDelivery Note\nReceivable Voucher\nStock Entry',
->>>>>>> 50c79988
 		'permlevel': 1
 	},
 
@@ -541,20 +454,10 @@
 		'doctype': u'DocField',
 		'fieldname': u'customer_address',
 		'fieldtype': u'Text',
-<<<<<<< HEAD
 		'label': u'Customer Address',
 		'oldfieldname': u'customer_address',
 		'oldfieldtype': u'Text',
 		'permlevel': 1
-=======
-		'hidden': 0,
-		'label': u'Customer Address',
-		'oldfieldname': u'customer_address',
-		'oldfieldtype': u'Text',
-		'permlevel': 1,
-		'print_hide': 0,
-		'reqd': 0
->>>>>>> 50c79988
 	},
 
 	# DocField
@@ -562,17 +465,11 @@
 		'doctype': u'DocField',
 		'fieldname': u'delivery_date',
 		'fieldtype': u'Date',
-<<<<<<< HEAD
-=======
-		'hidden': 0,
->>>>>>> 50c79988
 		'label': u'Delivery Date',
 		'no_copy': 1,
 		'oldfieldname': u'delivery_date',
 		'oldfieldtype': u'Date',
 		'permlevel': 1,
-		'print_hide': 0,
-		'reqd': 0,
 		'search_index': 0
 	},
 
@@ -597,18 +494,13 @@
 		'oldfieldtype': u'Select',
 		'options': u'\nYes\nNo',
 		'permlevel': 0,
-		'print_hide': 0,
-		'report_hide': 1,
-		'reqd': 0
-	},
-
-	# DocField
-	{
-		'doctype': u'DocField',
-<<<<<<< HEAD
+		'report_hide': 1
+	},
+
+	# DocField
+	{
+		'doctype': u'DocField',
 		'fieldname': u'column_break5',
-=======
->>>>>>> 50c79988
 		'fieldtype': u'Column Break',
 		'permlevel': 0,
 		'width': u'50%'
@@ -619,10 +511,6 @@
 		'doctype': u'DocField',
 		'fieldname': u'customer',
 		'fieldtype': u'Link',
-<<<<<<< HEAD
-=======
-		'hidden': 0,
->>>>>>> 50c79988
 		'in_filter': 1,
 		'label': u'Customer',
 		'no_copy': 1,
@@ -631,7 +519,6 @@
 		'options': u'Customer',
 		'permlevel': 1,
 		'print_hide': 1,
-		'reqd': 0,
 		'search_index': 0,
 		'trigger': u'Client'
 	},
@@ -642,18 +529,12 @@
 		'doctype': u'DocField',
 		'fieldname': u'customer_name',
 		'fieldtype': u'Data',
-<<<<<<< HEAD
-=======
-		'hidden': 0,
->>>>>>> 50c79988
 		'in_filter': 1,
 		'label': u'Customer Name',
 		'no_copy': 1,
 		'oldfieldname': u'customer_name',
 		'oldfieldtype': u'Data',
 		'permlevel': 1,
-		'print_hide': 0,
-		'reqd': 0,
 		'search_index': 0
 	},
 
@@ -672,10 +553,6 @@
 		'doctype': u'DocField',
 		'fieldname': u'territory',
 		'fieldtype': u'Link',
-<<<<<<< HEAD
-=======
-		'hidden': 0,
->>>>>>> 50c79988
 		'in_filter': 1,
 		'label': u'Territory',
 		'no_copy': 1,
@@ -684,17 +561,13 @@
 		'options': u'Territory',
 		'permlevel': 1,
 		'print_hide': 1,
-		'report_hide': 0,
-		'reqd': 0
-	},
-
-	# DocField
-	{
-		'doctype': u'DocField',
-<<<<<<< HEAD
+		'report_hide': 0
+	},
+
+	# DocField
+	{
+		'doctype': u'DocField',
 		'fieldname': u'warranty_amc_details',
-=======
->>>>>>> 50c79988
 		'fieldtype': u'Section Break',
 		'label': u'Warranty / AMC Details',
 		'permlevel': 0
@@ -703,10 +576,7 @@
 	# DocField
 	{
 		'doctype': u'DocField',
-<<<<<<< HEAD
 		'fieldname': u'column_break6',
-=======
->>>>>>> 50c79988
 		'fieldtype': u'Column Break',
 		'permlevel': 0,
 		'width': u'50%'
@@ -717,10 +587,6 @@
 		'doctype': u'DocField',
 		'fieldname': u'maintenance_status',
 		'fieldtype': u'Select',
-<<<<<<< HEAD
-=======
-		'hidden': 0,
->>>>>>> 50c79988
 		'in_filter': 1,
 		'label': u'Maintenance Status',
 		'no_copy': 0,
@@ -728,8 +594,6 @@
 		'oldfieldtype': u'Select',
 		'options': u'\nUnder Warranty\nOut of Warranty\nUnder AMC\nOut of AMC',
 		'permlevel': 0,
-		'print_hide': 0,
-		'reqd': 0,
 		'search_index': 1,
 		'width': u'150px'
 	},
@@ -740,19 +604,10 @@
 		'doctype': u'DocField',
 		'fieldname': u'warranty_period',
 		'fieldtype': u'Int',
-<<<<<<< HEAD
-=======
-		'hidden': 0,
->>>>>>> 50c79988
 		'label': u'Warranty Period (Days)',
 		'oldfieldname': u'warranty_period',
 		'oldfieldtype': u'Int',
 		'permlevel': 0,
-<<<<<<< HEAD
-=======
-		'print_hide': 0,
-		'reqd': 0,
->>>>>>> 50c79988
 		'trigger': u'Client',
 		'width': u'150px'
 	},
@@ -760,10 +615,7 @@
 	# DocField
 	{
 		'doctype': u'DocField',
-<<<<<<< HEAD
 		'fieldname': u'column_break7',
-=======
->>>>>>> 50c79988
 		'fieldtype': u'Column Break',
 		'permlevel': 0,
 		'width': u'50%'
@@ -774,20 +626,11 @@
 		'doctype': u'DocField',
 		'fieldname': u'warranty_expiry_date',
 		'fieldtype': u'Date',
-<<<<<<< HEAD
-=======
-		'hidden': 0,
->>>>>>> 50c79988
 		'in_filter': 1,
 		'label': u'Warranty Expiry Date',
 		'oldfieldname': u'warranty_expiry_date',
 		'oldfieldtype': u'Date',
 		'permlevel': 0,
-<<<<<<< HEAD
-=======
-		'print_hide': 0,
-		'reqd': 0,
->>>>>>> 50c79988
 		'width': u'150px'
 	},
 
@@ -796,17 +639,11 @@
 		'doctype': u'DocField',
 		'fieldname': u'amc_expiry_date',
 		'fieldtype': u'Date',
-<<<<<<< HEAD
-=======
-		'hidden': 0,
->>>>>>> 50c79988
 		'in_filter': 1,
 		'label': u'AMC Expiry Date',
 		'oldfieldname': u'amc_expiry_date',
 		'oldfieldtype': u'Date',
 		'permlevel': 0,
-		'print_hide': 0,
-		'reqd': 0,
 		'search_index': 0,
 		'width': u'150px'
 	},
@@ -814,10 +651,7 @@
 	# DocField
 	{
 		'doctype': u'DocField',
-<<<<<<< HEAD
 		'fieldname': u'more_info',
-=======
->>>>>>> 50c79988
 		'fieldtype': u'Section Break',
 		'label': u'More Info',
 		'permlevel': 0
@@ -863,19 +697,22 @@
 		'doctype': u'DocField',
 		'fieldname': u'trash_reason',
 		'fieldtype': u'Small Text',
-<<<<<<< HEAD
 		'label': u'Trash Reason',
 		'oldfieldname': u'trash_reason',
 		'oldfieldtype': u'Small Text',
 		'permlevel': 1
-=======
-		'hidden': 0,
-		'label': u'Trash Reason',
-		'oldfieldname': u'trash_reason',
-		'oldfieldtype': u'Small Text',
-		'permlevel': 1,
-		'print_hide': 0,
-		'reqd': 0
+	},
+
+	# DocField
+	{
+		'doctype': u'DocField',
+		'fieldname': u'file_list',
+		'fieldtype': u'Text',
+		'hidden': 1,
+		'label': u'File List',
+		'no_copy': 1,
+		'permlevel': 0,
+		'print_hide': 1
 	},
 
 	# DocField
@@ -884,11 +721,10 @@
 		'fieldname': u'sle_exists',
 		'fieldtype': u'Check',
 		'hidden': 1,
-		'label': u'sle_exists',
+		'label': u'SLE Exists',
 		'no_copy': 1,
 		'permlevel': 1,
 		'print_hide': 1,
 		'report_hide': 1
->>>>>>> 50c79988
 	}
 ]