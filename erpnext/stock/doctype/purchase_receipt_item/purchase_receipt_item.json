--- conflicted
+++ resolved
@@ -79,13 +79,10 @@
   "batch_no",
   "column_break_48",
   "rejected_serial_no",
-<<<<<<< HEAD
-=======
   "section_break_50",
   "project",
   "expense_account",
   "cost_center",
->>>>>>> 011fe48e
   "col_break5",
   "allow_zero_valuation_rate",
   "bom",
@@ -779,31 +776,17 @@
    "label": "Material Request Item"
   },
   {
-<<<<<<< HEAD
-   "fieldname": "accounting_dimensions_section",
-   "fieldtype": "Section Break",
-   "label": "Accounting Dimensions"
-  },
-  {
-   "fieldname": "dimension_col_break",
-   "fieldtype": "Column Break"
-=======
    "fieldname": "expense_account",
    "fieldtype": "Link",
    "hidden": 1,
    "label": "Expense Account",
    "options": "Account",
    "read_only": 1
->>>>>>> 011fe48e
   }
  ],
  "idx": 1,
  "istable": 1,
-<<<<<<< HEAD
- "modified": "2019-05-25 22:01:46.674368",
-=======
  "modified": "2019-05-30 18:09:21.648599",
->>>>>>> 011fe48e
  "modified_by": "Administrator",
  "module": "Stock",
  "name": "Purchase Receipt Item",
