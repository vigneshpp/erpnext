{
 "actions": [],
 "allow_import": 1,
 "allow_rename": 1,
 "autoname": "naming_series:",
 "creation": "2013-03-07 18:50:30",
 "description": "Potential Sales Deal",
 "doctype": "DocType",
 "document_type": "Document",
 "editable_grid": 1,
 "email_append_to": 1,
 "engine": "InnoDB",
 "field_order": [
  "from_section",
  "naming_series",
  "opportunity_from",
  "party_name",
  "customer_name",
  "column_break0",
  "title",
  "opportunity_type",
  "status",
  "converted_by",
  "sales_stage",
  "order_lost_reason",
  "mins_to_first_response",
  "expected_closing",
  "next_contact",
  "contact_by",
  "contact_date",
  "column_break2",
  "to_discuss",
  "section_break_14",
  "currency",
  "opportunity_amount",
  "with_items",
  "column_break_17",
  "probability",
  "items_section",
  "items",
  "contact_info",
  "customer_address",
  "address_display",
  "territory",
  "customer_group",
  "column_break3",
  "contact_person",
  "contact_display",
  "contact_email",
  "contact_mobile",
  "more_info",
  "source",
  "campaign",
  "column_break1",
  "company",
  "transaction_date",
  "amended_from",
  "lost_reasons"
 ],
 "fields": [
  {
   "fieldname": "from_section",
   "fieldtype": "Section Break",
   "options": "fa fa-user"
  },
  {
   "fieldname": "naming_series",
   "fieldtype": "Select",
   "in_list_view": 1,
   "label": "Series",
   "no_copy": 1,
   "oldfieldname": "naming_series",
   "oldfieldtype": "Select",
   "options": "CRM-OPP-.YYYY.-",
   "reqd": 1,
   "set_only_once": 1
  },
  {
   "fieldname": "opportunity_from",
   "fieldtype": "Link",
   "in_list_view": 1,
   "in_standard_filter": 1,
   "label": "Opportunity From",
   "oldfieldname": "enquiry_from",
   "oldfieldtype": "Select",
   "options": "DocType",
   "print_hide": 1,
   "reqd": 1
  },
  {
   "bold": 1,
   "fieldname": "party_name",
   "fieldtype": "Dynamic Link",
   "in_standard_filter": 1,
   "label": "Party",
   "oldfieldname": "customer",
   "oldfieldtype": "Link",
   "options": "opportunity_from",
   "print_hide": 1,
   "reqd": 1
  },
  {
   "bold": 1,
   "fieldname": "customer_name",
   "fieldtype": "Data",
   "in_global_search": 1,
   "label": "Customer / Lead Name",
   "read_only": 1
  },
  {
   "fieldname": "column_break0",
   "fieldtype": "Column Break",
   "oldfieldtype": "Column Break",
   "width": "50%"
  },
  {
   "fieldname": "title",
   "fieldtype": "Data",
   "hidden": 1,
   "label": "Title",
   "no_copy": 1
  },
  {
   "default": "Sales",
   "fieldname": "opportunity_type",
   "fieldtype": "Link",
   "in_list_view": 1,
   "label": "Opportunity Type",
   "oldfieldname": "enquiry_type",
   "oldfieldtype": "Select",
   "options": "Opportunity Type"
  },
  {
   "default": "Open",
   "fieldname": "status",
   "fieldtype": "Select",
   "in_list_view": 1,
   "in_standard_filter": 1,
   "label": "Status",
   "no_copy": 1,
   "oldfieldname": "status",
   "oldfieldtype": "Select",
   "options": "Open\nQuotation\nConverted\nLost\nReplied\nClosed",
   "print_hide": 1,
   "reqd": 1
  },
  {
   "depends_on": "eval:doc.status===\"Lost\"",
   "fieldname": "order_lost_reason",
   "fieldtype": "Small Text",
   "label": "Lost Reason",
   "no_copy": 1,
   "read_only": 1
  },
  {
   "bold": 1,
   "fieldname": "mins_to_first_response",
   "fieldtype": "Float",
   "label": "Mins to first response",
   "read_only": 1
  },
  {
   "fieldname": "expected_closing",
   "fieldtype": "Date",
   "label": "Expected Closing Date"
  },
  {
   "collapsible": 1,
   "collapsible_depends_on": "contact_by",
   "fieldname": "next_contact",
   "fieldtype": "Section Break",
   "label": "Follow Up"
  },
  {
   "fieldname": "contact_by",
   "fieldtype": "Link",
   "in_standard_filter": 1,
   "label": "Next Contact By",
   "oldfieldname": "contact_by",
   "oldfieldtype": "Link",
   "options": "User",
   "width": "75px"
  },
  {
   "fieldname": "contact_date",
   "fieldtype": "Datetime",
   "label": "Next Contact Date",
   "oldfieldname": "contact_date",
   "oldfieldtype": "Date"
  },
  {
   "fieldname": "column_break2",
   "fieldtype": "Column Break",
   "oldfieldtype": "Column Break",
   "width": "50%"
  },
  {
   "fieldname": "to_discuss",
   "fieldtype": "Small Text",
   "label": "To Discuss",
   "no_copy": 1,
   "oldfieldname": "to_discuss",
   "oldfieldtype": "Small Text"
  },
  {
   "fieldname": "section_break_14",
   "fieldtype": "Section Break",
   "label": "Sales"
  },
  {
   "fieldname": "currency",
   "fieldtype": "Link",
   "label": "Currency",
   "options": "Currency"
  },
  {
   "fieldname": "opportunity_amount",
   "fieldtype": "Currency",
   "label": "Opportunity Amount",
   "options": "currency"
  },
  {
   "default": "0",
   "fieldname": "with_items",
   "fieldtype": "Check",
   "label": "With Items"
  },
  {
   "fieldname": "column_break_17",
   "fieldtype": "Column Break"
  },
  {
   "default": "Prospecting",
   "fieldname": "sales_stage",
   "fieldtype": "Link",
   "label": "Sales Stage",
   "options": "Sales Stage"
  },
  {
   "default": "100",
   "fieldname": "probability",
   "fieldtype": "Percent",
   "label": "Probability (%)"
  },
  {
   "depends_on": "with_items",
   "fieldname": "items_section",
   "fieldtype": "Section Break",
   "label": "Items",
   "oldfieldtype": "Section Break",
   "options": "fa fa-shopping-cart"
  },
  {
   "fieldname": "items",
   "fieldtype": "Table",
   "label": "Items",
   "oldfieldname": "enquiry_details",
   "oldfieldtype": "Table",
   "options": "Opportunity Item"
  },
  {
   "collapsible": 1,
   "collapsible_depends_on": "next_contact_by",
   "depends_on": "eval:doc.party_name",
   "fieldname": "contact_info",
   "fieldtype": "Section Break",
   "label": "Contact Info",
   "options": "fa fa-bullhorn"
  },
  {
   "depends_on": "eval:doc.party_name",
   "fieldname": "customer_address",
   "fieldtype": "Link",
   "label": "Customer / Lead Address",
   "options": "Address",
   "print_hide": 1
  },
  {
   "fieldname": "address_display",
   "fieldtype": "Small Text",
   "hidden": 1,
   "label": "Address",
   "oldfieldname": "address",
   "oldfieldtype": "Small Text",
   "read_only": 1
  },
  {
   "depends_on": "eval:",
   "fieldname": "territory",
   "fieldtype": "Link",
   "label": "Territory",
   "options": "Territory",
   "print_hide": 1,
   "search_index": 1
  },
  {
   "depends_on": "eval:doc.opportunity_from=='Customer' && doc.party_name",
   "fieldname": "customer_group",
   "fieldtype": "Link",
   "label": "Customer Group",
   "oldfieldname": "customer_group",
   "oldfieldtype": "Link",
   "options": "Customer Group",
   "print_hide": 1,
   "search_index": 1
  },
  {
   "fieldname": "column_break3",
   "fieldtype": "Column Break"
  },
  {
   "depends_on": "eval:doc.party_name",
   "fieldname": "contact_person",
   "fieldtype": "Link",
   "label": "Contact Person",
   "options": "Contact",
   "print_hide": 1
  },
  {
   "depends_on": "eval:doc.opportunity_from=='Customer' && doc.party_name",
   "fieldname": "contact_display",
   "fieldtype": "Small Text",
   "in_global_search": 1,
   "label": "Contact",
   "read_only": 1
  },
  {
   "depends_on": "eval:doc.party_name",
   "fieldname": "contact_email",
   "fieldtype": "Data",
   "label": "Contact Email",
   "options": "Email",
   "read_only": 1
  },
  {
   "depends_on": "eval:doc.party_name",
   "fieldname": "contact_mobile",
   "fieldtype": "Small Text",
   "label": "Contact Mobile No",
   "read_only": 1
  },
  {
   "collapsible": 1,
   "fieldname": "more_info",
   "fieldtype": "Section Break",
   "label": "Source",
   "oldfieldtype": "Section Break",
   "options": "fa fa-file-text"
  },
  {
   "fieldname": "source",
   "fieldtype": "Link",
   "label": "Source",
   "oldfieldname": "source",
   "oldfieldtype": "Select",
   "options": "Lead Source"
  },
  {
   "depends_on": "eval: doc.source==\"Campaign\"",
   "description": "Enter name of campaign if source of enquiry is campaign",
   "fieldname": "campaign",
   "fieldtype": "Link",
   "label": "Campaign",
   "oldfieldname": "campaign",
   "oldfieldtype": "Link",
   "options": "Campaign"
  },
  {
   "fieldname": "column_break1",
   "fieldtype": "Column Break",
   "oldfieldtype": "Column Break",
   "width": "50%"
  },
  {
   "fieldname": "company",
   "fieldtype": "Link",
   "label": "Company",
   "oldfieldname": "company",
   "oldfieldtype": "Link",
   "options": "Company",
   "print_hide": 1,
   "remember_last_selected_value": 1,
   "reqd": 1,
   "search_index": 1
  },
  {
   "default": "Today",
   "fieldname": "transaction_date",
   "fieldtype": "Date",
   "label": "Opportunity Date",
   "oldfieldname": "transaction_date",
   "oldfieldtype": "Date",
   "reqd": 1,
   "width": "50px"
  },
  {
   "fieldname": "amended_from",
   "fieldtype": "Link",
   "ignore_user_permissions": 1,
   "label": "Amended From",
   "no_copy": 1,
   "oldfieldname": "amended_from",
   "oldfieldtype": "Data",
   "options": "Opportunity",
   "print_hide": 1,
   "read_only": 1,
   "width": "150px"
  },
  {
   "fieldname": "lost_reasons",
   "fieldtype": "Table MultiSelect",
   "label": "Lost Reasons",
   "options": "Lost Reason Detail",
   "read_only": 1
  },
  {
   "fieldname": "converted_by",
   "fieldtype": "Link",
   "label": "Converted By",
   "options": "User"
  }
 ],
 "icon": "fa fa-info-sign",
 "idx": 195,
 "links": [],
<<<<<<< HEAD
 "modified": "2020-01-13 16:18:44.477818",
=======
 "modified": "2020-03-20 12:28:45.228994",
>>>>>>> aa775f87
 "modified_by": "Administrator",
 "module": "CRM",
 "name": "Opportunity",
 "owner": "Administrator",
 "permissions": [
  {
   "create": 1,
   "delete": 1,
   "email": 1,
   "print": 1,
   "read": 1,
   "report": 1,
   "role": "Sales User",
   "share": 1,
   "write": 1
  },
  {
   "create": 1,
   "delete": 1,
   "email": 1,
   "export": 1,
   "import": 1,
   "print": 1,
   "read": 1,
   "report": 1,
   "role": "Sales Manager",
   "share": 1,
   "write": 1
  }
 ],
 "search_fields": "status,transaction_date,party_name,opportunity_type,territory,company",
 "sender_field": "contact_email",
 "show_name_in_global_search": 1,
 "sort_field": "modified",
 "sort_order": "DESC",
 "subject_field": "title",
 "timeline_field": "party_name",
 "title_field": "title",
 "track_seen": 1,
 "track_views": 1
}<|MERGE_RESOLUTION|>--- conflicted
+++ resolved
@@ -423,11 +423,7 @@
  "icon": "fa fa-info-sign",
  "idx": 195,
  "links": [],
-<<<<<<< HEAD
- "modified": "2020-01-13 16:18:44.477818",
-=======
  "modified": "2020-03-20 12:28:45.228994",
->>>>>>> aa775f87
  "modified_by": "Administrator",
  "module": "CRM",
  "name": "Opportunity",
