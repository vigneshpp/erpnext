{
 "actions": [],
 "creation": "2013-06-25 11:04:03",
 "description": "Settings for Buying Module",
 "doctype": "DocType",
 "document_type": "Other",
 "engine": "InnoDB",
 "field_order": [
  "supp_master_name",
  "supplier_group",
  "buying_price_list",
  "maintain_same_rate_action",
  "role_to_override_stop_action",
  "column_break_3",
  "po_required",
  "pr_required",
  "maintain_same_rate",
  "allow_multiple_items",
  "bill_for_rejected_quantity_in_purchase_invoice",
  "subcontract",
  "backflush_raw_materials_of_subcontract_based_on",
  "column_break_11",
  "over_transfer_allowance"
 ],
 "fields": [
  {
   "default": "Supplier Name",
   "fieldname": "supp_master_name",
   "fieldtype": "Select",
   "label": "Supplier Naming By",
   "options": "Supplier Name\nNaming Series"
  },
  {
   "fieldname": "supplier_group",
   "fieldtype": "Link",
   "label": "Default Supplier Group",
   "options": "Supplier Group"
  },
  {
   "fieldname": "buying_price_list",
   "fieldtype": "Link",
   "label": "Default Buying Price List",
   "options": "Price List"
  },
  {
   "fieldname": "column_break_3",
   "fieldtype": "Column Break"
  },
  {
   "fieldname": "po_required",
   "fieldtype": "Select",
   "label": "Is Purchase Order Required for Purchase Invoice & Receipt Creation?",
   "options": "No\nYes"
  },
  {
   "fieldname": "pr_required",
   "fieldtype": "Select",
   "label": "Is Purchase Receipt Required for Purchase Invoice Creation?",
   "options": "No\nYes"
  },
  {
   "default": "0",
   "fieldname": "maintain_same_rate",
   "fieldtype": "Check",
   "label": "Maintain Same Rate Throughout the Purchase Cycle"
  },
  {
   "default": "0",
   "fieldname": "allow_multiple_items",
   "fieldtype": "Check",
   "label": "Allow Item To Be Added Multiple Times in a Transaction"
  },
  {
   "fieldname": "subcontract",
   "fieldtype": "Section Break",
   "label": "Subcontract"
  },
  {
   "default": "Material Transferred for Subcontract",
   "fieldname": "backflush_raw_materials_of_subcontract_based_on",
   "fieldtype": "Select",
   "label": "Backflush Raw Materials of Subcontract Based On",
   "options": "BOM\nMaterial Transferred for Subcontract"
  },
  {
   "depends_on": "eval:doc.backflush_raw_materials_of_subcontract_based_on == \"BOM\"",
   "description": "Percentage you are allowed to transfer more against the quantity ordered. For example: If you have ordered 100 units. and your Allowance is 10% then you are allowed to transfer 110 units.",
   "fieldname": "over_transfer_allowance",
   "fieldtype": "Float",
   "label": "Over Transfer Allowance (%)"
  },
  {
   "fieldname": "column_break_11",
   "fieldtype": "Column Break"
  },
  {
   "default": "Stop",
   "depends_on": "maintain_same_rate",
   "description": "Configure the action to stop the transaction or just warn if the same rate is not maintained.",
   "fieldname": "maintain_same_rate_action",
   "fieldtype": "Select",
   "label": "Action If Same Rate is Not Maintained",
   "mandatory_depends_on": "maintain_same_rate",
   "options": "Stop\nWarn"
  },
  {
   "depends_on": "eval:doc.maintain_same_rate_action == 'Stop'",
   "fieldname": "role_to_override_stop_action",
   "fieldtype": "Link",
   "label": "Role Allowed to Override Stop Action",
   "options": "Role"
  },
  {
   "default": "1",
   "description": "If checked, Rejected Quantity will be included while making Purchase Invoice from Purchase Receipt.",
   "fieldname": "bill_for_rejected_quantity_in_purchase_invoice",
   "fieldtype": "Check",
   "label": "Bill for Rejected Quantity in Purchase Invoice"
  }
 ],
 "icon": "fa fa-cog",
 "idx": 1,
 "index_web_pages_for_search": 1,
 "issingle": 1,
 "links": [],
<<<<<<< HEAD
 "modified": "2021-06-23 19:40:00.120822",
=======
 "modified": "2021-06-24 10:38:28.934525",
>>>>>>> c2b5562a
 "modified_by": "Administrator",
 "module": "Buying",
 "name": "Buying Settings",
 "owner": "Administrator",
 "permissions": [
  {
   "create": 1,
   "email": 1,
   "print": 1,
   "read": 1,
   "role": "System Manager",
   "share": 1,
   "write": 1
  }
 ],
 "sort_field": "modified",
 "sort_order": "DESC",
 "track_changes": 1
}<|MERGE_RESOLUTION|>--- conflicted
+++ resolved
@@ -123,11 +123,7 @@
  "index_web_pages_for_search": 1,
  "issingle": 1,
  "links": [],
-<<<<<<< HEAD
- "modified": "2021-06-23 19:40:00.120822",
-=======
  "modified": "2021-06-24 10:38:28.934525",
->>>>>>> c2b5562a
  "modified_by": "Administrator",
  "module": "Buying",
  "name": "Buying Settings",
