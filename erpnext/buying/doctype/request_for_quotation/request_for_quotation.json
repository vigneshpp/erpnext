{
 "actions": [],
 "allow_import": 1,
 "autoname": "naming_series:",
 "creation": "2016-02-25 01:24:07.224790",
 "doctype": "DocType",
 "document_type": "Document",
 "engine": "InnoDB",
 "field_order": [
  "naming_series",
  "company",
  "vendor",
  "column_break1",
  "transaction_date",
  "suppliers_section",
  "suppliers",
  "get_suppliers_button",
  "items_section",
  "items",
  "supplier_response_section",
  "salutation",
  "email_template",
  "col_break_email_1",
  "subject",
  "preview",
  "sec_break_email_2",
  "message_for_supplier",
  "terms_section_break",
  "tc_name",
  "terms",
  "printing_settings",
  "select_print_heading",
  "letter_head",
  "more_info",
  "status",
  "column_break3",
  "amended_from"
 ],
 "fields": [
  {
   "fieldname": "naming_series",
   "fieldtype": "Select",
   "in_list_view": 1,
   "label": "Series",
   "no_copy": 1,
   "oldfieldname": "naming_series",
   "oldfieldtype": "Select",
   "options": "PUR-RFQ-.YYYY.-",
   "print_hide": 1,
   "reqd": 1,
   "set_only_once": 1
  },
  {
   "fieldname": "company",
   "fieldtype": "Link",
   "in_list_view": 1,
   "label": "Company",
   "oldfieldname": "company",
   "oldfieldtype": "Link",
   "options": "Company",
   "print_hide": 1,
   "remember_last_selected_value": 1,
   "reqd": 1,
   "search_index": 1
  },
  {
   "description": "For individual supplier",
   "fieldname": "vendor",
   "fieldtype": "Link",
   "hidden": 1,
   "in_standard_filter": 1,
   "label": "Supplier",
   "no_copy": 1,
   "options": "Supplier",
   "read_only": 1
  },
  {
   "fieldname": "column_break1",
   "fieldtype": "Column Break",
   "oldfieldtype": "Column Break",
   "print_width": "50%",
   "width": "50%"
  },
  {
   "fieldname": "transaction_date",
   "fieldtype": "Date",
   "in_list_view": 1,
   "label": "Date",
   "oldfieldname": "transaction_date",
   "oldfieldtype": "Date",
   "reqd": 1,
   "search_index": 1
  },
  {
   "fieldname": "suppliers_section",
   "fieldtype": "Section Break"
  },
  {
   "fieldname": "suppliers",
   "fieldtype": "Table",
   "label": "Supplier Detail",
   "options": "Request for Quotation Supplier",
   "print_hide": 1,
   "reqd": 1
  },
  {
   "fieldname": "get_suppliers_button",
   "fieldtype": "Button",
   "label": "Get Suppliers"
  },
  {
   "fieldname": "items_section",
   "fieldtype": "Section Break",
   "oldfieldtype": "Section Break",
   "options": "fa fa-shopping-cart"
  },
  {
   "fieldname": "items",
   "fieldtype": "Table",
   "label": "Items",
   "oldfieldname": "po_details",
   "oldfieldtype": "Table",
   "options": "Request for Quotation Item",
   "reqd": 1
  },
  {
<<<<<<< HEAD
=======
   "depends_on": "eval:doc.docstatus===0 && (doc.items && doc.items.length)",
   "fieldname": "link_to_mrs",
   "fieldtype": "Button",
   "label": "Link to Material Requests"
  },
  {
   "depends_on": "eval:!doc.__islocal",
>>>>>>> 6646c524
   "fieldname": "supplier_response_section",
   "fieldtype": "Section Break",
   "label": "Email Details"
  },
  {
   "fieldname": "email_template",
   "fieldtype": "Link",
   "label": "Email Template",
   "options": "Email Template",
   "print_hide": 1
  },
  {
   "fetch_from": "email_template.response",
   "fetch_if_empty": 1,
   "fieldname": "message_for_supplier",
   "fieldtype": "Text Editor",
   "in_list_view": 1,
   "label": "Message for Supplier",
   "print_hide": 1,
   "reqd": 1
  },
  {
   "collapsible": 1,
   "collapsible_depends_on": "terms",
   "fieldname": "terms_section_break",
   "fieldtype": "Section Break",
   "label": "Terms and Conditions",
   "oldfieldtype": "Section Break",
   "options": "fa fa-legal"
  },
  {
   "fieldname": "tc_name",
   "fieldtype": "Link",
   "label": "Terms",
   "oldfieldname": "tc_name",
   "oldfieldtype": "Link",
   "options": "Terms and Conditions",
   "print_hide": 1
  },
  {
   "fieldname": "terms",
   "fieldtype": "Text Editor",
   "label": "Terms and Conditions",
   "oldfieldname": "terms",
   "oldfieldtype": "Text Editor"
  },
  {
   "collapsible": 1,
   "fieldname": "printing_settings",
   "fieldtype": "Section Break",
   "label": "Printing Settings"
  },
  {
   "allow_on_submit": 1,
   "fieldname": "select_print_heading",
   "fieldtype": "Link",
   "label": "Print Heading",
   "no_copy": 1,
   "oldfieldname": "select_print_heading",
   "oldfieldtype": "Link",
   "options": "Print Heading",
   "print_hide": 1,
   "report_hide": 1
  },
  {
   "allow_on_submit": 1,
   "fieldname": "letter_head",
   "fieldtype": "Link",
   "label": "Letter Head",
   "oldfieldname": "letter_head",
   "oldfieldtype": "Select",
   "options": "Letter Head",
   "print_hide": 1
  },
  {
   "collapsible": 1,
   "fieldname": "more_info",
   "fieldtype": "Section Break",
   "label": "More Information",
   "oldfieldtype": "Section Break",
   "options": "fa fa-file-text"
  },
  {
   "fieldname": "status",
   "fieldtype": "Select",
   "label": "Status",
   "no_copy": 1,
   "oldfieldname": "status",
   "oldfieldtype": "Select",
   "options": "\nDraft\nSubmitted\nCancelled",
   "print_hide": 1,
   "read_only": 1,
   "reqd": 1,
   "search_index": 1
  },
  {
   "fieldname": "column_break3",
   "fieldtype": "Column Break"
  },
  {
   "fieldname": "amended_from",
   "fieldtype": "Link",
   "label": "Amended From",
   "no_copy": 1,
   "options": "Request for Quotation",
   "print_hide": 1,
   "read_only": 1
  },
  {
   "fetch_from": "email_template.subject",
   "fetch_if_empty": 1,
   "fieldname": "subject",
   "fieldtype": "Data",
   "label": "Subject",
   "print_hide": 1
  },
  {
   "description": "Select a greeting for the receiver. E.g. Mr., Ms., etc.",
   "fieldname": "salutation",
   "fieldtype": "Link",
   "label": "Salutation",
   "no_copy": 1,
   "options": "Salutation",
   "print_hide": 1
  },
  {
   "fieldname": "col_break_email_1",
   "fieldtype": "Column Break"
  },
  {
   "depends_on": "eval:!doc.docstatus==1",
   "fieldname": "preview",
   "fieldtype": "Button",
   "label": "Preview Email"
  },
  {
   "depends_on": "eval:!doc.__islocal",
   "fieldname": "sec_break_email_2",
   "fieldtype": "Section Break",
   "hide_border": 1
  }
 ],
 "icon": "fa fa-shopping-cart",
 "is_submittable": 1,
 "links": [],
<<<<<<< HEAD
 "modified": "2020-09-24 13:53:56.066616",
=======
 "modified": "2020-10-01 14:54:50.888729",
>>>>>>> 6646c524
 "modified_by": "Administrator",
 "module": "Buying",
 "name": "Request for Quotation",
 "owner": "Administrator",
 "permissions": [
  {
   "amend": 1,
   "cancel": 1,
   "create": 1,
   "delete": 1,
   "email": 1,
   "print": 1,
   "read": 1,
   "report": 1,
   "role": "Manufacturing Manager",
   "share": 1,
   "submit": 1,
   "write": 1
  },
  {
   "amend": 1,
   "cancel": 1,
   "create": 1,
   "delete": 1,
   "email": 1,
   "print": 1,
   "read": 1,
   "report": 1,
   "role": "Purchase Manager",
   "share": 1,
   "submit": 1,
   "write": 1
  },
  {
   "amend": 1,
   "create": 1,
   "email": 1,
   "print": 1,
   "read": 1,
   "report": 1,
   "role": "Purchase User",
   "share": 1,
   "write": 1
  },
  {
   "email": 1,
   "print": 1,
   "read": 1,
   "report": 1,
   "role": "Stock User"
  },
  {
   "permlevel": 1,
   "read": 1,
   "role": "Purchase Manager",
   "write": 1
  },
  {
   "permlevel": 1,
   "read": 1,
   "role": "All"
  }
 ],
 "search_fields": "status, transaction_date",
 "show_name_in_global_search": 1,
 "sort_field": "modified",
 "sort_order": "DESC"
}<|MERGE_RESOLUTION|>--- conflicted
+++ resolved
@@ -124,16 +124,6 @@
    "reqd": 1
   },
   {
-<<<<<<< HEAD
-=======
-   "depends_on": "eval:doc.docstatus===0 && (doc.items && doc.items.length)",
-   "fieldname": "link_to_mrs",
-   "fieldtype": "Button",
-   "label": "Link to Material Requests"
-  },
-  {
-   "depends_on": "eval:!doc.__islocal",
->>>>>>> 6646c524
    "fieldname": "supplier_response_section",
    "fieldtype": "Section Break",
    "label": "Email Details"
@@ -279,11 +269,7 @@
  "icon": "fa fa-shopping-cart",
  "is_submittable": 1,
  "links": [],
-<<<<<<< HEAD
- "modified": "2020-09-24 13:53:56.066616",
-=======
- "modified": "2020-10-01 14:54:50.888729",
->>>>>>> 6646c524
+ "modified": "2020-10-16 13:53:56.066616",
  "modified_by": "Administrator",
  "module": "Buying",
  "name": "Request for Quotation",
