--- conflicted
+++ resolved
@@ -5,11 +5,7 @@
 	{
 		'creation': '2010-08-08 17:09:15',
 		'docstatus': 0,
-<<<<<<< HEAD
-		'modified': '2012-02-27 17:51:53',
-=======
 		'modified': '2012-03-02 12:23:50',
->>>>>>> d14bea3d
 		'modified_by': u'Administrator',
 		'owner': u'Administrator'
 	},
@@ -39,11 +35,7 @@
 		'server_code_error': u' ',
 		'show_in_menu': 0,
 		'subject': u'To %(supplier_name)s on %(transaction_date)s | %(per_received)s% delivered',
-<<<<<<< HEAD
-		'version': 500
-=======
 		'version': 501
->>>>>>> d14bea3d
 	},
 
 	# These values are common for all DocFormat
@@ -581,20 +573,6 @@
 	{
 		'colour': u'White:FFF',
 		'doctype': u'DocField',
-<<<<<<< HEAD
-		'fieldtype': u'HTML',
-		'label': u'Note HTML',
-		'options': u'<div style="margin-top:16px"><b>Note :</b> * In Base Currency\n</div>',
-		'permlevel': 1,
-		'print_hide': 1
-	},
-
-	# DocField
-	{
-		'colour': u'White:FFF',
-		'doctype': u'DocField',
-=======
->>>>>>> d14bea3d
 		'fieldtype': u'Section Break',
 		'label': u'Taxes',
 		'oldfieldtype': u'Section Break',
@@ -680,20 +658,6 @@
 	{
 		'colour': u'White:FFF',
 		'doctype': u'DocField',
-<<<<<<< HEAD
-		'fieldtype': u'HTML',
-		'label': u'Note HTML',
-		'options': u'<div style="margin-top:16px"><b>Note :</b> * In Base Currency\n</div>',
-		'permlevel': 1,
-		'print_hide': 1
-	},
-
-	# DocField
-	{
-		'colour': u'White:FFF',
-		'doctype': u'DocField',
-=======
->>>>>>> d14bea3d
 		'fieldtype': u'Section Break',
 		'label': u'Totals',
 		'oldfieldtype': u'Section Break',
@@ -1033,10 +997,7 @@
 		'fieldtype': u'Column Break',
 		'oldfieldtype': u'Column Break',
 		'permlevel': 0,
-<<<<<<< HEAD
-=======
-		'print_hide': 1,
->>>>>>> d14bea3d
+		'print_hide': 1,
 		'width': u'50%'
 	},
 
@@ -1091,12 +1052,8 @@
 		'fieldtype': u'Section Break',
 		'label': u'Raw Material Details',
 		'oldfieldtype': u'Section Break',
-<<<<<<< HEAD
-		'permlevel': 0
-=======
-		'permlevel': 0,
-		'print_hide': 1
->>>>>>> d14bea3d
+		'permlevel': 0,
+		'print_hide': 1
 	},
 
 	# DocField
