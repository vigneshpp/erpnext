--- conflicted
+++ resolved
@@ -1084,11 +1084,7 @@
  "idx": 105,
  "is_submittable": 1,
  "links": [],
-<<<<<<< HEAD
- "modified": "2020-07-31 14:39:44.599294",
-=======
  "modified": "2020-07-31 14:13:44.610190",
->>>>>>> cf00ee49
  "modified_by": "Administrator",
  "module": "Buying",
  "name": "Purchase Order",
