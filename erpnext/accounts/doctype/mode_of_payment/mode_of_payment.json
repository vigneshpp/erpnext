{
 "actions": [],
 "allow_import": 1,
 "allow_rename": 1,
 "autoname": "field:mode_of_payment",
 "creation": "2012-12-04 17:49:20",
 "doctype": "DocType",
 "document_type": "Setup",
 "engine": "InnoDB",
 "field_order": [
  "mode_of_payment",
  "enabled",
  "type",
  "accounts"
 ],
 "fields": [
  {
   "fieldname": "mode_of_payment",
   "fieldtype": "Data",
   "in_list_view": 1,
   "label": "Mode of Payment",
   "oldfieldname": "mode_of_payment",
   "oldfieldtype": "Data",
   "reqd": 1,
   "unique": 1
  },
  {
   "fieldname": "type",
   "fieldtype": "Select",
   "in_standard_filter": 1,
   "label": "Type",
   "options": "Cash\nBank\nGeneral\nPhone"
  },
  {
   "fieldname": "accounts",
   "fieldtype": "Table",
   "label": "Accounts",
   "options": "Mode of Payment Account"
  },
  {
   "default": "1",
   "fieldname": "enabled",
   "fieldtype": "Check",
   "label": "Enabled"
  }
 ],
 "icon": "fa fa-credit-card",
 "idx": 1,
<<<<<<< HEAD
 "index_web_pages_for_search": 1,
 "links": [],
 "modified": "2020-09-18 17:57:23.835236",
=======
 "modified": "2020-09-18 17:26:09.703215",
>>>>>>> 75125651
 "modified_by": "Administrator",
 "module": "Accounts",
 "name": "Mode of Payment",
 "owner": "Administrator",
 "permissions": [
  {
   "create": 1,
   "email": 1,
   "print": 1,
   "read": 1,
   "report": 1,
   "role": "Accounts Manager",
   "share": 1,
   "write": 1
  },
  {
   "read": 1,
   "report": 1,
   "role": "Accounts User"
  }
 ],
 "quick_entry": 1,
 "show_name_in_global_search": 1,
 "sort_field": "modified",
 "sort_order": "ASC"
}<|MERGE_RESOLUTION|>--- conflicted
+++ resolved
@@ -46,13 +46,9 @@
  ],
  "icon": "fa fa-credit-card",
  "idx": 1,
-<<<<<<< HEAD
  "index_web_pages_for_search": 1,
  "links": [],
  "modified": "2020-09-18 17:57:23.835236",
-=======
- "modified": "2020-09-18 17:26:09.703215",
->>>>>>> 75125651
  "modified_by": "Administrator",
  "module": "Accounts",
  "name": "Mode of Payment",
