--- conflicted
+++ resolved
@@ -92,14 +92,9 @@
 			and docstatus = 1
 			and ifnull(status, "") != "Stopped"
 			and ifnull(grand_total, 0) > ifnull(advance_paid, 0)
-<<<<<<< HEAD
-			and ifnull(per_billed, 0) < 100.0
-		""" % (voucher_type, 'customer' if party_type == "Customer" else 'supplier', '%s'), party, as_dict = True)
-=======
 			and abs(100 - ifnull(per_billed, 0)) > 0.01
 		""" % (voucher_type, 'customer' if party_type == "Customer" else 'supplier', '%s'),
-		party_name, as_dict = True)
->>>>>>> 7c82d616
+			party, as_dict = True)
 
 	order_list = []
 	for d in orders:
