{
 "allow_copy": 0, 
 "allow_guest_to_view": 0, 
 "allow_import": 1, 
 "allow_rename": 0, 
 "autoname": "naming_series:", 
 "beta": 0, 
 "creation": "2013-03-25 10:53:52", 
 "custom": 0, 
 "docstatus": 0, 
 "doctype": "DocType", 
 "document_type": "Document", 
 "editable_grid": 0, 
 "fields": [
  {
   "allow_bulk_edit": 0, 
   "allow_on_submit": 0, 
   "bold": 0, 
   "collapsible": 0, 
   "columns": 0, 
   "fieldname": "entry_type_and_date", 
   "fieldtype": "Section Break", 
   "hidden": 0, 
   "ignore_user_permissions": 0, 
   "ignore_xss_filter": 0, 
   "in_filter": 0, 
   "in_global_search": 0, 
   "in_list_view": 0, 
   "in_standard_filter": 0, 
   "label": "", 
   "length": 0, 
   "no_copy": 0, 
   "options": "fa fa-flag", 
   "permlevel": 0, 
   "print_hide": 0, 
   "print_hide_if_no_value": 0, 
   "read_only": 0, 
   "remember_last_selected_value": 0, 
   "report_hide": 0, 
   "reqd": 0, 
   "search_index": 0, 
   "set_only_once": 0, 
   "translatable": 0, 
   "unique": 0
  }, 
  {
   "allow_bulk_edit": 0, 
   "allow_on_submit": 1, 
   "bold": 0, 
   "collapsible": 0, 
   "columns": 0, 
   "default": "", 
   "fieldname": "title", 
   "fieldtype": "Data", 
   "hidden": 1, 
   "ignore_user_permissions": 0, 
   "ignore_xss_filter": 0, 
   "in_filter": 0, 
   "in_global_search": 0, 
   "in_list_view": 0, 
   "in_standard_filter": 0, 
   "label": "Title", 
   "length": 0, 
   "no_copy": 1, 
   "permlevel": 0, 
   "precision": "", 
   "print_hide": 1, 
   "print_hide_if_no_value": 0, 
   "read_only": 0, 
   "remember_last_selected_value": 0, 
   "report_hide": 0, 
   "reqd": 0, 
   "search_index": 0, 
   "set_only_once": 0, 
   "translatable": 0, 
   "unique": 0
  }, 
  {
   "allow_bulk_edit": 0, 
   "allow_on_submit": 0, 
   "bold": 0, 
   "collapsible": 0, 
   "columns": 0, 
   "default": "Journal Entry", 
   "fieldname": "voucher_type", 
   "fieldtype": "Select", 
   "hidden": 0, 
   "ignore_user_permissions": 0, 
   "ignore_xss_filter": 0, 
   "in_filter": 0, 
   "in_global_search": 0, 
   "in_list_view": 0, 
   "in_standard_filter": 1, 
   "label": "Entry Type", 
   "length": 0, 
   "no_copy": 0, 
   "oldfieldname": "voucher_type", 
   "oldfieldtype": "Select", 
   "options": "Journal Entry\nBank Entry\nCash Entry\nCredit Card Entry\nDebit Note\nCredit Note\nContra Entry\nExcise Entry\nWrite Off Entry\nOpening Entry\nDepreciation Entry", 
   "permlevel": 0, 
   "print_hide": 0, 
   "print_hide_if_no_value": 0, 
   "read_only": 0, 
   "remember_last_selected_value": 0, 
   "report_hide": 0, 
   "reqd": 1, 
   "search_index": 1, 
   "set_only_once": 0, 
   "translatable": 0, 
   "unique": 0
  }, 
  {
   "allow_bulk_edit": 0, 
   "allow_on_submit": 0, 
   "bold": 0, 
   "collapsible": 0, 
   "columns": 0, 
   "fieldname": "naming_series", 
   "fieldtype": "Select", 
   "hidden": 0, 
   "ignore_user_permissions": 0, 
   "ignore_xss_filter": 0, 
   "in_filter": 0, 
   "in_global_search": 0, 
   "in_list_view": 0, 
   "in_standard_filter": 0, 
   "label": "Series", 
   "length": 0, 
   "no_copy": 1, 
   "oldfieldname": "naming_series", 
   "oldfieldtype": "Select", 
   "options": "JV-\nJV-RET-", 
   "permlevel": 0, 
   "print_hide": 1, 
   "print_hide_if_no_value": 0, 
   "read_only": 0, 
   "remember_last_selected_value": 0, 
   "report_hide": 0, 
   "reqd": 1, 
   "search_index": 0, 
   "set_only_once": 1, 
   "translatable": 0, 
   "unique": 0
  }, 
  {
   "allow_bulk_edit": 0, 
   "allow_on_submit": 0, 
   "bold": 0, 
   "collapsible": 0, 
   "columns": 0, 
   "fieldname": "column_break1", 
   "fieldtype": "Column Break", 
   "hidden": 0, 
   "ignore_user_permissions": 0, 
   "ignore_xss_filter": 0, 
   "in_filter": 0, 
   "in_global_search": 0, 
   "in_list_view": 0, 
   "in_standard_filter": 0, 
   "length": 0, 
   "no_copy": 0, 
   "oldfieldtype": "Column Break", 
   "permlevel": 0, 
   "print_hide": 0, 
   "print_hide_if_no_value": 0, 
   "read_only": 0, 
   "remember_last_selected_value": 0, 
   "report_hide": 0, 
   "reqd": 0, 
   "search_index": 0, 
   "set_only_once": 0, 
   "translatable": 0, 
   "unique": 0, 
   "width": "50%"
  }, 
  {
   "allow_bulk_edit": 0, 
   "allow_on_submit": 0, 
   "bold": 0, 
   "collapsible": 0, 
   "columns": 0, 
   "fieldname": "posting_date", 
   "fieldtype": "Date", 
   "hidden": 0, 
   "ignore_user_permissions": 0, 
   "ignore_xss_filter": 0, 
   "in_filter": 0, 
   "in_global_search": 0, 
   "in_list_view": 0, 
   "in_standard_filter": 0, 
   "label": "Posting Date", 
   "length": 0, 
   "no_copy": 1, 
   "oldfieldname": "posting_date", 
   "oldfieldtype": "Date", 
   "permlevel": 0, 
   "print_hide": 0, 
   "print_hide_if_no_value": 0, 
   "read_only": 0, 
   "remember_last_selected_value": 0, 
   "report_hide": 0, 
   "reqd": 1, 
   "search_index": 1, 
   "set_only_once": 0, 
   "translatable": 0, 
   "unique": 0
  }, 
  {
   "allow_bulk_edit": 0, 
   "allow_on_submit": 0, 
   "bold": 0, 
   "collapsible": 0, 
   "columns": 0, 
   "fieldname": "company", 
   "fieldtype": "Link", 
   "hidden": 0, 
   "ignore_user_permissions": 0, 
   "ignore_xss_filter": 0, 
   "in_filter": 0, 
   "in_global_search": 0, 
   "in_list_view": 0, 
   "in_standard_filter": 1, 
   "label": "Company", 
   "length": 0, 
   "no_copy": 0, 
   "oldfieldname": "company", 
   "oldfieldtype": "Link", 
   "options": "Company", 
   "permlevel": 0, 
   "print_hide": 1, 
   "print_hide_if_no_value": 0, 
   "read_only": 0, 
   "remember_last_selected_value": 1, 
   "report_hide": 0, 
   "reqd": 1, 
   "search_index": 1, 
   "set_only_once": 0, 
   "translatable": 0, 
   "unique": 0
  }, 
  {
   "allow_bulk_edit": 0, 
   "allow_on_submit": 0, 
   "bold": 0, 
   "collapsible": 0, 
   "columns": 0, 
   "fieldname": "2_add_edit_gl_entries", 
   "fieldtype": "Section Break", 
   "hidden": 0, 
   "ignore_user_permissions": 0, 
   "ignore_xss_filter": 0, 
   "in_filter": 0, 
   "in_global_search": 0, 
   "in_list_view": 0, 
   "in_standard_filter": 0, 
   "label": "", 
   "length": 0, 
   "no_copy": 0, 
   "oldfieldtype": "Section Break", 
   "options": "fa fa-table", 
   "permlevel": 0, 
   "print_hide": 0, 
   "print_hide_if_no_value": 0, 
   "read_only": 0, 
   "remember_last_selected_value": 0, 
   "report_hide": 0, 
   "reqd": 0, 
   "search_index": 0, 
   "set_only_once": 0, 
   "translatable": 0, 
   "unique": 0
  }, 
  {
   "allow_bulk_edit": 0, 
   "allow_on_submit": 0, 
   "bold": 0, 
   "collapsible": 0, 
   "columns": 0, 
   "fieldname": "accounts", 
   "fieldtype": "Table", 
   "hidden": 0, 
   "ignore_user_permissions": 0, 
   "ignore_xss_filter": 0, 
   "in_filter": 0, 
   "in_global_search": 0, 
   "in_list_view": 0, 
   "in_standard_filter": 0, 
   "label": "Accounting Entries", 
   "length": 0, 
   "no_copy": 0, 
   "oldfieldname": "entries", 
   "oldfieldtype": "Table", 
   "options": "Journal Entry Account", 
   "permlevel": 0, 
   "print_hide": 0, 
   "print_hide_if_no_value": 0, 
   "read_only": 0, 
   "remember_last_selected_value": 0, 
   "report_hide": 0, 
   "reqd": 1, 
   "search_index": 0, 
   "set_only_once": 0, 
   "translatable": 0, 
   "unique": 0
  }, 
  {
   "allow_bulk_edit": 0, 
   "allow_on_submit": 0, 
   "bold": 0, 
   "collapsible": 0, 
   "columns": 0, 
   "fieldname": "section_break99", 
   "fieldtype": "Section Break", 
   "hidden": 0, 
   "ignore_user_permissions": 0, 
   "ignore_xss_filter": 0, 
   "in_filter": 0, 
   "in_global_search": 0, 
   "in_list_view": 0, 
   "in_standard_filter": 0, 
   "length": 0, 
   "no_copy": 0, 
   "permlevel": 0, 
   "print_hide": 0, 
   "print_hide_if_no_value": 0, 
   "read_only": 0, 
   "remember_last_selected_value": 0, 
   "report_hide": 0, 
   "reqd": 0, 
   "search_index": 0, 
   "set_only_once": 0, 
   "translatable": 0, 
   "unique": 0
  }, 
  {
   "allow_bulk_edit": 0, 
   "allow_on_submit": 0, 
   "bold": 0, 
   "collapsible": 0, 
   "columns": 0, 
   "description": "", 
   "fieldname": "cheque_no", 
   "fieldtype": "Data", 
   "hidden": 0, 
   "ignore_user_permissions": 0, 
   "ignore_xss_filter": 0, 
   "in_filter": 0, 
   "in_global_search": 1, 
   "in_list_view": 1, 
   "in_standard_filter": 0, 
   "label": "Reference Number", 
   "length": 0, 
   "no_copy": 1, 
   "oldfieldname": "cheque_no", 
   "oldfieldtype": "Data", 
   "permlevel": 0, 
   "print_hide": 0, 
   "print_hide_if_no_value": 0, 
   "read_only": 0, 
   "remember_last_selected_value": 0, 
   "report_hide": 0, 
   "reqd": 0, 
   "search_index": 1, 
   "set_only_once": 0, 
   "translatable": 0, 
   "unique": 0
  }, 
  {
   "allow_bulk_edit": 0, 
   "allow_on_submit": 0, 
   "bold": 0, 
   "collapsible": 0, 
   "columns": 0, 
   "fieldname": "cheque_date", 
   "fieldtype": "Date", 
   "hidden": 0, 
   "ignore_user_permissions": 0, 
   "ignore_xss_filter": 0, 
   "in_filter": 0, 
   "in_global_search": 0, 
   "in_list_view": 0, 
   "in_standard_filter": 0, 
   "label": "Reference Date", 
   "length": 0, 
   "no_copy": 1, 
   "oldfieldname": "cheque_date", 
   "oldfieldtype": "Date", 
   "permlevel": 0, 
   "print_hide": 0, 
   "print_hide_if_no_value": 0, 
   "read_only": 0, 
   "remember_last_selected_value": 0, 
   "report_hide": 0, 
   "reqd": 0, 
   "search_index": 0, 
   "set_only_once": 0, 
   "translatable": 0, 
   "unique": 0
  }, 
  {
   "allow_bulk_edit": 0, 
   "allow_on_submit": 0, 
   "bold": 0, 
   "collapsible": 0, 
   "columns": 0, 
   "fieldname": "user_remark", 
   "fieldtype": "Small Text", 
   "hidden": 0, 
   "ignore_user_permissions": 0, 
   "ignore_xss_filter": 0, 
   "in_filter": 0, 
   "in_global_search": 0, 
   "in_list_view": 0, 
   "in_standard_filter": 0, 
   "label": "User Remark", 
   "length": 0, 
   "no_copy": 1, 
   "oldfieldname": "user_remark", 
   "oldfieldtype": "Small Text", 
   "permlevel": 0, 
   "print_hide": 1, 
   "print_hide_if_no_value": 0, 
   "read_only": 0, 
   "remember_last_selected_value": 0, 
   "report_hide": 0, 
   "reqd": 0, 
   "search_index": 0, 
   "set_only_once": 0, 
   "translatable": 0, 
   "unique": 0
  }, 
  {
   "allow_bulk_edit": 0, 
   "allow_on_submit": 0, 
   "bold": 0, 
   "collapsible": 0, 
   "columns": 0, 
   "fieldname": "column_break99", 
   "fieldtype": "Column Break", 
   "hidden": 0, 
   "ignore_user_permissions": 0, 
   "ignore_xss_filter": 0, 
   "in_filter": 0, 
   "in_global_search": 0, 
   "in_list_view": 0, 
   "in_standard_filter": 0, 
   "length": 0, 
   "no_copy": 0, 
   "permlevel": 0, 
   "print_hide": 0, 
   "print_hide_if_no_value": 0, 
   "read_only": 0, 
   "remember_last_selected_value": 0, 
   "report_hide": 0, 
   "reqd": 0, 
   "search_index": 0, 
   "set_only_once": 0, 
   "translatable": 0, 
   "unique": 0
  }, 
  {
   "allow_bulk_edit": 0, 
   "allow_on_submit": 0, 
   "bold": 0, 
   "collapsible": 0, 
   "columns": 0, 
   "fieldname": "total_debit", 
   "fieldtype": "Currency", 
   "hidden": 0, 
   "ignore_user_permissions": 0, 
   "ignore_xss_filter": 0, 
   "in_filter": 0, 
   "in_global_search": 0, 
   "in_list_view": 0, 
   "in_standard_filter": 0, 
   "label": "Total Debit", 
   "length": 0, 
   "no_copy": 1, 
   "oldfieldname": "total_debit", 
   "oldfieldtype": "Currency", 
   "options": "Company:company:default_currency", 
   "permlevel": 0, 
   "print_hide": 1, 
   "print_hide_if_no_value": 0, 
   "read_only": 1, 
   "remember_last_selected_value": 0, 
   "report_hide": 0, 
   "reqd": 0, 
   "search_index": 0, 
   "set_only_once": 0, 
   "translatable": 0, 
   "unique": 0
  }, 
  {
   "allow_bulk_edit": 0, 
   "allow_on_submit": 0, 
   "bold": 0, 
   "collapsible": 0, 
   "columns": 0, 
   "fieldname": "total_credit", 
   "fieldtype": "Currency", 
   "hidden": 0, 
   "ignore_user_permissions": 0, 
   "ignore_xss_filter": 0, 
   "in_filter": 0, 
   "in_global_search": 0, 
   "in_list_view": 0, 
   "in_standard_filter": 0, 
   "label": "Total Credit", 
   "length": 0, 
   "no_copy": 1, 
   "oldfieldname": "total_credit", 
   "oldfieldtype": "Currency", 
   "options": "Company:company:default_currency", 
   "permlevel": 0, 
   "print_hide": 1, 
   "print_hide_if_no_value": 0, 
   "read_only": 1, 
   "remember_last_selected_value": 0, 
   "report_hide": 0, 
   "reqd": 0, 
   "search_index": 0, 
   "set_only_once": 0, 
   "translatable": 0, 
   "unique": 0
  }, 
  {
   "allow_bulk_edit": 0, 
   "allow_on_submit": 0, 
   "bold": 0, 
   "collapsible": 0, 
   "columns": 0, 
   "depends_on": "difference", 
   "fieldname": "difference", 
   "fieldtype": "Currency", 
   "hidden": 0, 
   "ignore_user_permissions": 0, 
   "ignore_xss_filter": 0, 
   "in_filter": 0, 
   "in_global_search": 0, 
   "in_list_view": 0, 
   "in_standard_filter": 0, 
   "label": "Difference (Dr - Cr)", 
   "length": 0, 
   "no_copy": 1, 
   "oldfieldname": "difference", 
   "oldfieldtype": "Currency", 
   "options": "Company:company:default_currency", 
   "permlevel": 0, 
   "print_hide": 1, 
   "print_hide_if_no_value": 0, 
   "read_only": 1, 
   "remember_last_selected_value": 0, 
   "report_hide": 0, 
   "reqd": 0, 
   "search_index": 0, 
   "set_only_once": 0, 
   "translatable": 0, 
   "unique": 0
  }, 
  {
   "allow_bulk_edit": 0, 
   "allow_on_submit": 0, 
   "bold": 0, 
   "collapsible": 0, 
   "columns": 0, 
   "depends_on": "difference", 
   "fieldname": "get_balance", 
   "fieldtype": "Button", 
   "hidden": 0, 
   "ignore_user_permissions": 0, 
   "ignore_xss_filter": 0, 
   "in_filter": 0, 
   "in_global_search": 0, 
   "in_list_view": 0, 
   "in_standard_filter": 0, 
   "label": "Make Difference Entry", 
   "length": 0, 
   "no_copy": 0, 
   "oldfieldtype": "Button", 
   "permlevel": 0, 
   "print_hide": 0, 
   "print_hide_if_no_value": 0, 
   "read_only": 0, 
   "remember_last_selected_value": 0, 
   "report_hide": 0, 
   "reqd": 0, 
   "search_index": 0, 
   "set_only_once": 0, 
   "translatable": 0, 
   "unique": 0
  }, 
  {
   "allow_bulk_edit": 0, 
   "allow_on_submit": 0, 
   "bold": 0, 
   "collapsible": 0, 
   "columns": 0, 
   "fieldname": "multi_currency", 
   "fieldtype": "Check", 
   "hidden": 0, 
   "ignore_user_permissions": 0, 
   "ignore_xss_filter": 0, 
   "in_filter": 0, 
   "in_global_search": 0, 
   "in_list_view": 0, 
   "in_standard_filter": 0, 
   "label": "Multi Currency", 
   "length": 0, 
   "no_copy": 0, 
   "permlevel": 0, 
   "precision": "", 
   "print_hide": 1, 
   "print_hide_if_no_value": 0, 
   "read_only": 0, 
   "remember_last_selected_value": 0, 
   "report_hide": 0, 
   "reqd": 0, 
   "search_index": 0, 
   "set_only_once": 0, 
   "translatable": 0, 
   "unique": 0
  }, 
  {
   "allow_bulk_edit": 0, 
   "allow_on_submit": 0, 
   "bold": 0, 
   "collapsible": 0, 
   "columns": 0, 
   "fieldname": "total_amount_currency", 
   "fieldtype": "Link", 
   "hidden": 1, 
   "ignore_user_permissions": 0, 
   "ignore_xss_filter": 0, 
   "in_filter": 0, 
   "in_global_search": 0, 
   "in_list_view": 0, 
   "in_standard_filter": 0, 
   "label": "Total Amount Currency", 
   "length": 0, 
   "no_copy": 1, 
   "options": "Currency", 
   "permlevel": 0, 
   "precision": "", 
   "print_hide": 1, 
   "print_hide_if_no_value": 0, 
   "read_only": 1, 
   "remember_last_selected_value": 0, 
   "report_hide": 1, 
   "reqd": 0, 
   "search_index": 0, 
   "set_only_once": 0, 
   "translatable": 0, 
   "unique": 0
  }, 
  {
   "allow_bulk_edit": 0, 
   "allow_on_submit": 0, 
   "bold": 1, 
   "collapsible": 0, 
   "columns": 0, 
   "fieldname": "total_amount", 
   "fieldtype": "Currency", 
   "hidden": 1, 
   "ignore_user_permissions": 0, 
   "ignore_xss_filter": 0, 
   "in_filter": 0, 
   "in_global_search": 0, 
   "in_list_view": 1, 
   "in_standard_filter": 0, 
   "label": "Total Amount", 
   "length": 0, 
   "no_copy": 1, 
   "options": "total_amount_currency", 
   "permlevel": 0, 
   "print_hide": 0, 
   "print_hide_if_no_value": 0, 
   "read_only": 1, 
   "remember_last_selected_value": 0, 
   "report_hide": 1, 
   "reqd": 0, 
   "search_index": 0, 
   "set_only_once": 0, 
   "translatable": 0, 
   "unique": 0
  }, 
  {
   "allow_bulk_edit": 0, 
   "allow_on_submit": 0, 
   "bold": 0, 
   "collapsible": 0, 
   "columns": 0, 
   "fieldname": "total_amount_in_words", 
   "fieldtype": "Data", 
   "hidden": 1, 
   "ignore_user_permissions": 0, 
   "ignore_xss_filter": 0, 
   "in_filter": 0, 
   "in_global_search": 0, 
   "in_list_view": 0, 
   "in_standard_filter": 0, 
   "label": "Total Amount in Words", 
   "length": 0, 
   "no_copy": 1, 
   "permlevel": 0, 
   "print_hide": 1, 
   "print_hide_if_no_value": 0, 
   "read_only": 1, 
   "remember_last_selected_value": 0, 
   "report_hide": 1, 
   "reqd": 0, 
   "search_index": 0, 
   "set_only_once": 0, 
   "translatable": 0, 
   "unique": 0
  }, 
  {
   "allow_bulk_edit": 0, 
   "allow_on_submit": 0, 
   "bold": 0, 
   "collapsible": 1, 
   "columns": 0, 
   "fieldname": "reference", 
   "fieldtype": "Section Break", 
   "hidden": 0, 
   "ignore_user_permissions": 0, 
   "ignore_xss_filter": 0, 
   "in_filter": 0, 
   "in_global_search": 0, 
   "in_list_view": 0, 
   "in_standard_filter": 0, 
   "label": "Reference", 
   "length": 0, 
   "no_copy": 0, 
   "options": "fa fa-pushpin", 
   "permlevel": 0, 
   "print_hide": 0, 
   "print_hide_if_no_value": 0, 
   "read_only": 0, 
   "remember_last_selected_value": 0, 
   "report_hide": 0, 
   "reqd": 0, 
   "search_index": 0, 
   "set_only_once": 0, 
   "translatable": 0, 
   "unique": 0
  }, 
  {
   "allow_bulk_edit": 0, 
   "allow_on_submit": 0, 
   "bold": 0, 
   "collapsible": 0, 
   "columns": 0, 
   "fieldname": "clearance_date", 
   "fieldtype": "Date", 
   "hidden": 0, 
   "ignore_user_permissions": 0, 
   "ignore_xss_filter": 0, 
   "in_filter": 0, 
   "in_global_search": 0, 
   "in_list_view": 0, 
   "in_standard_filter": 0, 
   "label": "Clearance Date", 
   "length": 0, 
   "no_copy": 1, 
   "oldfieldname": "clearance_date", 
   "oldfieldtype": "Date", 
   "permlevel": 0, 
   "print_hide": 0, 
   "print_hide_if_no_value": 0, 
   "read_only": 1, 
   "remember_last_selected_value": 0, 
   "report_hide": 0, 
   "reqd": 0, 
   "search_index": 1, 
   "set_only_once": 0, 
   "translatable": 0, 
   "unique": 0
  }, 
  {
   "allow_bulk_edit": 0, 
   "allow_on_submit": 0, 
   "bold": 0, 
   "collapsible": 0, 
   "columns": 0, 
   "description": "", 
   "fieldname": "remark", 
   "fieldtype": "Small Text", 
   "hidden": 0, 
   "ignore_user_permissions": 0, 
   "ignore_xss_filter": 0, 
   "in_filter": 0, 
   "in_global_search": 1, 
   "in_list_view": 0, 
   "in_standard_filter": 0, 
   "label": "Remark", 
   "length": 0, 
   "no_copy": 1, 
   "oldfieldname": "remark", 
   "oldfieldtype": "Small Text", 
   "permlevel": 0, 
   "print_hide": 0, 
   "print_hide_if_no_value": 0, 
   "read_only": 1, 
   "remember_last_selected_value": 0, 
   "report_hide": 0, 
   "reqd": 0, 
   "search_index": 0, 
   "set_only_once": 0, 
   "translatable": 0, 
<<<<<<< HEAD
   "unique": 0
  }, 
  {
   "allow_bulk_edit": 0, 
   "allow_on_submit": 0, 
   "bold": 0, 
   "collapsible": 0, 
   "columns": 0, 
   "fieldname": "paid_loan", 
   "fieldtype": "Data", 
   "hidden": 1, 
   "ignore_user_permissions": 0, 
   "ignore_xss_filter": 0, 
   "in_filter": 0, 
   "in_global_search": 0, 
   "in_list_view": 0, 
   "in_standard_filter": 0, 
   "label": "Paid Loan", 
   "length": 0, 
   "no_copy": 0, 
   "permlevel": 0, 
   "precision": "", 
   "print_hide": 0, 
   "print_hide_if_no_value": 0, 
   "read_only": 0, 
   "remember_last_selected_value": 0, 
   "report_hide": 0, 
   "reqd": 0, 
   "search_index": 0, 
   "set_only_once": 0, 
   "translatable": 0, 
=======
>>>>>>> dbdf462e
   "unique": 0
  }, 
  {
   "allow_bulk_edit": 0, 
   "allow_on_submit": 0, 
   "bold": 0, 
   "collapsible": 0, 
   "columns": 0, 
   "fieldname": "column_break98", 
   "fieldtype": "Column Break", 
   "hidden": 0, 
   "ignore_user_permissions": 0, 
   "ignore_xss_filter": 0, 
   "in_filter": 0, 
   "in_global_search": 0, 
   "in_list_view": 0, 
   "in_standard_filter": 0, 
   "length": 0, 
   "no_copy": 0, 
   "permlevel": 0, 
   "print_hide": 0, 
   "print_hide_if_no_value": 0, 
   "read_only": 0, 
   "remember_last_selected_value": 0, 
   "report_hide": 0, 
   "reqd": 0, 
   "search_index": 0, 
   "set_only_once": 0, 
   "translatable": 0, 
   "unique": 0
  }, 
  {
   "allow_bulk_edit": 0, 
   "allow_on_submit": 0, 
   "bold": 0, 
   "collapsible": 0, 
   "columns": 0, 
   "fieldname": "bill_no", 
   "fieldtype": "Data", 
   "hidden": 0, 
   "ignore_user_permissions": 0, 
   "ignore_xss_filter": 0, 
   "in_filter": 0, 
   "in_global_search": 0, 
   "in_list_view": 0, 
   "in_standard_filter": 0, 
   "label": "Bill No", 
   "length": 0, 
   "no_copy": 0, 
   "oldfieldname": "bill_no", 
   "oldfieldtype": "Data", 
   "permlevel": 0, 
   "print_hide": 1, 
   "print_hide_if_no_value": 0, 
   "read_only": 0, 
   "remember_last_selected_value": 0, 
   "report_hide": 0, 
   "reqd": 0, 
   "search_index": 0, 
   "set_only_once": 0, 
   "translatable": 0, 
   "unique": 0
  }, 
  {
   "allow_bulk_edit": 0, 
   "allow_on_submit": 0, 
   "bold": 0, 
   "collapsible": 0, 
   "columns": 0, 
   "fieldname": "bill_date", 
   "fieldtype": "Date", 
   "hidden": 0, 
   "ignore_user_permissions": 0, 
   "ignore_xss_filter": 0, 
   "in_filter": 0, 
   "in_global_search": 0, 
   "in_list_view": 0, 
   "in_standard_filter": 0, 
   "label": "Bill Date", 
   "length": 0, 
   "no_copy": 0, 
   "oldfieldname": "bill_date", 
   "oldfieldtype": "Date", 
   "permlevel": 0, 
   "print_hide": 1, 
   "print_hide_if_no_value": 0, 
   "read_only": 0, 
   "remember_last_selected_value": 0, 
   "report_hide": 0, 
   "reqd": 0, 
   "search_index": 0, 
   "set_only_once": 0, 
   "translatable": 0, 
   "unique": 0
  }, 
  {
   "allow_bulk_edit": 0, 
   "allow_on_submit": 0, 
   "bold": 0, 
   "collapsible": 0, 
   "columns": 0, 
   "fieldname": "due_date", 
   "fieldtype": "Date", 
   "hidden": 0, 
   "ignore_user_permissions": 0, 
   "ignore_xss_filter": 0, 
   "in_filter": 0, 
   "in_global_search": 0, 
   "in_list_view": 0, 
   "in_standard_filter": 0, 
   "label": "Due Date", 
   "length": 0, 
   "no_copy": 0, 
   "oldfieldname": "due_date", 
   "oldfieldtype": "Date", 
   "permlevel": 0, 
   "print_hide": 0, 
   "print_hide_if_no_value": 0, 
   "read_only": 0, 
   "remember_last_selected_value": 0, 
   "report_hide": 0, 
   "reqd": 0, 
   "search_index": 0, 
   "set_only_once": 0, 
   "translatable": 0, 
   "unique": 0
  }, 
  {
   "allow_bulk_edit": 0, 
   "allow_on_submit": 0, 
   "bold": 0, 
   "collapsible": 1, 
   "columns": 0, 
   "depends_on": "eval:doc.voucher_type == 'Write Off Entry'", 
   "fieldname": "write_off", 
   "fieldtype": "Section Break", 
   "hidden": 0, 
   "ignore_user_permissions": 0, 
   "ignore_xss_filter": 0, 
   "in_filter": 0, 
   "in_global_search": 0, 
   "in_list_view": 0, 
   "in_standard_filter": 0, 
   "label": "Write Off", 
   "length": 0, 
   "no_copy": 0, 
   "permlevel": 0, 
   "precision": "", 
   "print_hide": 0, 
   "print_hide_if_no_value": 0, 
   "read_only": 0, 
   "remember_last_selected_value": 0, 
   "report_hide": 0, 
   "reqd": 0, 
   "search_index": 0, 
   "set_only_once": 0, 
   "translatable": 0, 
   "unique": 0
  }, 
  {
   "allow_bulk_edit": 0, 
   "allow_on_submit": 0, 
   "bold": 0, 
   "collapsible": 0, 
   "columns": 0, 
   "default": "Accounts Receivable", 
   "depends_on": "eval:doc.voucher_type == 'Write Off Entry'", 
   "fieldname": "write_off_based_on", 
   "fieldtype": "Select", 
   "hidden": 0, 
   "ignore_user_permissions": 0, 
   "ignore_xss_filter": 0, 
   "in_filter": 0, 
   "in_global_search": 0, 
   "in_list_view": 0, 
   "in_standard_filter": 0, 
   "label": "Write Off Based On", 
   "length": 0, 
   "no_copy": 0, 
   "options": "Accounts Receivable\nAccounts Payable", 
   "permlevel": 0, 
   "print_hide": 1, 
   "print_hide_if_no_value": 0, 
   "read_only": 0, 
   "remember_last_selected_value": 0, 
   "report_hide": 1, 
   "reqd": 0, 
   "search_index": 0, 
   "set_only_once": 0, 
   "translatable": 0, 
   "unique": 0
  }, 
  {
   "allow_bulk_edit": 0, 
   "allow_on_submit": 0, 
   "bold": 0, 
   "collapsible": 0, 
   "columns": 0, 
   "depends_on": "eval:doc.voucher_type == 'Write Off Entry'", 
   "fieldname": "get_outstanding_invoices", 
   "fieldtype": "Button", 
   "hidden": 0, 
   "ignore_user_permissions": 0, 
   "ignore_xss_filter": 0, 
   "in_filter": 0, 
   "in_global_search": 0, 
   "in_list_view": 0, 
   "in_standard_filter": 0, 
   "label": "Get Outstanding Invoices", 
   "length": 0, 
   "no_copy": 0, 
   "options": "get_outstanding_invoices", 
   "permlevel": 0, 
   "print_hide": 1, 
   "print_hide_if_no_value": 0, 
   "read_only": 0, 
   "remember_last_selected_value": 0, 
   "report_hide": 0, 
   "reqd": 0, 
   "search_index": 0, 
   "set_only_once": 0, 
   "translatable": 0, 
   "unique": 0
  }, 
  {
   "allow_bulk_edit": 0, 
   "allow_on_submit": 0, 
   "bold": 0, 
   "collapsible": 0, 
   "columns": 0, 
   "fieldname": "column_break_30", 
   "fieldtype": "Column Break", 
   "hidden": 0, 
   "ignore_user_permissions": 0, 
   "ignore_xss_filter": 0, 
   "in_filter": 0, 
   "in_global_search": 0, 
   "in_list_view": 0, 
   "in_standard_filter": 0, 
   "length": 0, 
   "no_copy": 0, 
   "permlevel": 0, 
   "precision": "", 
   "print_hide": 0, 
   "print_hide_if_no_value": 0, 
   "read_only": 0, 
   "remember_last_selected_value": 0, 
   "report_hide": 0, 
   "reqd": 0, 
   "search_index": 0, 
   "set_only_once": 0, 
   "translatable": 0, 
   "unique": 0
  }, 
  {
   "allow_bulk_edit": 0, 
   "allow_on_submit": 0, 
   "bold": 0, 
   "collapsible": 0, 
   "columns": 0, 
   "depends_on": "eval:doc.voucher_type == 'Write Off Entry'", 
   "fieldname": "write_off_amount", 
   "fieldtype": "Currency", 
   "hidden": 0, 
   "ignore_user_permissions": 0, 
   "ignore_xss_filter": 0, 
   "in_filter": 0, 
   "in_global_search": 0, 
   "in_list_view": 0, 
   "in_standard_filter": 0, 
   "label": "Write Off Amount", 
   "length": 0, 
   "no_copy": 0, 
   "options": "Company:company:default_currency", 
   "permlevel": 0, 
   "print_hide": 1, 
   "print_hide_if_no_value": 0, 
   "read_only": 0, 
   "remember_last_selected_value": 0, 
   "report_hide": 1, 
   "reqd": 0, 
   "search_index": 0, 
   "set_only_once": 0, 
   "translatable": 0, 
   "unique": 0
  }, 
  {
   "allow_bulk_edit": 0, 
   "allow_on_submit": 0, 
   "bold": 0, 
   "collapsible": 1, 
   "columns": 0, 
   "fieldname": "printing_settings", 
   "fieldtype": "Section Break", 
   "hidden": 0, 
   "ignore_user_permissions": 0, 
   "ignore_xss_filter": 0, 
   "in_filter": 0, 
   "in_global_search": 0, 
   "in_list_view": 0, 
   "in_standard_filter": 0, 
   "label": "Printing Settings", 
   "length": 0, 
   "no_copy": 0, 
   "permlevel": 0, 
   "precision": "", 
   "print_hide": 0, 
   "print_hide_if_no_value": 0, 
   "read_only": 0, 
   "remember_last_selected_value": 0, 
   "report_hide": 0, 
   "reqd": 0, 
   "search_index": 0, 
   "set_only_once": 0, 
   "translatable": 0, 
   "unique": 0
  }, 
  {
   "allow_bulk_edit": 0, 
   "allow_on_submit": 1, 
   "bold": 0, 
   "collapsible": 0, 
   "columns": 0, 
   "fieldname": "pay_to_recd_from", 
   "fieldtype": "Data", 
   "hidden": 0, 
   "ignore_user_permissions": 0, 
   "ignore_xss_filter": 0, 
   "in_filter": 0, 
   "in_global_search": 0, 
   "in_list_view": 0, 
   "in_standard_filter": 0, 
   "label": "Pay To / Recd From", 
   "length": 0, 
   "no_copy": 1, 
   "permlevel": 0, 
   "print_hide": 0, 
   "print_hide_if_no_value": 0, 
   "read_only": 0, 
   "remember_last_selected_value": 0, 
   "report_hide": 1, 
   "reqd": 0, 
   "search_index": 0, 
   "set_only_once": 0, 
   "translatable": 0, 
   "unique": 0
  }, 
  {
   "allow_bulk_edit": 0, 
   "allow_on_submit": 0, 
   "bold": 0, 
   "collapsible": 0, 
   "columns": 0, 
   "fieldname": "column_break_35", 
   "fieldtype": "Column Break", 
   "hidden": 0, 
   "ignore_user_permissions": 0, 
   "ignore_xss_filter": 0, 
   "in_filter": 0, 
   "in_global_search": 0, 
   "in_list_view": 0, 
   "in_standard_filter": 0, 
   "length": 0, 
   "no_copy": 0, 
   "permlevel": 0, 
   "precision": "", 
   "print_hide": 0, 
   "print_hide_if_no_value": 0, 
   "read_only": 0, 
   "remember_last_selected_value": 0, 
   "report_hide": 0, 
   "reqd": 0, 
   "search_index": 0, 
   "set_only_once": 0, 
   "translatable": 0, 
   "unique": 0
  }, 
  {
   "allow_bulk_edit": 0, 
   "allow_on_submit": 1, 
   "bold": 0, 
   "collapsible": 0, 
   "columns": 0, 
   "fieldname": "letter_head", 
   "fieldtype": "Link", 
   "hidden": 0, 
   "ignore_user_permissions": 0, 
   "ignore_xss_filter": 0, 
   "in_filter": 0, 
   "in_global_search": 0, 
   "in_list_view": 0, 
   "in_standard_filter": 0, 
   "label": "Letter Head", 
   "length": 0, 
   "no_copy": 0, 
   "options": "Letter Head", 
   "permlevel": 0, 
   "print_hide": 0, 
   "print_hide_if_no_value": 0, 
   "read_only": 0, 
   "remember_last_selected_value": 0, 
   "report_hide": 0, 
   "reqd": 0, 
   "search_index": 0, 
   "set_only_once": 0, 
   "translatable": 0, 
   "unique": 0
  }, 
  {
   "allow_bulk_edit": 0, 
   "allow_on_submit": 1, 
   "bold": 0, 
   "collapsible": 0, 
   "columns": 0, 
   "fieldname": "select_print_heading", 
   "fieldtype": "Link", 
   "hidden": 0, 
   "ignore_user_permissions": 0, 
   "ignore_xss_filter": 0, 
   "in_filter": 0, 
   "in_global_search": 0, 
   "in_list_view": 0, 
   "in_standard_filter": 0, 
   "label": "Print Heading", 
   "length": 0, 
   "no_copy": 1, 
   "oldfieldname": "select_print_heading", 
   "oldfieldtype": "Link", 
   "options": "Print Heading", 
   "permlevel": 0, 
   "print_hide": 1, 
   "print_hide_if_no_value": 0, 
   "read_only": 0, 
   "remember_last_selected_value": 0, 
   "report_hide": 1, 
   "reqd": 0, 
   "search_index": 0, 
   "set_only_once": 0, 
   "translatable": 0, 
   "unique": 0
  }, 
  {
   "allow_bulk_edit": 0, 
   "allow_on_submit": 0, 
   "bold": 0, 
   "collapsible": 1, 
   "columns": 0, 
   "fieldname": "addtional_info", 
   "fieldtype": "Section Break", 
   "hidden": 0, 
   "ignore_user_permissions": 0, 
   "ignore_xss_filter": 0, 
   "in_filter": 0, 
   "in_global_search": 0, 
   "in_list_view": 0, 
   "in_standard_filter": 0, 
   "label": "More Information", 
   "length": 0, 
   "no_copy": 0, 
   "oldfieldtype": "Section Break", 
   "options": "fa fa-file-text", 
   "permlevel": 0, 
   "print_hide": 0, 
   "print_hide_if_no_value": 0, 
   "read_only": 0, 
   "remember_last_selected_value": 0, 
   "report_hide": 0, 
   "reqd": 0, 
   "search_index": 0, 
   "set_only_once": 0, 
   "translatable": 0, 
   "unique": 0
  }, 
  {
   "allow_bulk_edit": 0, 
   "allow_on_submit": 0, 
   "bold": 0, 
   "collapsible": 0, 
   "columns": 0, 
   "fieldname": "column_break3", 
   "fieldtype": "Column Break", 
   "hidden": 0, 
   "ignore_user_permissions": 0, 
   "ignore_xss_filter": 0, 
   "in_filter": 0, 
   "in_global_search": 0, 
   "in_list_view": 0, 
   "in_standard_filter": 0, 
   "length": 0, 
   "no_copy": 0, 
   "oldfieldtype": "Column Break", 
   "permlevel": 0, 
   "print_hide": 0, 
   "print_hide_if_no_value": 0, 
   "read_only": 0, 
   "remember_last_selected_value": 0, 
   "report_hide": 0, 
   "reqd": 0, 
   "search_index": 0, 
   "set_only_once": 0, 
   "translatable": 0, 
   "unique": 0, 
   "width": "50%"
  }, 
  {
   "allow_bulk_edit": 0, 
   "allow_on_submit": 0, 
   "bold": 0, 
   "collapsible": 0, 
   "columns": 0, 
   "default": "No", 
   "description": "", 
   "fieldname": "is_opening", 
   "fieldtype": "Select", 
   "hidden": 0, 
   "ignore_user_permissions": 0, 
   "ignore_xss_filter": 0, 
   "in_filter": 0, 
   "in_global_search": 0, 
   "in_list_view": 0, 
   "in_standard_filter": 0, 
   "label": "Is Opening", 
   "length": 0, 
   "no_copy": 0, 
   "oldfieldname": "is_opening", 
   "oldfieldtype": "Select", 
   "options": "No\nYes", 
   "permlevel": 0, 
   "print_hide": 1, 
   "print_hide_if_no_value": 0, 
   "read_only": 0, 
   "remember_last_selected_value": 0, 
   "report_hide": 0, 
   "reqd": 0, 
   "search_index": 1, 
   "set_only_once": 0, 
   "translatable": 0, 
   "unique": 0
  }, 
  {
   "allow_bulk_edit": 0, 
   "allow_on_submit": 0, 
   "bold": 0, 
   "collapsible": 0, 
   "columns": 0, 
   "depends_on": "eval:in_list([\"Credit Note\", \"Debit Note\"], doc.voucher_type)", 
   "fieldname": "stock_entry", 
   "fieldtype": "Link", 
   "hidden": 0, 
   "ignore_user_permissions": 0, 
   "ignore_xss_filter": 0, 
   "in_filter": 0, 
   "in_global_search": 0, 
   "in_list_view": 0, 
   "in_standard_filter": 0, 
   "label": "Stock Entry", 
   "length": 0, 
   "no_copy": 0, 
   "options": "Stock Entry", 
   "permlevel": 0, 
   "precision": "", 
   "print_hide": 0, 
   "print_hide_if_no_value": 0, 
   "read_only": 1, 
   "remember_last_selected_value": 0, 
   "report_hide": 0, 
   "reqd": 0, 
   "search_index": 0, 
   "set_only_once": 0, 
   "translatable": 0, 
   "unique": 0
  }, 
  {
   "allow_bulk_edit": 0, 
   "allow_on_submit": 0, 
   "bold": 0, 
   "collapsible": 0, 
   "columns": 0, 
   "fieldname": "subscription_section", 
   "fieldtype": "Section Break", 
   "hidden": 0, 
   "ignore_user_permissions": 0, 
   "ignore_xss_filter": 0, 
   "in_filter": 0, 
   "in_global_search": 0, 
   "in_list_view": 0, 
   "in_standard_filter": 0, 
   "label": "Subscription Section", 
   "length": 0, 
   "no_copy": 0, 
   "permlevel": 0, 
   "precision": "", 
   "print_hide": 0, 
   "print_hide_if_no_value": 0, 
   "read_only": 0, 
   "remember_last_selected_value": 0, 
   "report_hide": 0, 
   "reqd": 0, 
   "search_index": 0, 
   "set_only_once": 0, 
   "translatable": 0, 
   "unique": 0
  }, 
  {
   "allow_bulk_edit": 0, 
   "allow_on_submit": 1, 
   "bold": 0, 
   "collapsible": 0, 
   "columns": 0, 
   "fieldname": "auto_repeat", 
   "fieldtype": "Link", 
   "hidden": 0, 
   "ignore_user_permissions": 0, 
   "ignore_xss_filter": 0, 
   "in_filter": 0, 
   "in_global_search": 0, 
   "in_list_view": 0, 
   "in_standard_filter": 0, 
   "label": "Auto Repeat", 
   "length": 0, 
   "no_copy": 1, 
   "options": "Auto Repeat", 
   "permlevel": 0, 
   "precision": "", 
   "print_hide": 1, 
   "print_hide_if_no_value": 0, 
   "read_only": 1, 
   "remember_last_selected_value": 0, 
   "report_hide": 0, 
   "reqd": 0, 
   "search_index": 0, 
   "set_only_once": 0, 
   "translatable": 0, 
   "unique": 0
  }, 
  {
   "allow_bulk_edit": 0, 
   "allow_on_submit": 0, 
   "bold": 0, 
   "collapsible": 0, 
   "columns": 0, 
   "fieldname": "amended_from", 
   "fieldtype": "Link", 
   "hidden": 0, 
   "ignore_user_permissions": 1, 
   "ignore_xss_filter": 0, 
   "in_filter": 0, 
   "in_global_search": 0, 
   "in_list_view": 0, 
   "in_standard_filter": 0, 
   "label": "Amended From", 
   "length": 0, 
   "no_copy": 1, 
   "oldfieldname": "amended_from", 
   "oldfieldtype": "Link", 
   "options": "Journal Entry", 
   "permlevel": 0, 
   "print_hide": 1, 
   "print_hide_if_no_value": 0, 
   "read_only": 1, 
   "remember_last_selected_value": 0, 
   "report_hide": 0, 
   "reqd": 0, 
   "search_index": 0, 
   "set_only_once": 0, 
   "translatable": 0, 
   "unique": 0
  }
 ], 
 "has_web_view": 0, 
 "hide_heading": 0, 
 "hide_toolbar": 0, 
 "icon": "fa fa-file-text", 
 "idx": 176, 
 "image_view": 0, 
 "in_create": 0, 
 "is_submittable": 1, 
 "issingle": 0, 
 "istable": 0, 
 "max_attachments": 0, 
 "menu_index": 0, 
<<<<<<< HEAD
 "modified": "2018-04-16 17:34:38.429196", 
=======
 "modified": "2018-03-10 07:30:24.319356", 
>>>>>>> dbdf462e
 "modified_by": "Administrator", 
 "module": "Accounts", 
 "name": "Journal Entry", 
 "owner": "Administrator", 
 "permissions": [
  {
   "amend": 1, 
   "cancel": 1, 
   "create": 1, 
   "delete": 1, 
   "email": 1, 
   "export": 0, 
   "if_owner": 0, 
   "import": 0, 
   "permlevel": 0, 
   "print": 1, 
   "read": 1, 
   "report": 1, 
   "role": "Accounts User", 
   "set_user_permissions": 0, 
   "share": 1, 
   "submit": 1, 
   "write": 1
  }, 
  {
   "amend": 1, 
   "cancel": 1, 
   "create": 1, 
   "delete": 1, 
   "email": 1, 
   "export": 0, 
   "if_owner": 0, 
   "import": 0, 
   "permlevel": 0, 
   "print": 1, 
   "read": 1, 
   "report": 1, 
   "role": "Accounts Manager", 
   "set_user_permissions": 0, 
   "share": 1, 
   "submit": 1, 
   "write": 1
  }, 
  {
   "amend": 0, 
   "cancel": 0, 
   "create": 0, 
   "delete": 0, 
   "email": 1, 
   "export": 0, 
   "if_owner": 0, 
   "import": 0, 
   "permlevel": 0, 
   "print": 1, 
   "read": 1, 
   "report": 1, 
   "role": "Auditor", 
   "set_user_permissions": 0, 
   "share": 0, 
   "submit": 0, 
   "write": 0
  }
 ], 
 "quick_entry": 0, 
 "read_only": 0, 
 "read_only_onload": 1, 
 "search_fields": "voucher_type,posting_date, due_date, cheque_no", 
 "show_name_in_global_search": 0, 
 "sort_field": "modified", 
 "sort_order": "DESC", 
 "title_field": "title", 
 "track_changes": 1, 
 "track_seen": 0
}<|MERGE_RESOLUTION|>--- conflicted
+++ resolved
@@ -808,7 +808,6 @@
    "search_index": 0, 
    "set_only_once": 0, 
    "translatable": 0, 
-<<<<<<< HEAD
    "unique": 0
   }, 
   {
@@ -840,8 +839,6 @@
    "search_index": 0, 
    "set_only_once": 0, 
    "translatable": 0, 
-=======
->>>>>>> dbdf462e
    "unique": 0
   }, 
   {
@@ -1523,11 +1520,7 @@
  "istable": 0, 
  "max_attachments": 0, 
  "menu_index": 0, 
-<<<<<<< HEAD
- "modified": "2018-04-16 17:34:38.429196", 
-=======
- "modified": "2018-03-10 07:30:24.319356", 
->>>>>>> dbdf462e
+ "modified": "2018-04-30 17:34:38.429196", 
  "modified_by": "Administrator", 
  "module": "Accounts", 
  "name": "Journal Entry", 
