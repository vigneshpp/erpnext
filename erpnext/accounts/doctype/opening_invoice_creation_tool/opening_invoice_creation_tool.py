# -*- coding: utf-8 -*-
# Copyright (c) 2017, Frappe Technologies Pvt. Ltd. and contributors
# For license information, please see license.txt

from __future__ import unicode_literals
import frappe
import traceback
from json import dumps
from frappe import _, scrub
from frappe.utils import flt, nowdate
from frappe.model.document import Document
from frappe.utils.background_jobs import enqueue
from erpnext.accounts.doctype.accounting_dimension.accounting_dimension import get_accounting_dimensions


class OpeningInvoiceCreationTool(Document):
	def onload(self):
		"""Load the Opening Invoice summary"""
		summary, max_count = self.get_opening_invoice_summary()
		self.set_onload('opening_invoices_summary', summary)
		self.set_onload('max_count', max_count)
		self.set_onload('temporary_opening_account', get_temporary_opening_account(self.company))

	def get_opening_invoice_summary(self):
		def prepare_invoice_summary(doctype, invoices):
			# add company wise sales / purchase invoice summary
			paid_amount = []
			outstanding_amount = []
			for invoice in invoices:
				company = invoice.pop("company")
				_summary = invoices_summary.get(company, {})
				_summary.update({
					"currency": company_wise_currency.get(company),
					doctype: invoice
				})
				invoices_summary.update({company: _summary})

				if invoice.paid_amount:
					paid_amount.append(invoice.paid_amount)
				if invoice.outstanding_amount:
					outstanding_amount.append(invoice.outstanding_amount)

			if paid_amount or outstanding_amount:
				max_count.update({
					doctype: {
						"max_paid": max(paid_amount) if paid_amount else 0.0,
						"max_due": max(outstanding_amount) if outstanding_amount else 0.0
					}
				})

		invoices_summary = {}
		max_count = {}
		fields = [
			"company", "count(name) as total_invoices", "sum(outstanding_amount) as outstanding_amount"
		]
		companies = frappe.get_all("Company", fields=["name as company", "default_currency as currency"])
		if not companies:
			return None, None

		company_wise_currency = {row.company: row.currency for row in companies}
		for doctype in ["Sales Invoice", "Purchase Invoice"]:
			invoices = frappe.get_all(doctype, filters=dict(is_opening="Yes", docstatus=1),
				fields=fields, group_by="company")
			prepare_invoice_summary(doctype, invoices)

		return invoices_summary, max_count
	
	def validate_company(self):
		if not self.company:
			frappe.throw(_("Please select the Company"))
	
	def set_missing_values(self, row):
		row.qty = row.qty or 1.0
		row.temporary_opening_account = row.temporary_opening_account or get_temporary_opening_account(self.company)
		row.party_type = "Customer" if self.invoice_type == "Sales" else "Supplier"
		row.item_name = row.item_name or _("Opening Invoice Item")
		row.posting_date = row.posting_date or nowdate()
		row.due_date = row.due_date or nowdate()

	def validate_mandatory_invoice_fields(self, row):
		if not frappe.db.exists(row.party_type, row.party):
			if self.create_missing_party:
				self.add_party(row.party_type, row.party)
			else:
				frappe.throw(_("Row #{}: {} {} does not exist.").format(row.idx, frappe.bold(row.party_type), frappe.bold(row.party)))

		mandatory_error_msg = _("Row #{0}: {1} is required to create the Opening {2} Invoices")
		for d in ("Party", "Outstanding Amount", "Temporary Opening Account"):
			if not row.get(scrub(d)):
				frappe.throw(mandatory_error_msg.format(row.idx, d, self.invoice_type))

	def get_invoices(self):
		invoices = []
		for row in self.invoices:
			if not row:
				continue
			self.set_missing_values(row)
			self.validate_mandatory_invoice_fields(row)
			invoice = self.get_invoice_dict(row)
			company_details = frappe.get_cached_value('Company', self.company, ["default_currency", "default_letter_head"], as_dict=1) or {}
			if company_details:
				invoice.update({
					"currency": company_details.get("default_currency"),
					"letter_head": company_details.get("default_letter_head")
				})
			invoices.append(invoice)

		return invoices

	def add_party(self, party_type, party):
		party_doc = frappe.new_doc(party_type)
		if party_type == "Customer":
			party_doc.customer_name = party
		else:
			supplier_group = frappe.db.get_single_value("Buying Settings", "supplier_group")
			if not supplier_group:
				frappe.throw(_("Please Set Supplier Group in Buying Settings."))

			party_doc.supplier_name = party
			party_doc.supplier_group = supplier_group

		party_doc.flags.ignore_mandatory = True
		party_doc.save(ignore_permissions=True)

	def get_invoice_dict(self, row=None):
		def get_item_dict():
			cost_center = row.get('cost_center') or frappe.get_cached_value('Company', self.company,  "cost_center")
			if not cost_center:
				frappe.throw(_("Please set the Default Cost Center in {0} company.").format(frappe.bold(self.company)))

			income_expense_account_field = "income_account" if row.party_type == "Customer" else "expense_account"
			default_uom = frappe.db.get_single_value("Stock Settings", "stock_uom") or _("Nos")
			rate = flt(row.outstanding_amount) / flt(row.qty)

			return frappe._dict({
				"uom": default_uom,
				"rate": rate or 0.0,
				"qty": row.qty,
				"conversion_factor": 1.0,
				"item_name": row.item_name or "Opening Invoice Item",
				"description": row.item_name or "Opening Invoice Item",
				income_expense_account_field: row.temporary_opening_account,
				"cost_center": cost_center
			})

		item = get_item_dict()

		invoice = frappe._dict({
			"items": [item],
			"is_opening": "Yes",
			"set_posting_time": 1,
			"company": self.company,
			"cost_center": self.cost_center,
			"due_date": row.due_date,
			"posting_date": row.posting_date,
<<<<<<< HEAD
			frappe.scrub(party_type): row.party,
			"doctype": "Sales Invoice" if self.invoice_type == "Sales" else "Purchase Invoice",
			"update_stock": 0
=======
			frappe.scrub(row.party_type): row.party,
			"is_pos": 0,
			"doctype": "Sales Invoice" if self.invoice_type == "Sales" else "Purchase Invoice"
>>>>>>> 3ad9393f
		})

		accounting_dimension = get_accounting_dimensions()
		for dimension in accounting_dimension:
			invoice.update({
				dimension: item.get(dimension)
			})

		return invoice

	def make_invoices(self):
		self.validate_company()
		invoices = self.get_invoices()
		if len(invoices) < 50:
			return start_import(invoices)
		else:
			from frappe.core.page.background_jobs.background_jobs import get_info
			from frappe.utils.scheduler import is_scheduler_inactive

			if is_scheduler_inactive() and not frappe.flags.in_test:
				frappe.throw(_("Scheduler is inactive. Cannot import data."), title=_("Scheduler Inactive"))

			enqueued_jobs = [d.get("job_name") for d in get_info()]
			if self.name not in enqueued_jobs:
				enqueue(
					start_import,
					queue="default",
					timeout=6000,
					event="opening_invoice_creation",
					job_name=self.name,
					invoices=invoices,
					now=frappe.conf.developer_mode or frappe.flags.in_test
				)

def start_import(invoices):
	errors = 0
	names = []
	for idx, d in enumerate(invoices):
		try:
			publish(idx, len(invoices), d.doctype)
			doc = frappe.get_doc(d)
			doc.insert()
			doc.submit()
			frappe.db.commit()
			names.append(doc.name)
		except Exception:
			errors += 1
			frappe.db.rollback()
			message = "\n".join(["Data:", dumps(d, default=str, indent=4), "--" * 50, "\nException:", traceback.format_exc()])
			frappe.log_error(title="Error while creating Opening Invoice", message=message)
			frappe.db.commit()
	if errors:
		frappe.msgprint(_("You had {} errors while creating opening invoices. Check {} for more details")
			.format(errors, "<a href='#List/Error Log' class='variant-click'>Error Log</a>"), indicator="red", title=_("Error Occured"))
	return names

def publish(index, total, doctype):
	if total < 5: return
	frappe.publish_realtime(
		"opening_invoice_creation_progress",
		dict(
			title=_("Opening Invoice Creation In Progress"),
			message=_('Creating {} out of {} {}').format(index + 1, total, doctype),
			user=frappe.session.user,
			count=index+1,
			total=total
		))

@frappe.whitelist()
def get_temporary_opening_account(company=None):
	if not company:
		return

	accounts = frappe.get_all("Account", filters={
		'company': company,
		'account_type': 'Temporary'
	})
	if not accounts:
		frappe.throw(_("Please add a Temporary Opening account in Chart of Accounts"))

	return accounts[0].name

<|MERGE_RESOLUTION|>--- conflicted
+++ resolved
@@ -153,15 +153,10 @@
 			"cost_center": self.cost_center,
 			"due_date": row.due_date,
 			"posting_date": row.posting_date,
-<<<<<<< HEAD
-			frappe.scrub(party_type): row.party,
+			frappe.scrub(row.party_type): row.party,
+			"is_pos": 0,
 			"doctype": "Sales Invoice" if self.invoice_type == "Sales" else "Purchase Invoice",
 			"update_stock": 0
-=======
-			frappe.scrub(row.party_type): row.party,
-			"is_pos": 0,
-			"doctype": "Sales Invoice" if self.invoice_type == "Sales" else "Purchase Invoice"
->>>>>>> 3ad9393f
 		})
 
 		accounting_dimension = get_accounting_dimensions()
