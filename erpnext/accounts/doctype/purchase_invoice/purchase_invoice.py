--- conflicted
+++ resolved
@@ -489,7 +489,6 @@
 							self.negative_expense_to_be_booked += flt(item.item_tax_amount, \
 								item.precision("item_tax_amount"))
 
-<<<<<<< HEAD
 	def get_asset_gl_entry(self, gl_entries):
 		for item in self.get("items"):
 			if item.is_fixed_asset:
@@ -556,7 +555,7 @@
 						}))
 
 		return gl_entries
-=======
+
 	def make_stock_adjustment_entry(self, gl_entries, item, voucher_wise_stock_value, account_currency):
 		net_amt_precision = item.precision("base_net_amount")
 		val_rate_db_precision = 6 if cint(item.precision("valuation_rate")) <= 6 else 9
@@ -586,7 +585,6 @@
 			warehouse_debit_amount = stock_amount
 
 		return warehouse_debit_amount
->>>>>>> 65652071
 
 	def make_tax_gl_entries(self, gl_entries):
 		# tax table gl entries
