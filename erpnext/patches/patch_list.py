--- conflicted
+++ resolved
@@ -339,12 +339,11 @@
 	},
 	{
 		'patch_module': 'patches.may_2012',
-<<<<<<< HEAD
 		'patch_file': 'cms',
 		'description': 'generate html pages'
 	},
-	
-=======
+	{
+		'patch_module': 'patches.may_2012',
 		'patch_file': 'reload_reports',
 		'description': 'reload reports: itemwise sales/delivery details'
 	},
@@ -353,6 +352,4 @@
 		'patch_file': 'page_role_series_fix',
 		'description': 'reset series of page role at max'
 	},
-
->>>>>>> 4602ef39
 ]