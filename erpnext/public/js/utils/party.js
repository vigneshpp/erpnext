--- conflicted
+++ resolved
@@ -69,43 +69,12 @@
 				if(r.message) {
 					frm.set_value(display_field, r.message)
 				}
-
-<<<<<<< HEAD
-				if(frappe.meta.get_docfield(frm.doc.doctype, "taxes") && !is_your_company_address) {
-					if(!erpnext.utils.validate_mandatory(frm, "Customer/Supplier",
-						frm.doc.customer || frm.doc.supplier, address_field)) return;
-
-					if(!erpnext.utils.validate_mandatory(frm, "Posting/Transaction Date",
-						frm.doc.posting_date || frm.doc.transaction_date, address_field)) return;
-				} else return;
-
-				frappe.call({
-					method: "erpnext.accounts.party.set_taxes",
-					args: {
-						"party": frm.doc.customer || frm.doc.supplier,
-						"party_type": (frm.doc.customer ? "Customer" : "Supplier"),
-						"posting_date": frm.doc.posting_date || frm.doc.transaction_date,
-						"company": frm.doc.company,
-						"billing_address": ((frm.doc.customer) ? (frm.doc.customer_address) : (frm.doc.supplier_address)),
-						"shipping_address": frm.doc.shipping_address_name
-					},
-					callback: function(r) {
-						if(r.message){
-							frm.set_value("taxes_and_charges", r.message)
-						}
-					}
-				});
-=======
 				erpnext.utils.set_taxes(frm, address_field, display_field, is_your_company_address);
->>>>>>> 2f957f27
 			}
 		})
 	} else {
 		frm.set_value(display_field, null);
 	}
-
-<<<<<<< HEAD
-=======
 };
 
 erpnext.utils.set_taxes = function(frm, address_field, display_field, is_your_company_address) {
@@ -151,7 +120,6 @@
 			}
 		}
 	});
->>>>>>> 2f957f27
 }
 
 erpnext.utils.get_contact_details = function(frm) {
