--- conflicted
+++ resolved
@@ -406,12 +406,7 @@
 	def set_rate_of_stock_uom(self):
 		if self.doctype in ["Purchase Receipt", "Purchase Invoice", "Purchase Order", "Sales Invoice", "Sales Order", "Delivery Note", "Quotation"]:
 			for d in self.get("items"):
-<<<<<<< HEAD
-				if d.conversion_factor:
-					d.stock_uom_rate = d.rate / d.conversion_factor
-=======
 				d.stock_uom_rate = d.rate / (d.conversion_factor or 1)
->>>>>>> 2fef2456
 
 	def validate_internal_transfer(self):
 		if self.doctype in ('Sales Invoice', 'Delivery Note', 'Purchase Invoice', 'Purchase Receipt') \
