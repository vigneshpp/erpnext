--- conflicted
+++ resolved
@@ -7,7 +7,7 @@
 		this.allowed_customer_groups = settings.customer_groups;
 		this.allow_rate_change = settings.allow_rate_change;
 		this.allow_discount_change = settings.allow_discount_change;
-		
+
 		this.init_component();
 	}
 
@@ -194,11 +194,8 @@
 
 			me.events.checkout();
 			me.toggle_checkout_btn(false);
-<<<<<<< HEAD
-=======
 
 			me.allow_discount_change && me.$add_discount_elem.removeClass("d-none");
->>>>>>> 989c853e
 		});
 
 		this.$totals_section.on('click', '.edit-cart-btn', () => {
