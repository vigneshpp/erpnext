/* global Clusterize */
frappe.provide('erpnext.pos');

frappe.pages['point-of-sale'].on_page_load = function(wrapper) {
	frappe.ui.make_app_page({
		parent: wrapper,
		title: 'Point of Sale',
		single_column: true
	});

	frappe.db.get_value('POS Settings', {name: 'POS Settings'}, 'is_online', (r) => {
		if (r && r.use_pos_in_offline_mode && !cint(r.use_pos_in_offline_mode)) {
			// online
			wrapper.pos = new erpnext.pos.PointOfSale(wrapper);
			window.cur_pos = wrapper.pos;
		} else {
			// offline
			frappe.set_route('pos');
		}
	});
};

frappe.pages['point-of-sale'].refresh = function(wrapper) {
	if (wrapper.pos) {
		cur_frm = wrapper.pos.frm;
	}
}

erpnext.pos.PointOfSale = class PointOfSale {
	constructor(wrapper) {
		this.wrapper = $(wrapper).find('.layout-main-section');
		this.page = wrapper.page;

		const assets = [
			'assets/erpnext/js/pos/clusterize.js',
			'assets/erpnext/css/pos.css'
		];

		frappe.require(assets, () => {
			this.make();
		});
	}

	make() {
		return frappe.run_serially([
			() => frappe.dom.freeze(),
			() => {
				this.prepare_dom();
				this.prepare_menu();
				this.set_online_status();
			},
			() => this.setup_company(),
			() => this.setup_pos_profile(),
			() => this.make_new_invoice(),
			() => {
<<<<<<< HEAD
				frappe.timeout(1);
				this.make_items();
				this.set_pos_profile_data();
=======
				this.bind_events();
>>>>>>> 7cf945c9
				frappe.dom.unfreeze();
			},
			() => this.page.set_title(__('Point of Sale'))
		]);
	}

	set_online_status() {
		this.connection_status = false;
		this.page.set_indicator(__("Offline"), "grey");
		frappe.call({
			method: "frappe.handler.ping",
			callback: r => {
				if (r.message) {
					this.connection_status = true;
					this.page.set_indicator(__("Online"), "green");
				}
			}
		});
	}

	prepare_dom() {
		this.wrapper.append(`
			<div class="pos">
				<section class="cart-container">

				</section>
				<section class="item-container">

				</section>
			</div>
		`);
	}

	make_cart() {
		this.cart = new POSCart({
			frm: this.frm,
			wrapper: this.wrapper.find('.cart-container'),
			pos_profile: this.pos_profile,
			events: {
				on_customer_change: (customer) => this.frm.set_value('customer', customer),
				on_field_change: (item_code, field, value) => {
					this.update_item_in_cart(item_code, field, value);
				},
				on_numpad: (value) => {
					if (value == 'Pay') {
						if (!this.payment) {
							this.make_payment_modal();
						} else {
							this.frm.doc.payments.map(p => {
								this.payment.dialog.set_value(p.mode_of_payment, p.amount);
							});

							this.payment.set_title();
						}
						this.payment.open_modal();
					}
				},
				on_select_change: () => {
					this.cart.numpad.set_inactive();
				},
				get_item_details: (item_code) => {
					return this.items.get(item_code);
				}
			}
		});
	}

	toggle_editing(flag) {
		let disabled;
		if (flag !== undefined) {
			disabled = !flag;
		} else {
			disabled = this.frm.doc.docstatus == 1 ? true: false;
		}
		const pointer_events = disabled ? 'none' : 'inherit';

		this.wrapper.find('input, button, select').prop("disabled", disabled);
		this.wrapper.find('.number-pad-container').toggleClass("hide", disabled);

		this.wrapper.find('.cart-container').css('pointer-events', pointer_events);
		this.wrapper.find('.item-container').css('pointer-events', pointer_events);

		this.page.clear_actions();
	}

	make_items() {
		this.items = new POSItems({
			wrapper: this.wrapper.find('.item-container'),
			pos_profile: this.pos_profile,
			events: {
				update_cart: (item, field, value) => {
					if(!this.frm.doc.customer) {
						frappe.throw(__('Please select a customer'));
					}
					this.update_item_in_cart(item, field, value);
					this.cart && this.cart.unselect_all();
				}
			}
		});
	}

	update_item_in_cart(item_code, field='qty', value=1) {
		frappe.dom.freeze();
		if(this.cart.exists(item_code)) {
			const item = this.frm.doc.items.find(i => i.item_code === item_code);
			frappe.flags.hide_serial_batch_dialog = false;

			if (typeof value === 'string' && !in_list(['serial_no', 'batch_no'], field)) {
				// value can be of type '+1' or '-1'
				value = item[field] + flt(value);
			}

			if(field === 'serial_no') {
				value = item.serial_no + '\n'+ value;
			}

			if(field === 'qty' && (item.serial_no || item.batch_no)) {
				this.select_batch_and_serial_no(item);
			} else {
				this.update_item_in_frm(item, field, value)
					.then(() => {
						// update cart
						this.update_cart_data(item);
					});
			}
			return;
		}

		let args = { item_code: item_code };
		if (in_list(['serial_no', 'batch_no'], field)) {
			args[field] = value;
		}

		// add to cur_frm
		const item = this.frm.add_child('items', args);
		frappe.flags.hide_serial_batch_dialog = true;
		this.frm.script_manager
			.trigger('item_code', item.doctype, item.name)
			.then(() => {
				const show_dialog = item.has_serial_no || item.has_batch_no;
				if (show_dialog && field == 'qty') {
					// check has serial no/batch no and update cart
					this.select_batch_and_serial_no(item);
				} else {
					// update cart
					this.update_cart_data(item);
				}
			});
	}

	select_batch_and_serial_no(item) {
		erpnext.show_serial_batch_selector(this.frm, item, () => {
			this.update_item_in_frm(item)
				.then(() => {
					// update cart
					if (item.qty === 0) {
						frappe.model.clear_doc(item.doctype, item.name);
					}
					this.update_cart_data(item);
				});
		}, true);
	}

	update_cart_data(item) {
		this.cart.add_item(item);
		this.cart.update_taxes_and_totals();
		this.cart.update_grand_total();
		frappe.dom.unfreeze();
	}

	update_item_in_frm(item, field, value) {
		if (field == 'qty' && value < 0) {
			frappe.msgprint(__("Quantity must be positive"));
			value = item.qty;
		}

		if (field) {
			return frappe.model.set_value(item.doctype, item.name, field, value)
				.then(() => this.frm.script_manager.trigger('qty', item.doctype, item.name))
				.then(() => {
					if (field === 'qty' && item.qty === 0) {
						frappe.model.clear_doc(item.doctype, item.name);
					}
				})
		}

		return Promise.resolve();
	}

	make_payment_modal() {
		this.payment = new Payment({
			frm: this.frm,
			events: {
				submit_form: () => {
					this.submit_sales_invoice();
				}
			}
		});
	}

	submit_sales_invoice() {

		frappe.confirm(__("Permanently Submit {0}?", [this.frm.doc.name]), () => {
			frappe.call({
				method: 'erpnext.selling.page.point_of_sale.point_of_sale.submit_invoice',
				freeze: true,
				args: {
					doc: this.frm.doc
				}
			}).then(r => {
				if(r.message) {
					this.frm.doc = r.message;
					frappe.show_alert({
						indicator: 'green',
						message: __(`Sales invoice ${r.message.name} created succesfully`)
					});

					this.toggle_editing();
					this.set_form_action();
					this.set_primary_action_in_modal();
				}
			});
		});
	}

	set_primary_action_in_modal() {
		this.frm.msgbox = frappe.msgprint(
			`<a class="btn btn-primary" onclick="cur_frm.print_preview.printit(true)" style="margin-right: 5px;">
				${__('Print')}</a>
			<a class="btn btn-default">
				${__('New')}</a>`
		);

		$(this.frm.msgbox.body).find('.btn-default').on('click', () => {
			this.frm.msgbox.hide();
			this.make_new_invoice();
		})
	}

	set_pos_profile_data() {
		if (this.pos_profile && this.pos_profile.print_format_for_online) {
			this.frm.meta.default_print_format = this.pos_profile.print_format_for_online;
		}
	}

	setup_pos_profile() {
		return new Promise((resolve) => {

			const load_default = () => {
				this.pos_profile = {
					company: this.company,
					currency: frappe.defaults.get_default('currency'),
					selling_price_list: frappe.defaults.get_default('selling_price_list')
				};
				resolve();
			}

			const on_submit = ({ pos_profile }) => {
				this.get_pos_profile_doc(pos_profile)
					.then(doc => {
						this.pos_profile = doc;
						if (!this.pos_profile) {
							load_default();
						}
						resolve();
					});
			}

			frappe.call({
				method: 'erpnext.accounts.doctype.pos_profile.pos_profile.get_pos_profiles_for_user'
			}).then((r) => {
				if (r && r.message) {
					const pos_profiles = r.message.filter(a => a);

					if (pos_profiles.length === 0) {
						load_default();
					} else if(pos_profiles.length === 1) {
						// load profile directly
						on_submit({pos_profile: pos_profiles[0]});
					} else {
						// ask prompt
						frappe.prompt(
							[{ fieldtype: 'Select', label: 'POS Profile', options: pos_profiles }],
							on_submit,
							__('Select POS Profile')
						);
					}
				} else {
					frappe.dom.unfreeze();
					frappe.throw(__("POS Profile is required to use Point-of-Sale"));
				}
			});
		});
	}

	get_pos_profile_doc(pos_profile_name) {
		return new Promise(resolve => {
			frappe.call({
				method: 'erpnext.accounts.doctype.pos_profile.pos_profile.get_pos_profile',
				args: {
					pos_profile_name
				},
				callback: (r) => {
					resolve(r.message);
				}
			});
		});
	}

	setup_company() {
		this.company = frappe.sys_defaults.company;
		return new Promise(resolve => {
			if(!this.company) {
				frappe.prompt({fieldname:"company", options: "Company", fieldtype:"Link",
					label: __("Select Company"), reqd: 1}, (data) => {
						this.company = data.company;
						resolve(this.company);
				}, __("Select Company"));
			} else {
				resolve(this.company);
			}
		})
	}

	make_new_invoice() {
		return frappe.run_serially([
			() => {
<<<<<<< HEAD
				if (this.cart) {
					this.cart.frm = this.frm;
					this.cart.reset();
					this.items.reset_search_field();
				} else {
					this.make_cart();
				}
				this.toggle_editing(true);
			}
=======
				this.make_sales_invoice_frm()
					.then(() => this.set_pos_profile_data())
					.then(() => {
						if (this.cart) {
							this.cart.frm = this.frm;
							this.cart.reset();
						} else {
							this.make_items();
							this.make_cart();
						}
						this.toggle_editing(true);
					})
			},
>>>>>>> 7cf945c9
		]);
	}

	make_sales_invoice_frm() {
		const doctype = 'Sales Invoice';
		return new Promise(resolve => {
			if (this.frm) {
				this.frm = get_frm(this.pos_profile, this.frm);
				resolve();
			} else {
				frappe.model.with_doctype(doctype, () => {
					this.frm = get_frm(this.pos_profile);
					resolve();
				});
			}
		});

		function get_frm(pos_profile, _frm) {
			const page = $('<div>');
			const frm = _frm || new _f.Frm(doctype, page, false);
			const name = frappe.model.make_new_doc_and_get_name(doctype, true);
			frm.refresh(name);
			frm.doc.items = [];
			if(!frm.doc.company) {
				frm.set_value('company', pos_profile.company);
			}
			frm.doc.is_pos = 1;
			return frm;
		}
	}

	set_pos_profile_data() {
		return new Promise(resolve => {
			return this.frm.call({
				doc: this.frm.doc,
				method: "set_missing_values",
			}).then((r) => {
				if(!r.exc) {
					this.frm.script_manager.trigger("update_stock");
					frappe.model.set_default_values(this.frm.doc);
					this.frm.cscript.calculate_taxes_and_totals();
					this.frm.meta.default_print_format = r.message.print_format || 'POS Invoice';
				}

				resolve();
			})
		})
	}

	prepare_menu() {
		var me = this;
		this.page.clear_menu();

		// for mobile
		// this.page.add_menu_item(__("Pay"), function () {
		//
		// }).addClass('visible-xs');

		this.page.add_menu_item(__("Form View"), function () {
			frappe.model.sync(me.frm.doc);
			frappe.set_route("Form", me.frm.doc.doctype, me.frm.doc.name);
		});

		this.page.add_menu_item(__("POS Profile"), function () {
			frappe.set_route('List', 'POS Profile');
		});

		this.page.add_menu_item(__('POS Settings'), function() {
			frappe.set_route('Form', 'POS Settings');
		});
	}

	set_form_action() {
		if(this.frm.doc.docstatus !== 1) return;

		this.page.set_secondary_action(__("Print"), () => {
			this.frm.print_preview.printit(true);
		});

		this.page.set_primary_action(__("New"), () => {
			this.make_new_invoice();
		});

		this.page.add_menu_item(__("Email"), () => {
			this.frm.email_doc();
		});
	}
};

class POSCart {
	constructor({frm, wrapper, pos_profile, events}) {
		this.frm = frm;
		this.item_data = {};
		this.wrapper = wrapper;
		this.events = events;
		this.pos_profile = pos_profile;
		this.make();
		this.bind_events();
	}

	make() {
		this.make_dom();
		this.make_customer_field();
		this.make_numpad();
	}

	make_dom() {
		this.wrapper.append(`
			<div class="pos-cart">
				<div class="customer-field">
				</div>
				<div class="cart-wrapper">
					<div class="list-item-table">
						<div class="list-item list-item--head">
							<div class="list-item__content list-item__content--flex-1.5 text-muted">${__('Item Name')}</div>
							<div class="list-item__content text-muted text-right">${__('Quantity')}</div>
							<div class="list-item__content text-muted text-right">${__('Discount')}</div>
							<div class="list-item__content text-muted text-right">${__('Rate')}</div>
						</div>
						<div class="cart-items">
							<div class="empty-state">
								<span>No Items added to cart</span>
							</div>
						</div>
						<div class="taxes-and-totals">
							${this.get_taxes_and_totals()}
						</div>
						<div class="discount-amount">
							${this.get_discount_amount()}
						</div>
						<div class="grand-total">
							${this.get_grand_total()}
						</div>
					</div>
				</div>
				<div class="number-pad-container">
				</div>
			</div>
		`);
		this.$cart_items = this.wrapper.find('.cart-items');
		this.$empty_state = this.wrapper.find('.cart-items .empty-state');
		this.$taxes_and_totals = this.wrapper.find('.taxes-and-totals');
		this.$discount_amount = this.wrapper.find('.discount-amount');
		this.$grand_total = this.wrapper.find('.grand-total');

		this.toggle_taxes_and_totals(false);
		this.$grand_total.on('click', () => {
			this.toggle_taxes_and_totals();
		});
	}

	reset() {
		this.$cart_items.find('.list-item').remove();
		this.$empty_state.show();
		this.$taxes_and_totals.html(this.get_taxes_and_totals());
		this.numpad && this.numpad.reset_value();
		this.customer_field.set_value("");

		this.wrapper.find('.grand-total-value').text(
			format_currency(this.frm.doc.grand_total, this.frm.currency));

		const customer = this.frm.doc.customer || this.pos_profile.customer;
		this.customer_field.set_value(customer);
	}

	get_grand_total() {
		return `
			<div class="list-item">
				<div class="list-item__content text-muted">${__('Grand Total')}</div>
				<div class="list-item__content list-item__content--flex-2 grand-total-value">0.00</div>
			</div>
		`;
	}

	get_discount_amount() {
		const get_currency_symbol = window.get_currency_symbol;

		return `
			<div class="list-item">
				<div class="list-item__content list-item__content--flex-2 text-muted">${__('Discount')}</div>
				<div class="list-item__content discount-inputs">
					<input type="text"
						class="form-control additional_discount_percentage text-right"
						placeholder="% 0.00"
					>
					<input type="text"
						class="form-control discount_amount text-right"
						placeholder="${get_currency_symbol(this.frm.doc.currency)} 0.00"
					>
				</div>
			</div>
		`;
	}

	get_taxes_and_totals() {
		return `
			<div class="list-item">
				<div class="list-item__content list-item__content--flex-2 text-muted">${__('Net Total')}</div>
				<div class="list-item__content net-total">0.00</div>
			</div>
			<div class="list-item">
				<div class="list-item__content list-item__content--flex-2 text-muted">${__('Taxes')}</div>
				<div class="list-item__content taxes">0.00</div>
			</div>
		`;
	}

	toggle_taxes_and_totals(flag) {
		if (flag !== undefined) {
			this.tax_area_is_shown = flag;
		} else {
			this.tax_area_is_shown = !this.tax_area_is_shown;
		}

		this.$taxes_and_totals.toggle(this.tax_area_is_shown);
		this.$discount_amount.toggle(this.tax_area_is_shown);
	}

	update_taxes_and_totals() {
		if (!this.frm.doc.taxes) { return; }

		const currency = this.frm.doc.currency;
		this.frm.refresh_field('taxes');

		// Update totals
		this.$taxes_and_totals.find('.net-total')
			.html(format_currency(this.frm.doc.total, currency));

		// Update taxes
		const taxes_html = this.frm.doc.taxes.map(tax => {
			return `
				<div>
					<span>${tax.description}</span>
					<span class="text-right bold">
						${format_currency(tax.tax_amount, currency)}
					</span>
				</div>
			`;
		}).join("");
		this.$taxes_and_totals.find('.taxes').html(taxes_html);
	}

	update_grand_total() {
		this.$grand_total.find('.grand-total-value').text(
			format_currency(this.frm.doc.grand_total, this.frm.currency)
		);
	}

	make_customer_field() {
		let customer = this.frm.doc.customer || this.pos_profile['customer'];
		this.customer_field = frappe.ui.form.make_control({
			df: {
				fieldtype: 'Link',
				label: 'Customer',
				fieldname: 'customer',
				options: 'Customer',
				reqd: 1,
				onchange: () => {
					this.events.on_customer_change(this.customer_field.get_value());
				}
			},
			parent: this.wrapper.find('.customer-field'),
			render_input: true
		});

		if (customer) {
			this.customer_field.set_value(customer);
		}
	}

	make_numpad() {
		this.numpad = new NumberPad({
			button_array: [
				[1, 2, 3, 'Qty'],
				[4, 5, 6, 'Disc'],
				[7, 8, 9, 'Rate'],
				['Del', 0, '.', 'Pay']
			],
			add_class: {
				'Pay': 'brand-primary'
			},
			disable_highlight: ['Qty', 'Disc', 'Rate', 'Pay'],
			reset_btns: ['Qty', 'Disc', 'Rate', 'Pay'],
			del_btn: 'Del',
			wrapper: this.wrapper.find('.number-pad-container'),
			onclick: (btn_value) => {
				// on click
				if (!this.selected_item && btn_value !== 'Pay') {
					frappe.show_alert({
						indicator: 'red',
						message: __('Please select an item in the cart')
					});
					return;
				}
				if (['Qty', 'Disc', 'Rate'].includes(btn_value)) {
					this.set_input_active(btn_value);
				} else if (btn_value !== 'Pay') {
					if (!this.selected_item.active_field) {
						frappe.show_alert({
							indicator: 'red',
							message: __('Please select a field to edit from numpad')
						});
						return;
					}

					const item_code = this.selected_item.attr('data-item-code');
					const field = this.selected_item.active_field;
					const value = this.numpad.get_value();

					this.events.on_field_change(item_code, field, value);
				}

				this.events.on_numpad(btn_value);
			}
		});
	}

	set_input_active(btn_value) {
		this.selected_item.removeClass('qty disc rate');

		this.numpad.set_active(btn_value);
		if (btn_value === 'Qty') {
			this.selected_item.addClass('qty');
			this.selected_item.active_field = 'qty';
		} else if (btn_value == 'Disc') {
			this.selected_item.addClass('disc');
			this.selected_item.active_field = 'discount_percentage';
		} else if (btn_value == 'Rate') {
			this.selected_item.addClass('rate');
			this.selected_item.active_field = 'rate';
		}
	}

	add_item(item) {
		this.$empty_state.hide();

		if (this.exists(item.item_code)) {
			// update quantity
			this.update_item(item);
		} else {
			// add to cart
			const $item = $(this.get_item_html(item));
			$item.appendTo(this.$cart_items);
		}
		this.highlight_item(item.item_code);
		this.scroll_to_item(item.item_code);
	}

	update_item(item) {
		const $item = this.$cart_items.find(`[data-item-code="${item.item_code}"]`);

		if(item.qty > 0) {
			const is_stock_item = this.get_item_details(item.item_code).is_stock_item;
			const indicator_class = (!is_stock_item || item.actual_qty >= item.qty) ? 'green' : 'red';
			const remove_class = indicator_class == 'green' ? 'red' : 'green';

			$item.find('.quantity input').val(item.qty);
			$item.find('.discount').text(item.discount_percentage + '%');
			$item.find('.rate').text(format_currency(item.rate, this.frm.doc.currency));
			$item.addClass(indicator_class);
			$item.removeClass(remove_class);
		} else {
			$item.remove();
		}
	}

	get_item_html(item) {
		const is_stock_item = this.get_item_details(item.item_code).is_stock_item;
		const rate = format_currency(item.rate, this.frm.doc.currency);
		const indicator_class = (!is_stock_item || item.actual_qty >= item.qty) ? 'green' : 'red';
		return `
			<div class="list-item indicator ${indicator_class}" data-item-code="${item.item_code}" title="Item: ${item.item_name}  Available Qty: ${item.actual_qty}">
				<div class="item-name list-item__content list-item__content--flex-1.5 ellipsis">
					${item.item_name}
				</div>
				<div class="quantity list-item__content text-right">
					${get_quantity_html(item.qty)}
				</div>
				<div class="discount list-item__content text-right">
					${item.discount_percentage}%
				</div>
				<div class="rate list-item__content text-right">
					${rate}
				</div>
			</div>
		`;

		function get_quantity_html(value) {
			return `
				<div class="input-group input-group-xs">
					<span class="input-group-btn">
						<button class="btn btn-default btn-xs" data-action="increment">+</button>
					</span>

					<input class="form-control" type="number" value="${value}">

					<span class="input-group-btn">
						<button class="btn btn-default btn-xs" data-action="decrement">-</button>
					</span>
				</div>
			`;
		}
	}

	get_item_details(item_code) {
		if (!this.item_data[item_code]) {
			this.item_data[item_code] = this.events.get_item_details(item_code);
		}

		return this.item_data[item_code];
	}

	exists(item_code) {
		let $item = this.$cart_items.find(`[data-item-code="${item_code}"]`);
		return $item.length > 0;
	}

	highlight_item(item_code) {
		const $item = this.$cart_items.find(`[data-item-code="${item_code}"]`);
		$item.addClass('highlight');
		setTimeout(() => $item.removeClass('highlight'), 1000);
	}

	scroll_to_item(item_code) {
		const $item = this.$cart_items.find(`[data-item-code="${item_code}"]`);
		if ($item.length === 0) return;
		const scrollTop = $item.offset().top - this.$cart_items.offset().top + this.$cart_items.scrollTop();
		this.$cart_items.animate({ scrollTop });
	}

	bind_events() {
		const me = this;
		const events = this.events;

		// quantity change
		this.$cart_items.on('click',
			'[data-action="increment"], [data-action="decrement"]', function() {
				const $btn = $(this);
				const $item = $btn.closest('.list-item[data-item-code]');
				const item_code = $item.attr('data-item-code');
				const action = $btn.attr('data-action');

				if(action === 'increment') {
					events.on_field_change(item_code, 'qty', '+1');
				} else if(action === 'decrement') {
					events.on_field_change(item_code, 'qty', '-1');
				}
			});

		// this.$cart_items.on('focus', '.quantity input', function(e) {
		// 	const $input = $(this);
		// 	const $item = $input.closest('.list-item[data-item-code]');
		// 	me.set_selected_item($item);
		// 	me.set_input_active('Qty');
		// 	e.preventDefault();
		// 	e.stopPropagation();
		// 	return false;
		// });

		this.$cart_items.on('change', '.quantity input', function() {
			const $input = $(this);
			const $item = $input.closest('.list-item[data-item-code]');
			const item_code = $item.attr('data-item-code');
			events.on_field_change(item_code, 'qty', flt($input.val()));
		});

		// current item
		this.$cart_items.on('click', '.list-item', function() {
			me.set_selected_item($(this));
		});

		// disable current item
		// $('body').on('click', function(e) {
		// 	console.log(e);
		// 	if($(e.target).is('.list-item')) {
		// 		return;
		// 	}
		// 	me.$cart_items.find('.list-item').removeClass('current-item qty disc rate');
		// 	me.selected_item = null;
		// });

		this.wrapper.find('.additional_discount_percentage').on('change', (e) => {
			const discount_percentage = flt(e.target.value,
				precision("additional_discount_percentage"));

			frappe.model.set_value(this.frm.doctype, this.frm.docname,
				'additional_discount_percentage', discount_percentage)
				.then(() => {
					let discount_wrapper = this.wrapper.find('.discount_amount');
					discount_wrapper.val(flt(this.frm.doc.discount_amount,
						precision('discount_amount')));
					discount_wrapper.trigger('change');
				});
		});

		this.wrapper.find('.discount_amount').on('change', (e) => {
			const discount_amount = flt(e.target.value, precision('discount_amount'));
			frappe.model.set_value(this.frm.doctype, this.frm.docname,
				'discount_amount', discount_amount);
			this.frm.trigger('discount_amount')
				.then(() => {
					this.update_discount_fields();
					this.update_taxes_and_totals();
					this.update_grand_total();
				});
		});
	}

	update_discount_fields() {
		let discount_wrapper = this.wrapper.find('.additional_discount_percentage');
		let discount_amt_wrapper = this.wrapper.find('.discount_amount');
		discount_wrapper.val(flt(this.frm.doc.additional_discount_percentage,
			precision('additional_discount_percentage')));
		discount_amt_wrapper.val(flt(this.frm.doc.discount_amount,
			precision('discount_amount')));
	}

	set_selected_item($item) {
		this.selected_item = $item;
		this.$cart_items.find('.list-item').removeClass('current-item qty disc rate');
		this.selected_item.addClass('current-item');
		this.events.on_select_change();
	}

	unselect_all() {
		this.$cart_items.find('.list-item').removeClass('current-item qty disc rate');
		this.selected_item = null;
		this.events.on_select_change();
	}
}

class POSItems {
	constructor({wrapper, pos_profile, events}) {
		this.wrapper = wrapper;
		this.pos_profile = pos_profile;
		this.items = {};
		this.events = events;
		this.currency = this.pos_profile.currency;

		this.make_dom();
		this.make_fields();

		this.init_clusterize();
		this.bind_events();

		// bootstrap with 20 items
		this.get_items()
			.then(({ items }) => {
				this.all_items = items;
				this.items = items;
				this.render_items(items);
			});
	}

	make_dom() {
		this.wrapper.html(`
			<div class="fields">
				<div class="search-field">
				</div>
				<div class="item-group-field">
				</div>
			</div>
			<div class="items-wrapper">
			</div>
		`);

		this.items_wrapper = this.wrapper.find('.items-wrapper');
		this.items_wrapper.append(`
			<div class="list-item-table pos-items-wrapper">
				<div class="pos-items image-view-container">
				</div>
			</div>
		`);
	}

	make_fields() {
		// Search field
		this.search_field = frappe.ui.form.make_control({
			df: {
				fieldtype: 'Data',
				label: 'Search Item ( Ctrl + i )',
				placeholder: 'Search by item code, serial number, batch no or barcode'
			},
			parent: this.wrapper.find('.search-field'),
			render_input: true,
		});

		frappe.ui.keys.on('ctrl+i', () => {
			this.search_field.set_focus();
		});

		this.search_field.$input.on('input', (e) => {
			clearTimeout(this.last_search);
			this.last_search = setTimeout(() => {
				const search_term = e.target.value;
				this.filter_items({ search_term });
			}, 300);
		});

		this.item_group_field = frappe.ui.form.make_control({
			df: {
				fieldtype: 'Link',
				label: 'Item Group',
				options: 'Item Group',
				default: 'All Item Groups',
				onchange: () => {
					const item_group = this.item_group_field.get_value();
					if (item_group) {
						this.filter_items({ item_group: item_group });
					}
				},
			},
			parent: this.wrapper.find('.item-group-field'),
			render_input: true
		});
	}

	init_clusterize() {
		this.clusterize = new Clusterize({
			scrollElem: this.wrapper.find('.pos-items-wrapper')[0],
			contentElem: this.wrapper.find('.pos-items')[0],
			rows_in_block: 6
		});
	}

	render_items(items) {
		let _items = items || this.items;

		const all_items = Object.values(_items).map(item => this.get_item_html(item));
		let row_items = [];

		const row_container = '<div class="image-view-row">';
		let curr_row = row_container;

		for (let i=0; i < all_items.length; i++) {
			// wrap 4 items in a div to emulate
			// a row for clusterize
			if(i % 4 === 0 && i !== 0) {
				curr_row += '</div>';
				row_items.push(curr_row);
				curr_row = row_container;
			}
			curr_row += all_items[i];

			if(i == all_items.length - 1 && all_items.length % 4 !== 0) {
				row_items.push(curr_row);
			}
		}

		this.clusterize.update(row_items);
	}

	filter_items({ search_term='', item_group='All Item Groups' }={}) {
		if (search_term) {
			search_term = search_term.toLowerCase();

			// memoize
			this.search_index = this.search_index || {};
			if (this.search_index[search_term]) {
				const items = this.search_index[search_term];
				this.items = items;
				this.render_items(items);
				this.set_item_in_the_cart(items);
				return;
			}
		} else if (item_group == "All Item Groups") {
			this.items = this.all_items;
			return this.render_items(this.all_items);
		}

		this.get_items({search_value: search_term, item_group })
			.then(({ items, serial_no, batch_no, barcode }) => {
				if (search_term && !barcode) {
					this.search_index[search_term] = items;
				}

				this.items = items;
				this.render_items(items);
				this.set_item_in_the_cart(items, serial_no, batch_no, barcode);
			});
	}

	set_item_in_the_cart(items, serial_no, batch_no, barcode) {
		if (serial_no) {
			this.events.update_cart(items[0].item_code,
				'serial_no', serial_no);
			this.reset_search_field();
			return;
		}

		if (batch_no) {
			this.events.update_cart(items[0].item_code,
				'batch_no', batch_no);
			this.reset_search_field();
			return;
		}

		if (items.length === 1 && (serial_no || batch_no || barcode)) {
			this.events.update_cart(items[0].item_code,
				'qty', '+1');
			this.reset_search_field();
		}
	}

	reset_search_field() {
		this.search_field.set_value('');
		this.search_field.$input.trigger("input");
	}

	bind_events() {
		var me = this;
		this.wrapper.on('click', '.pos-item-wrapper', function() {
			const $item = $(this);
			const item_code = $item.attr('data-item-code');
			me.events.update_cart(item_code, 'qty', '+1');
		});
	}

	get(item_code) {
		let item = {};
		this.items.map(data => {
			if (data.item_code === item_code) {
				item = data;
			}
		})

		return item
	}

	get_all() {
		return this.items;
	}

	get_item_html(item) {
		const price_list_rate = format_currency(item.price_list_rate, this.currency);
		const { item_code, item_name, item_image} = item;
		const item_title = item_name || item_code;

		const template = `
			<div class="pos-item-wrapper image-view-item" data-item-code="${item_code}">
				<div class="image-view-header">
					<div>
						<a class="grey list-id" data-name="${item_code}" title="${item_title}">
							${item_title}
						</a>
					</div>
				</div>
				<div class="image-view-body">
					<a	data-item-code="${item_code}"
						title="${item_title}"
					>
						<div class="image-field"
							style="${!item_image ? 'background-color: #fafbfc;' : ''} border: 0px;"
						>
							${!item_image ? `<span class="placeholder-text">
									${frappe.get_abbr(item_title)}
								</span>` : '' }
							${item_image ? `<img src="${item_image}" alt="${item_title}">` : '' }
						</div>
						<span class="price-info">
							${price_list_rate}
						</span>
					</a>
				</div>
			</div>
		`;

		return template;
	}

	get_items({start = 0, page_length = 40, search_value='', item_group="All Item Groups"}={}) {
		return new Promise(res => {
			frappe.call({
				method: "erpnext.selling.page.point_of_sale.point_of_sale.get_items",
				args: {
					start,
					page_length,
					'price_list': this.pos_profile.selling_price_list,
					item_group,
					search_value
				}
			}).then(r => {
				// const { items, serial_no, batch_no } = r.message;

				// this.serial_no = serial_no || "";
				res(r.message);
			});
		});
	}
}

class NumberPad {
	constructor({
		wrapper, onclick, button_array,
		add_class={}, disable_highlight=[],
		reset_btns=[], del_btn='',
	}) {
		this.wrapper = wrapper;
		this.onclick = onclick;
		this.button_array = button_array;
		this.add_class = add_class;
		this.disable_highlight = disable_highlight;
		this.reset_btns = reset_btns;
		this.del_btn = del_btn;
		this.make_dom();
		this.bind_events();
		this.value = '';
	}

	make_dom() {
		if (!this.button_array) {
			this.button_array = [
				[1, 2, 3],
				[4, 5, 6],
				[7, 8, 9],
				['', 0, '']
			];
		}

		this.wrapper.html(`
			<div class="number-pad">
				${this.button_array.map(get_row).join("")}
			</div>
		`);

		function get_row(row) {
			return '<div class="num-row">' + row.map(get_col).join("") + '</div>';
		}

		function get_col(col) {
			return `<div class="num-col" data-value="${col}"><div>${col}</div></div>`;
		}

		this.set_class();
	}

	set_class() {
		for (const btn in this.add_class) {
			const class_name = this.add_class[btn];
			this.get_btn(btn).addClass(class_name);
		}
	}

	bind_events() {
		// bind click event
		const me = this;
		this.wrapper.on('click', '.num-col', function() {
			const $btn = $(this);
			const btn_value = $btn.attr('data-value');
			if (!me.disable_highlight.includes(btn_value)) {
				me.highlight_button($btn);
			}
			if (me.reset_btns.includes(btn_value)) {
				me.reset_value();
			} else {
				if (btn_value === me.del_btn) {
					me.value = me.value.substr(0, me.value.length - 1);
				} else {
					me.value += btn_value;
				}
			}
			me.onclick(btn_value);
		});
	}

	reset_value() {
		this.value = '';
	}

	get_value() {
		return flt(this.value);
	}

	get_btn(btn_value) {
		return this.wrapper.find(`.num-col[data-value="${btn_value}"]`);
	}

	highlight_button($btn) {
		$btn.addClass('highlight');
		setTimeout(() => $btn.removeClass('highlight'), 1000);
	}

	set_active(btn_value) {
		const $btn = this.get_btn(btn_value);
		this.wrapper.find('.num-col').removeClass('active');
		$btn.addClass('active');
	}

	set_inactive() {
		this.wrapper.find('.num-col').removeClass('active');
	}
}

class Payment {
	constructor({frm, events}) {
		this.frm = frm;
		this.events = events;
		this.make();
		this.bind_events();
		this.set_primary_action();
	}

	open_modal() {
		this.dialog.show();
	}

	make() {
		this.set_flag();
		this.dialog = new frappe.ui.Dialog({
			fields: this.get_fields(),
			width: 800
		});

		this.set_title();

		this.$body = this.dialog.body;

		this.numpad = new NumberPad({
			wrapper: $(this.$body).find('[data-fieldname="numpad"]'),
			button_array: [
				[1, 2, 3],
				[4, 5, 6],
				[7, 8, 9],
				['Del', 0, '.'],
			],
			onclick: () => {
				if(this.fieldname) {
					this.dialog.set_value(this.fieldname, this.numpad.get_value());
				}
			}
		});
	}

	set_title() {
		let title = __('Total Amount {0}',
			[format_currency(this.frm.doc.grand_total, this.frm.doc.currency)]);

		this.dialog.set_title(title);
	}

	bind_events() {
		var me = this;
		$(this.dialog.body).find('.input-with-feedback').focusin(function() {
			me.numpad.reset_value();
			me.fieldname = $(this).prop('dataset').fieldname;
			if (me.frm.doc.outstanding_amount > 0 &&
				!in_list(['write_off_amount', 'change_amount'], me.fieldname)) {
				me.frm.doc.payments.forEach((data) => {
					if (data.mode_of_payment == me.fieldname && !data.amount) {
						me.dialog.set_value(me.fieldname,
							me.frm.doc.outstanding_amount / me.frm.doc.conversion_rate);
						return;
					}
				})
			}
		});
	}

	set_primary_action() {
		var me = this;

		this.dialog.set_primary_action(__("Submit"), function() {
			me.dialog.hide();
			me.events.submit_form();
		});
	}

	get_fields() {
		const me = this;

		let fields = this.frm.doc.payments.map(p => {
			return {
				fieldtype: 'Currency',
				label: __(p.mode_of_payment),
				options: me.frm.doc.currency,
				fieldname: p.mode_of_payment,
				default: p.amount,
				onchange: () => {
					const value = this.dialog.get_value(this.fieldname);
					me.update_payment_value(this.fieldname, value);
				}
			};
		});

		fields = fields.concat([
			{
				fieldtype: 'Column Break',
			},
			{
				fieldtype: 'HTML',
				fieldname: 'numpad'
			},
			{
				fieldtype: 'Section Break',
			},
			{
				fieldtype: 'Currency',
				label: __("Write off Amount"),
				options: me.frm.doc.currency,
				fieldname: "write_off_amount",
				default: me.frm.doc.write_off_amount,
				onchange: () => {
					me.update_cur_frm_value('write_off_amount', () => {
						frappe.flags.change_amount = false;
						me.update_change_amount();
					});
				}
			},
			{
				fieldtype: 'Column Break',
			},
			{
				fieldtype: 'Currency',
				label: __("Change Amount"),
				options: me.frm.doc.currency,
				fieldname: "change_amount",
				default: me.frm.doc.change_amount,
				onchange: () => {
					me.update_cur_frm_value('change_amount', () => {
						frappe.flags.write_off_amount = false;
						me.update_write_off_amount();
					});
				}
			},
			{
				fieldtype: 'Section Break',
			},
			{
				fieldtype: 'Currency',
				label: __("Paid Amount"),
				options: me.frm.doc.currency,
				fieldname: "paid_amount",
				default: me.frm.doc.paid_amount,
				read_only: 1
			},
			{
				fieldtype: 'Column Break',
			},
			{
				fieldtype: 'Currency',
				label: __("Outstanding Amount"),
				options: me.frm.doc.currency,
				fieldname: "outstanding_amount",
				default: me.frm.doc.outstanding_amount,
				read_only: 1
			},
		]);

		return fields;
	}

	set_flag() {
		frappe.flags.write_off_amount = true;
		frappe.flags.change_amount = true;
	}

	update_cur_frm_value(fieldname, callback) {
		if (frappe.flags[fieldname]) {
			const value = this.dialog.get_value(fieldname);
			this.frm.set_value(fieldname, value)
				.then(() => {
					callback();
				});
		}

		frappe.flags[fieldname] = true;
	}

	update_payment_value(fieldname, value) {
		var me = this;
		$.each(this.frm.doc.payments, function(i, data) {
			if (__(data.mode_of_payment) == __(fieldname)) {
				frappe.model.set_value('Sales Invoice Payment', data.name, 'amount', value)
					.then(() => {
						me.update_change_amount();
						me.update_write_off_amount();
					});
			}
		});
	}

	update_change_amount() {
		this.dialog.set_value("change_amount", this.frm.doc.change_amount);
		this.show_paid_amount();
	}

	update_write_off_amount() {
		this.dialog.set_value("write_off_amount", this.frm.doc.write_off_amount);
	}

	show_paid_amount() {
		this.dialog.set_value("paid_amount", this.frm.doc.paid_amount);
		this.dialog.set_value("outstanding_amount", this.frm.doc.outstanding_amount);
	}
}<|MERGE_RESOLUTION|>--- conflicted
+++ resolved
@@ -53,13 +53,7 @@
 			() => this.setup_pos_profile(),
 			() => this.make_new_invoice(),
 			() => {
-<<<<<<< HEAD
-				frappe.timeout(1);
-				this.make_items();
-				this.set_pos_profile_data();
-=======
 				this.bind_events();
->>>>>>> 7cf945c9
 				frappe.dom.unfreeze();
 			},
 			() => this.page.set_title(__('Point of Sale'))
@@ -299,12 +293,6 @@
 		})
 	}
 
-	set_pos_profile_data() {
-		if (this.pos_profile && this.pos_profile.print_format_for_online) {
-			this.frm.meta.default_print_format = this.pos_profile.print_format_for_online;
-		}
-	}
-
 	setup_pos_profile() {
 		return new Promise((resolve) => {
 
@@ -387,23 +375,13 @@
 	make_new_invoice() {
 		return frappe.run_serially([
 			() => {
-<<<<<<< HEAD
-				if (this.cart) {
-					this.cart.frm = this.frm;
-					this.cart.reset();
-					this.items.reset_search_field();
-				} else {
-					this.make_cart();
-				}
-				this.toggle_editing(true);
-			}
-=======
 				this.make_sales_invoice_frm()
 					.then(() => this.set_pos_profile_data())
 					.then(() => {
 						if (this.cart) {
 							this.cart.frm = this.frm;
 							this.cart.reset();
+							this.items.reset_search_field();
 						} else {
 							this.make_items();
 							this.make_cart();
@@ -411,7 +389,6 @@
 						this.toggle_editing(true);
 					})
 			},
->>>>>>> 7cf945c9
 		]);
 	}
 
