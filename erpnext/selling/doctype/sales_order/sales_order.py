# Copyright (c) 2015, Frappe Technologies Pvt. Ltd. and Contributors
# License: GNU General Public License v3. See license.txt

from __future__ import unicode_literals
import frappe
import json
import frappe.utils
<<<<<<< HEAD
from frappe.utils import cstr, flt, getdate, comma_and, cint
=======
from frappe.utils import cstr, flt, getdate, comma_and, cint, nowdate, add_days
>>>>>>> 25a74b82
from frappe import _
from six import string_types
from frappe.model.utils import get_fetch_values
from frappe.model.mapper import get_mapped_doc
from erpnext.stock.stock_balance import update_bin_qty, get_reserved_qty
from frappe.desk.notifications import clear_doctype_notifications
from frappe.contacts.doctype.address.address import get_company_address
from erpnext.controllers.selling_controller import SellingController
from frappe.desk.doctype.auto_repeat.auto_repeat import get_next_schedule_date
from erpnext.selling.doctype.customer.customer import check_credit_limit
from erpnext.stock.doctype.item.item import get_item_defaults
from erpnext.setup.doctype.item_group.item_group import get_item_group_defaults
from erpnext.manufacturing.doctype.production_plan.production_plan import get_items_for_material_requests

form_grid_templates = {
	"items": "templates/form_grid/item_grid.html"
}

class WarehouseRequired(frappe.ValidationError): pass

class SalesOrder(SellingController):
	def __init__(self, *args, **kwargs):
		super(SalesOrder, self).__init__(*args, **kwargs)

	def validate(self):
		super(SalesOrder, self).validate()

		self.validate_order_type()
		self.validate_delivery_date()
		self.validate_proj_cust()
		self.validate_po()
		self.validate_uom_is_integer("stock_uom", "stock_qty")
		self.validate_uom_is_integer("uom", "qty")
		self.validate_for_items()
		self.validate_warehouse()
		self.validate_drop_ship()
		self.validate_serial_no_based_delivery()

		from erpnext.stock.doctype.packed_item.packed_item import make_packing_list
		make_packing_list(self)

		self.validate_with_previous_doc()
		self.set_status()

		if not self.billing_status: self.billing_status = 'Not Billed'
		if not self.delivery_status: self.delivery_status = 'Not Delivered'

	def validate_po(self):
		# validate p.o date v/s delivery date
		if self.po_date:
			for d in self.get("items"):
				if d.delivery_date and getdate(self.po_date) > getdate(d.delivery_date):
					frappe.throw(_("Row #{0}: Expected Delivery Date cannot be before Purchase Order Date")
						.format(d.idx))

		if self.po_no and self.customer:
			so = frappe.db.sql("select name from `tabSales Order` \
				where ifnull(po_no, '') = %s and name != %s and docstatus < 2\
				and customer = %s", (self.po_no, self.name, self.customer))
			if so and so[0][0] and not cint(frappe.db.get_single_value("Selling Settings",
				"allow_against_multiple_purchase_orders")):
				frappe.msgprint(_("Warning: Sales Order {0} already exists against Customer's Purchase Order {1}").format(so[0][0], self.po_no))

	def validate_for_items(self):
		check_list = []
		for d in self.get('items'):
			check_list.append(cstr(d.item_code))

			# used for production plan
			d.transaction_date = self.transaction_date

			tot_avail_qty = frappe.db.sql("select projected_qty from `tabBin` \
				where item_code = %s and warehouse = %s", (d.item_code, d.warehouse))
			d.projected_qty = tot_avail_qty and flt(tot_avail_qty[0][0]) or 0

		# check for same entry multiple times
		unique_chk_list = set(check_list)
		if len(unique_chk_list) != len(check_list) and \
			not cint(frappe.db.get_single_value("Selling Settings", "allow_multiple_items")):
			frappe.msgprint(_("Same item has been entered multiple times"),
				title=_("Warning"), indicator='orange')

	def product_bundle_has_stock_item(self, product_bundle):
		"""Returns true if product bundle has stock item"""
		ret = len(frappe.db.sql("""select i.name from tabItem i, `tabProduct Bundle Item` pbi
			where pbi.parent = %s and pbi.item_code = i.name and i.is_stock_item = 1""", product_bundle))
		return ret

	def validate_sales_mntc_quotation(self):
		for d in self.get('items'):
			if d.prevdoc_docname:
				res = frappe.db.sql("select name from `tabQuotation` where name=%s and order_type = %s",
					(d.prevdoc_docname, self.order_type))
				if not res:
					frappe.msgprint(_("Quotation {0} not of type {1}")
						.format(d.prevdoc_docname, self.order_type))

	def validate_order_type(self):
		super(SalesOrder, self).validate_order_type()

	def validate_delivery_date(self):
		if self.order_type == 'Sales':
			delivery_date_list = [d.delivery_date for d in self.get("items") if d.delivery_date]
			max_delivery_date = max(delivery_date_list) if delivery_date_list else None
			if not self.delivery_date:
				self.delivery_date = max_delivery_date
			if self.delivery_date:
				for d in self.get("items"):
					if not d.delivery_date:
						d.delivery_date = self.delivery_date
					if getdate(self.transaction_date) > getdate(d.delivery_date):
						frappe.msgprint(_("Expected Delivery Date should be after Sales Order Date"),
							indicator='orange', title=_('Warning'))
				if getdate(self.delivery_date) != getdate(max_delivery_date):
					self.delivery_date = max_delivery_date
			else:
				frappe.throw(_("Please enter Delivery Date"))

		self.validate_sales_mntc_quotation()

	def validate_proj_cust(self):
		if self.project and self.customer_name:
			res = frappe.db.sql("""select name from `tabProject` where name = %s
				and (customer = %s or ifnull(customer,'')='')""",
					(self.project, self.customer))
			if not res:
				frappe.throw(_("Customer {0} does not belong to project {1}").format(self.customer, self.project))

	def validate_warehouse(self):
		super(SalesOrder, self).validate_warehouse()

		for d in self.get("items"):
			if (frappe.get_cached_value("Item", d.item_code, "is_stock_item") == 1 or
				(self.has_product_bundle(d.item_code) and self.product_bundle_has_stock_item(d.item_code))) \
				and not d.warehouse and not cint(d.delivered_by_supplier):
				frappe.throw(_("Delivery warehouse required for stock item {0}").format(d.item_code),
					WarehouseRequired)

	def validate_with_previous_doc(self):
		super(SalesOrder, self).validate_with_previous_doc({
			"Quotation": {
				"ref_dn_field": "prevdoc_docname",
				"compare_fields": [["company", "="], ["currency", "="]]
			}
		})


	def update_enquiry_status(self, prevdoc, flag):
		enq = frappe.db.sql("select t2.prevdoc_docname from `tabQuotation` t1, `tabQuotation Item` t2 where t2.parent = t1.name and t1.name=%s", prevdoc)
		if enq:
			frappe.db.sql("update `tabOpportunity` set status = %s where name=%s",(flag,enq[0][0]))

	def update_prevdoc_status(self, flag):
		for quotation in list(set([d.prevdoc_docname for d in self.get("items")])):
			if quotation:
				doc = frappe.get_doc("Quotation", quotation)
				if doc.docstatus==2:
					frappe.throw(_("Quotation {0} is cancelled").format(quotation))

				doc.set_status(update=True)
				doc.update_opportunity()

	def validate_drop_ship(self):
		for d in self.get('items'):
			if d.delivered_by_supplier and not d.supplier:
				frappe.throw(_("Row #{0}: Set Supplier for item {1}").format(d.idx, d.item_code))

	def on_submit(self):
		self.check_credit_limit()
		self.update_reserved_qty()

		frappe.get_doc('Authorization Control').validate_approving_authority(self.doctype, self.company, self.base_grand_total, self)
		self.update_project()
		self.update_prevdoc_status('submit')

		self.update_blanket_order()

	def on_cancel(self):
		# Cannot cancel closed SO
		if self.status == 'Closed':
			frappe.throw(_("Closed order cannot be cancelled. Unclose to cancel."))

		self.check_nextdoc_docstatus()
		self.update_reserved_qty()
		self.update_project()
		self.update_prevdoc_status('cancel')

		frappe.db.set(self, 'status', 'Cancelled')

		self.update_blanket_order()

	def update_project(self):
		if frappe.db.get_single_value('Selling Settings', 'sales_update_frequency') != "Each Transaction":
			return

		if self.project:
			project = frappe.get_doc("Project", self.project)
			project.flags.dont_sync_tasks = True
			project.update_sales_amount()
			project.save()

	def check_credit_limit(self):
		# if bypass credit limit check is set to true (1) at sales order level,
		# then we need not to check credit limit and vise versa
		if not cint(frappe.get_cached_value("Customer", self.customer, "bypass_credit_limit_check_at_sales_order")):
			check_credit_limit(self.customer, self.company)

	def check_nextdoc_docstatus(self):
		# Checks Delivery Note
		submit_dn = frappe.db.sql_list("""
			select t1.name
			from `tabDelivery Note` t1,`tabDelivery Note Item` t2
			where t1.name = t2.parent and t2.against_sales_order = %s and t1.docstatus = 1""", self.name)

		if submit_dn:
			frappe.throw(_("Delivery Notes {0} must be cancelled before cancelling this Sales Order")
				.format(comma_and(submit_dn)))

		# Checks Sales Invoice
		submit_rv = frappe.db.sql_list("""select t1.name
			from `tabSales Invoice` t1,`tabSales Invoice Item` t2
			where t1.name = t2.parent and t2.sales_order = %s and t1.docstatus = 1""",
			self.name)

		if submit_rv:
			frappe.throw(_("Sales Invoice {0} must be cancelled before cancelling this Sales Order")
				.format(comma_and(submit_rv)))

		#check maintenance schedule
		submit_ms = frappe.db.sql_list("""
			select t1.name
			from `tabMaintenance Schedule` t1, `tabMaintenance Schedule Item` t2
			where t2.parent=t1.name and t2.sales_order = %s and t1.docstatus = 1""", self.name)

		if submit_ms:
			frappe.throw(_("Maintenance Schedule {0} must be cancelled before cancelling this Sales Order")
				.format(comma_and(submit_ms)))

		# check maintenance visit
		submit_mv = frappe.db.sql_list("""
			select t1.name
			from `tabMaintenance Visit` t1, `tabMaintenance Visit Purpose` t2
			where t2.parent=t1.name and t2.prevdoc_docname = %s and t1.docstatus = 1""",self.name)

		if submit_mv:
			frappe.throw(_("Maintenance Visit {0} must be cancelled before cancelling this Sales Order")
				.format(comma_and(submit_mv)))

		# check work order
		pro_order = frappe.db.sql_list("""
			select name
			from `tabWork Order`
			where sales_order = %s and docstatus = 1""", self.name)

		if pro_order:
			frappe.throw(_("Work Order {0} must be cancelled before cancelling this Sales Order")
				.format(comma_and(pro_order)))

	def check_modified_date(self):
		mod_db = frappe.db.get_value("Sales Order", self.name, "modified")
		date_diff = frappe.db.sql("select TIMEDIFF('%s', '%s')" %
			( mod_db, cstr(self.modified)))
		if date_diff and date_diff[0][0]:
			frappe.throw(_("{0} {1} has been modified. Please refresh.").format(self.doctype, self.name))

	def update_status(self, status):
		self.check_modified_date()
		self.set_status(update=True, status=status)
		self.update_reserved_qty()
		self.notify_update()
		clear_doctype_notifications(self)

	def update_reserved_qty(self, so_item_rows=None):
		"""update requested qty (before ordered_qty is updated)"""
		item_wh_list = []
		def _valid_for_reserve(item_code, warehouse):
			if item_code and warehouse and [item_code, warehouse] not in item_wh_list \
				and frappe.get_cached_value("Item", item_code, "is_stock_item"):
					item_wh_list.append([item_code, warehouse])

		for d in self.get("items"):
			if (not so_item_rows or d.name in so_item_rows) and not d.delivered_by_supplier:
				if self.has_product_bundle(d.item_code):
					for p in self.get("packed_items"):
						if p.parent_detail_docname == d.name and p.parent_item == d.item_code:
							_valid_for_reserve(p.item_code, p.warehouse)
				else:
					_valid_for_reserve(d.item_code, d.warehouse)

		for item_code, warehouse in item_wh_list:
			update_bin_qty(item_code, warehouse, {
				"reserved_qty": get_reserved_qty(item_code, warehouse)
			})

	def on_update(self):
		pass

	def before_update_after_submit(self):
		self.validate_po()
		self.validate_drop_ship()
		self.validate_supplier_after_submit()
		self.validate_delivery_date()

	def validate_supplier_after_submit(self):
		"""Check that supplier is the same after submit if PO is already made"""
		exc_list = []

		for item in self.items:
			if item.supplier:
				supplier = frappe.db.get_value("Sales Order Item", {"parent": self.name, "item_code": item.item_code},
					"supplier")
				if item.ordered_qty > 0.0 and item.supplier != supplier:
					exc_list.append(_("Row #{0}: Not allowed to change Supplier as Purchase Order already exists").format(item.idx))

		if exc_list:
			frappe.throw('\n'.join(exc_list))

	def update_delivery_status(self):
		"""Update delivery status from Purchase Order for drop shipping"""
		tot_qty, delivered_qty = 0.0, 0.0

		for item in self.items:
			if item.delivered_by_supplier:
				item_delivered_qty  = frappe.db.sql("""select sum(qty)
					from `tabPurchase Order Item` poi, `tabPurchase Order` po
					where poi.sales_order_item = %s
						and poi.item_code = %s
						and poi.parent = po.name
						and po.docstatus = 1
						and po.status = 'Delivered'""", (item.name, item.item_code))

				item_delivered_qty = item_delivered_qty[0][0] if item_delivered_qty else 0
				item.db_set("delivered_qty", flt(item_delivered_qty), update_modified=False)

			delivered_qty += item.delivered_qty
			tot_qty += item.qty

		self.db_set("per_delivered", flt(delivered_qty/tot_qty) * 100,
			update_modified=False)

	def set_indicator(self):
		"""Set indicator for portal"""
		if self.per_billed < 100 and self.per_delivered < 100:
			self.indicator_color = "orange"
			self.indicator_title = _("Not Paid and Not Delivered")

		elif self.per_billed == 100 and self.per_delivered < 100:
			self.indicator_color = "orange"
			self.indicator_title = _("Paid and Not Delivered")

		else:
			self.indicator_color = "green"
			self.indicator_title = _("Paid")

	def get_work_order_items(self, for_raw_material_request=0):
		'''Returns items with BOM that already do not have a linked work order'''
		items = []

		for table in [self.items, self.packed_items]:
			for i in table:
				bom = get_default_bom_item(i.item_code)
				if bom:
					stock_qty = i.qty if i.doctype == 'Packed Item' else i.stock_qty
					if not for_raw_material_request:
						total_work_order_qty = flt(frappe.db.sql('''select sum(qty) from `tabWork Order`
							where production_item=%s and sales_order=%s and sales_order_item = %s and docstatus<2''', (i.item_code, self.name, i.name))[0][0])
						pending_qty = stock_qty - total_work_order_qty
					else:
						pending_qty = stock_qty

					if pending_qty:
						items.append(dict(
							name= i.name,
							item_code= i.item_code,
							bom = bom,
							warehouse = i.warehouse,
							pending_qty = pending_qty,
							required_qty = pending_qty if for_raw_material_request else 0,
							sales_order_item = i.name
						))
		return items

	def on_recurring(self, reference_doc, auto_repeat_doc):

		def _get_delivery_date(ref_doc_delivery_date, red_doc_transaction_date, transaction_date):
			delivery_date = get_next_schedule_date(ref_doc_delivery_date,
				auto_repeat_doc.frequency, cint(auto_repeat_doc.repeat_on_day))

			if delivery_date <= transaction_date:
				delivery_date_diff = frappe.utils.date_diff(ref_doc_delivery_date, red_doc_transaction_date)
				delivery_date = frappe.utils.add_days(transaction_date, delivery_date_diff)

			return delivery_date

		self.set("delivery_date", _get_delivery_date(reference_doc.delivery_date,
			reference_doc.transaction_date, self.transaction_date ))

		for d in self.get("items"):
			reference_delivery_date = frappe.db.get_value("Sales Order Item",
				{"parent": reference_doc.name, "item_code": d.item_code, "idx": d.idx}, "delivery_date")

			d.set("delivery_date", _get_delivery_date(reference_delivery_date,
				reference_doc.transaction_date, self.transaction_date))

	def validate_serial_no_based_delivery(self):
		reserved_items = []
		normal_items = []
		for item in self.items:
			if item.ensure_delivery_based_on_produced_serial_no:
				if item.item_code in normal_items:
					frappe.throw(_("Cannot ensure delivery by Serial No as \
					Item {0} is added with and without Ensure Delivery by \
					Serial No.").format(item.item_code))
				if item.item_code not in reserved_items:
					if not frappe.get_cached_value("Item", item.item_code, "has_serial_no"):
						frappe.throw(_("Item {0} has no Serial No. Only serilialized items \
						can have delivery based on Serial No").format(item.item_code))
					if not frappe.db.exists("BOM", {"item": item.item_code, "is_active": 1}):
						frappe.throw(_("No active BOM found for item {0}. Delivery by \
						Serial No cannot be ensured").format(item.item_code))
				reserved_items.append(item.item_code)
			else:
				normal_items.append(item.item_code)

			if not item.ensure_delivery_based_on_produced_serial_no and \
				item.item_code in reserved_items:
				frappe.throw(_("Cannot ensure delivery by Serial No as \
				Item {0} is added with and without Ensure Delivery by \
				Serial No.").format(item.item_code))

def get_list_context(context=None):
	from erpnext.controllers.website_list_for_contact import get_list_context
	list_context = get_list_context(context)
	list_context.update({
		'show_sidebar': True,
		'show_search': True,
		'no_breadcrumbs': True,
		'title': _('Orders'),
	})

	return list_context

@frappe.whitelist()
def close_or_unclose_sales_orders(names, status):
	if not frappe.has_permission("Sales Order", "write"):
		frappe.throw(_("Not permitted"), frappe.PermissionError)

	names = json.loads(names)
	for name in names:
		so = frappe.get_doc("Sales Order", name)
		if so.docstatus == 1:
			if status == "Closed":
				if so.status not in ("Cancelled", "Closed") and (so.per_delivered < 100 or so.per_billed < 100):
					so.update_status(status)
			else:
				if so.status == "Closed":
					so.update_status('Draft')
			so.update_blanket_order()

	frappe.local.message_log = []

@frappe.whitelist()
def make_material_request(source_name, target_doc=None):
	def postprocess(source, doc):
		doc.material_request_type = "Purchase"

	def update_item(source, target, source_parent):
		target.project = source_parent.project

	doc = get_mapped_doc("Sales Order", source_name, {
		"Sales Order": {
			"doctype": "Material Request",
			"validation": {
				"docstatus": ["=", 1]
			}
		},
		"Packed Item": {
			"doctype": "Material Request Item",
			"field_map": {
				"parent": "sales_order",
				"stock_uom": "uom"
			},
			"postprocess": update_item
		},
		"Sales Order Item": {
			"doctype": "Material Request Item",
			"field_map": {
				"name": "sales_order_item",
				"parent": "sales_order",
				"stock_uom": "uom",
				"stock_qty": "qty"
			},
			"condition": lambda doc: not frappe.db.exists('Product Bundle', doc.item_code),
			"postprocess": update_item
		}
	}, target_doc, postprocess)

	return doc

@frappe.whitelist()
def make_project(source_name, target_doc=None):
	def postprocess(source, doc):
		doc.project_type = "External"
		doc.project_name = source.name

	doc = get_mapped_doc("Sales Order", source_name, {
		"Sales Order": {
			"doctype": "Project",
			"validation": {
				"docstatus": ["=", 1]
			},
			"field_map":{
				"name" : "sales_order",
				"base_grand_total" : "estimated_costing",
			}
		},
		"Sales Order Item": {
			"doctype": "Project Task",
			"field_map": {
				"description": "title",
			},
		}
	}, target_doc, postprocess)

	return doc

@frappe.whitelist()
def make_delivery_note(source_name, target_doc=None):
	def set_missing_values(source, target):
		target.ignore_pricing_rule = 1
		target.run_method("set_missing_values")
		target.run_method("set_po_nos")
		target.run_method("calculate_taxes_and_totals")

		# set company address
		target.update(get_company_address(target.company))
		if target.company_address:
			target.update(get_fetch_values("Delivery Note", 'company_address', target.company_address))

	def update_item(source, target, source_parent):
		target.base_amount = (flt(source.qty) - flt(source.delivered_qty)) * flt(source.base_rate)
		target.amount = (flt(source.qty) - flt(source.delivered_qty)) * flt(source.rate)
		target.qty = flt(source.qty) - flt(source.delivered_qty)

		item = get_item_defaults(target.item_code, source_parent.company)
		item_group = get_item_group_defaults(target.item_code, source_parent.company)

		if item:
			target.cost_center = frappe.db.get_value("Project", source_parent.project, "cost_center") \
				or item.get("selling_cost_center") \
				or item_group.get("selling_cost_center")

	target_doc = get_mapped_doc("Sales Order", source_name, {
		"Sales Order": {
			"doctype": "Delivery Note",
			"validation": {
				"docstatus": ["=", 1]
			}
		},
		"Sales Order Item": {
			"doctype": "Delivery Note Item",
			"field_map": {
				"rate": "rate",
				"name": "so_detail",
				"parent": "against_sales_order",
			},
			"postprocess": update_item,
			"condition": lambda doc: abs(doc.delivered_qty) < abs(doc.qty) and doc.delivered_by_supplier!=1
		},
		"Sales Taxes and Charges": {
			"doctype": "Sales Taxes and Charges",
			"add_if_empty": True
		},
		"Sales Team": {
			"doctype": "Sales Team",
			"add_if_empty": True
		}
	}, target_doc, set_missing_values)

	return target_doc

@frappe.whitelist()
def make_sales_invoice(source_name, target_doc=None, ignore_permissions=False):
	def postprocess(source, target):
		set_missing_values(source, target)
		#Get the advance paid Journal Entries in Sales Invoice Advance
		target.set_advances()

	def set_missing_values(source, target):
		target.is_pos = 0
		target.ignore_pricing_rule = 1
		target.flags.ignore_permissions = True
		target.run_method("set_missing_values")
		target.run_method("set_po_nos")
		target.run_method("calculate_taxes_and_totals")

		# set company address
		target.update(get_company_address(target.company))
		if target.company_address:
			target.update(get_fetch_values("Sales Invoice", 'company_address', target.company_address))

		# set the redeem loyalty points if provided via shopping cart
		if source.loyalty_points and source.order_type == "Shopping Cart":
			target.redeem_loyalty_points = 1

	def update_item(source, target, source_parent):
		target.amount = flt(source.amount) - flt(source.billed_amt)
		target.base_amount = target.amount * flt(source_parent.conversion_rate)
		target.qty = target.amount / flt(source.rate) if (source.rate and source.billed_amt) else source.qty

		if source_parent.project:
			target.cost_center = frappe.db.get_value("Project", source_parent.project, "cost_center")
		if not target.cost_center and target.item_code:
			item = get_item_defaults(target.item_code, source_parent.company)
			item_group = get_item_group_defaults(target.item_code, source_parent.company)
			target.cost_center = item.get("selling_cost_center") \
				or item_group.get("selling_cost_center")

	doclist = get_mapped_doc("Sales Order", source_name, {
		"Sales Order": {
			"doctype": "Sales Invoice",
			"field_map": {
				"party_account_currency": "party_account_currency",
				"payment_terms_template": "payment_terms_template"
			},
			"validation": {
				"docstatus": ["=", 1]
			}
		},
		"Sales Order Item": {
			"doctype": "Sales Invoice Item",
			"field_map": {
				"name": "so_detail",
				"parent": "sales_order",
			},
			"postprocess": update_item,
			"condition": lambda doc: doc.qty and (doc.base_amount==0 or abs(doc.billed_amt) < abs(doc.amount))
		},
		"Sales Taxes and Charges": {
			"doctype": "Sales Taxes and Charges",
			"add_if_empty": True
		},
		"Sales Team": {
			"doctype": "Sales Team",
			"add_if_empty": True
		}
	}, target_doc, postprocess, ignore_permissions=ignore_permissions)

	return doclist

@frappe.whitelist()
def make_maintenance_schedule(source_name, target_doc=None):
	maint_schedule = frappe.db.sql("""select t1.name
		from `tabMaintenance Schedule` t1, `tabMaintenance Schedule Item` t2
		where t2.parent=t1.name and t2.sales_order=%s and t1.docstatus=1""", source_name)

	if not maint_schedule:
		doclist = get_mapped_doc("Sales Order", source_name, {
			"Sales Order": {
				"doctype": "Maintenance Schedule",
				"validation": {
					"docstatus": ["=", 1]
				}
			},
			"Sales Order Item": {
				"doctype": "Maintenance Schedule Item",
				"field_map": {
					"parent": "sales_order"
				},
				"add_if_empty": True
			}
		}, target_doc)

		return doclist

@frappe.whitelist()
def make_maintenance_visit(source_name, target_doc=None):
	visit = frappe.db.sql("""select t1.name
		from `tabMaintenance Visit` t1, `tabMaintenance Visit Purpose` t2
		where t2.parent=t1.name and t2.prevdoc_docname=%s
		and t1.docstatus=1 and t1.completion_status='Fully Completed'""", source_name)

	if not visit:
		doclist = get_mapped_doc("Sales Order", source_name, {
			"Sales Order": {
				"doctype": "Maintenance Visit",
				"validation": {
					"docstatus": ["=", 1]
				}
			},
			"Sales Order Item": {
				"doctype": "Maintenance Visit Purpose",
				"field_map": {
					"parent": "prevdoc_docname",
					"parenttype": "prevdoc_doctype"
				},
				"add_if_empty": True
			}
		}, target_doc)

		return doclist

@frappe.whitelist()
def get_events(start, end, filters=None):
	"""Returns events for Gantt / Calendar view rendering.

	:param start: Start date-time.
	:param end: End date-time.
	:param filters: Filters (JSON).
	"""
	from frappe.desk.calendar import get_event_conditions
	conditions = get_event_conditions("Sales Order", filters)

	data = frappe.db.sql("""
		select
			distinct `tabSales Order`.name, `tabSales Order`.customer_name, `tabSales Order`.status,
			`tabSales Order`.delivery_status, `tabSales Order`.billing_status,
			`tabSales Order Item`.delivery_date
		from
			`tabSales Order`, `tabSales Order Item`
		where `tabSales Order`.name = `tabSales Order Item`.parent
			and (ifnull(`tabSales Order Item`.delivery_date, '0000-00-00')!= '0000-00-00') \
			and (`tabSales Order Item`.delivery_date between %(start)s and %(end)s)
			and `tabSales Order`.docstatus < 2
			{conditions}
		""".format(conditions=conditions), {
			"start": start,
			"end": end
		}, as_dict=True, update={"allDay": 0})
	return data

@frappe.whitelist()
def make_purchase_order_for_drop_shipment(source_name, for_supplier=None, target_doc=None):
	def set_missing_values(source, target):
		target.supplier = supplier
		target.apply_discount_on = ""
		target.additional_discount_percentage = 0.0
		target.discount_amount = 0.0

		default_price_list = frappe.get_value("Supplier", supplier, "default_price_list")
		if default_price_list:
			target.buying_price_list = default_price_list

		if any( item.delivered_by_supplier==1 for item in source.items):
			if source.shipping_address_name:
				target.shipping_address = source.shipping_address_name
				target.shipping_address_display = source.shipping_address
			else:
				target.shipping_address = source.customer_address
				target.shipping_address_display = source.address_display

			target.customer_contact_person = source.contact_person
			target.customer_contact_display = source.contact_display
			target.customer_contact_mobile = source.contact_mobile
			target.customer_contact_email = source.contact_email

		else:
			target.customer = ""
			target.customer_name = ""

		target.run_method("set_missing_values")
		target.run_method("calculate_taxes_and_totals")

	def update_item(source, target, source_parent):
		target.schedule_date = source.delivery_date
		target.qty = flt(source.qty) - flt(source.ordered_qty)
		target.stock_qty = (flt(source.qty) - flt(source.ordered_qty)) * flt(source.conversion_factor)
		target.project = source_parent.project

	suppliers =[]
	if for_supplier:
		suppliers.append(for_supplier)
	else:
		sales_order = frappe.get_doc("Sales Order", source_name)
		for item in sales_order.items:
			if item.supplier and item.supplier not in suppliers:
				suppliers.append(item.supplier)
	for supplier in suppliers:
		po =frappe.get_list("Purchase Order", filters={"sales_order":source_name, "supplier":supplier, "docstatus": ("<", "2")})
		if len(po) == 0:
			doc = get_mapped_doc("Sales Order", source_name, {
				"Sales Order": {
					"doctype": "Purchase Order",
					"field_no_map": [
						"address_display",
						"contact_display",
						"contact_mobile",
						"contact_email",
						"contact_person",
						"taxes_and_charges"
					],
					"validation": {
						"docstatus": ["=", 1]
					}
				},
				"Sales Order Item": {
					"doctype": "Purchase Order Item",
					"field_map":  [
						["name", "sales_order_item"],
						["parent", "sales_order"],
						["stock_uom", "stock_uom"],
						["uom", "uom"],
						["conversion_factor", "conversion_factor"],
						["delivery_date", "schedule_date"]
			 		],
					"field_no_map": [
						"rate",
						"price_list_rate"
					],
					"postprocess": update_item,
					"condition": lambda doc: doc.ordered_qty < doc.qty and doc.supplier == supplier
				}
			}, target_doc, set_missing_values)
			if not for_supplier:
				doc.insert()
		else:
			suppliers =[]
	if suppliers:
		if not for_supplier:
			frappe.db.commit()
		return doc
	else:
		frappe.msgprint(_("PO already created for all sales order items"))


@frappe.whitelist()
def get_supplier(doctype, txt, searchfield, start, page_len, filters):
	supp_master_name = frappe.defaults.get_user_default("supp_master_name")
	if supp_master_name == "Supplier Name":
		fields = ["name", "supplier_group"]
	else:
		fields = ["name", "supplier_name", "supplier_group"]
	fields = ", ".join(fields)

	return frappe.db.sql("""select {field} from `tabSupplier`
		where docstatus < 2
			and ({key} like %(txt)s
				or supplier_name like %(txt)s)
			and name in (select supplier from `tabSales Order Item` where parent = %(parent)s)
			and name not in (select supplier from `tabPurchase Order` po inner join `tabPurchase Order Item` poi
			     on po.name=poi.parent where po.docstatus<2 and poi.sales_order=%(parent)s)
		order by
			if(locate(%(_txt)s, name), locate(%(_txt)s, name), 99999),
			if(locate(%(_txt)s, supplier_name), locate(%(_txt)s, supplier_name), 99999),
			name, supplier_name
		limit %(start)s, %(page_len)s """.format(**{
			'field': fields,
			'key': frappe.db.escape(searchfield)
		}), {
			'txt': "%%%s%%" % txt,
			'_txt': txt.replace("%", ""),
			'start': start,
			'page_len': page_len,
			'parent': filters.get('parent')
		})

@frappe.whitelist()
def make_work_orders(items, sales_order, company, project=None):
	'''Make Work Orders against the given Sales Order for the given `items`'''
	items = json.loads(items).get('items')
	out = []

	for i in items:
		if not i.get("bom"):
			frappe.throw(_("Please select BOM against item {0}").format(i.get("item_code")))
		if not i.get("pending_qty"):
			frappe.throw(_("Please select Qty against item {0}").format(i.get("item_code")))

		work_order = frappe.get_doc(dict(
			doctype='Work Order',
			production_item=i['item_code'],
			bom_no=i.get('bom'),
			qty=i['pending_qty'],
			company=company,
			sales_order=sales_order,
			sales_order_item=i['sales_order_item'],
			project=project,
			fg_warehouse=i['warehouse']
		)).insert()
		work_order.set_work_order_operations()
		work_order.save()
		out.append(work_order)

	return [p.name for p in out]

@frappe.whitelist()
def update_status(status, name):
	so = frappe.get_doc("Sales Order", name)
	so.update_status(status)

def get_default_bom_item(item_code):
	bom = frappe.get_all('BOM', dict(item=item_code, is_active=True),
			order_by='is_default desc')
	bom = bom[0].name if bom else None

	return bom

@frappe.whitelist()
def make_raw_material_request(items, company, sales_order, project=None):
	if not frappe.has_permission("Sales Order", "write"):
		frappe.throw(_("Not permitted"), frappe.PermissionError)

	if isinstance(items, string_types):
		items = frappe._dict(json.loads(items))

	for item in items.get('items'):
		item["include_exploded_items"] = items.get('include_exploded_items')
		item["ignore_existing_ordered_qty"] = items.get('ignore_existing_ordered_qty')

	raw_materials = get_items_for_material_requests(items, company)
	if not raw_materials:
		frappe.msgprint(_("Material Request not created, as quantity for Raw Materials already available."))

	material_request = frappe.new_doc('Material Request')
	material_request.update(dict(
		doctype = 'Material Request',
		transaction_date = nowdate(),
		company = company,
		requested_by = frappe.session.user,
		material_request_type = 'Purchase'
	))
	for item in raw_materials:
		item_doc = frappe.get_cached_doc('Item', item.get('item_code'))
		schedule_date = add_days(nowdate(), cint(item_doc.lead_time_days))
		material_request.append('items', {
		'item_code': item.get('item_code'),
		'qty': item.get('quantity'),
		'schedule_date': schedule_date,
		'warehouse': item.get('warehouse'),
		'sales_order': sales_order,
		'project': project
		})
	material_request.insert()
	material_request.flags.ignore_permissions = 1
	material_request.run_method("set_missing_values")
	material_request.submit()
	return material_request<|MERGE_RESOLUTION|>--- conflicted
+++ resolved
@@ -5,11 +5,7 @@
 import frappe
 import json
 import frappe.utils
-<<<<<<< HEAD
-from frappe.utils import cstr, flt, getdate, comma_and, cint
-=======
 from frappe.utils import cstr, flt, getdate, comma_and, cint, nowdate, add_days
->>>>>>> 25a74b82
 from frappe import _
 from six import string_types
 from frappe.model.utils import get_fetch_values
