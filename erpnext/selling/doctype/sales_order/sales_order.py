# ERPNext - web based ERP (http://erpnext.com)
# Copyright (C) 2012 Web Notes Technologies Pvt Ltd
# 
# This program is free software: you can redistribute it and/or modify
# it under the terms of the GNU General Public License as published by
# the Free Software Foundation, either version 3 of the License, or
# (at your option) any later version.
# 
# This program is distributed in the hope that it will be useful,
# but WITHOUT ANY WARRANTY; without even the implied warranty of
# MERCHANTABILITY or FITNESS FOR A PARTICULAR PURPOSE.  See the
# GNU General Public License for more details.
# 
# You should have received a copy of the GNU General Public License
# along with this program.  If not, see <http://www.gnu.org/licenses/>.

# Please edit this list and import only required elements
import webnotes

from webnotes.utils import add_days, add_months, add_years, cint, cstr, date_diff, default_fields, flt, fmt_money, formatdate, generate_hash, getTraceback, get_defaults, get_first_day, get_last_day, getdate, has_common, month_name, now, nowdate, replace_newlines, sendmail, set_default, str_esc_quote, user_format, validate_email_add
from webnotes.model import db_exists
from webnotes.model.doc import Document, addchild, removechild, getchildren, make_autoname, SuperDocType
from webnotes.model.doclist import getlist, copy_doclist
from webnotes.model.code import get_obj, get_server_obj, run_server_obj, updatedb, check_syntax
from webnotes import session, form, is_testing, msgprint, errprint

set = webnotes.conn.set
sql = webnotes.conn.sql
get_value = webnotes.conn.get_value
in_transaction = webnotes.conn.in_transaction
convert_to_lists = webnotes.conn.convert_to_lists
	
# -----------------------------------------------------------------------------------------

from utilities.transaction_base import TransactionBase

class DocType(TransactionBase):
	def __init__(self, doc, doclist=[]):
		self.doc = doc
		self.doclist = doclist
		self.tname = 'Sales Order Item'
		self.fname = 'sales_order_details'
		self.person_tname = 'Target Detail'
		self.partner_tname = 'Partner Target Detail'
		self.territory_tname = 'Territory Target Detail'

# Autoname
# ===============
	def autoname(self):
		self.doc.name = make_autoname(self.doc.naming_series+'.#####')

		
# DOCTYPE TRIGGER FUNCTIONS
# =============================
	# Pull Quotation Items
	# -----------------------
	def pull_quotation_details(self):
		self.doc.clear_table(self.doclist, 'other_charges')
		self.doc.clear_table(self.doclist, 'sales_order_details')
		self.doc.clear_table(self.doclist, 'sales_team')
		self.doc.clear_table(self.doclist, 'tc_details')
		if self.doc.quotation_no:				
			get_obj('DocType Mapper', 'Quotation-Sales Order').dt_map('Quotation', 'Sales Order', self.doc.quotation_no, self.doc, self.doclist, "[['Quotation', 'Sales Order'],['Quotation Item', 'Sales Order Item'],['Sales Taxes and Charges','Sales Taxes and Charges'],['Sales Team','Sales Team'],['TC Detail','TC Detail']]")			
		else:
			msgprint("Please select Quotation whose details need to pull")		

		return cstr(self.doc.quotation_no)
	
	#pull project customer
	#-------------------------
	def pull_project_customer(self):
		res = sql("select customer from `tabProject` where name = '%s'"%self.doc.project_name)
		if res:
			get_obj('DocType Mapper', 'Project-Sales Order').dt_map('Project', 'Sales Order', self.doc.project_name, self.doc, self.doclist, "[['Project', 'Sales Order']]")
			
	
	# Get contact person details based on customer selected
	# ------------------------------------------------------
	def get_contact_details(self):
		get_obj('Sales Common').get_contact_details(self,0)

	# Get Commission rate of Sales Partner
	# -------------------------------------
	def get_comm_rate(self, sales_partner):
		return get_obj('Sales Common').get_comm_rate(sales_partner, self)
<<<<<<< HEAD
=======
	
	
	# Clear Sales Order Details Table
	# --------------------------------
	def clear_sales_order_details(self):
		self.doc.clear_table(self.doclist, 'sales_order_details')
		
>>>>>>> d58da50f

# SALES ORDER DETAILS TRIGGER FUNCTIONS
# ================================================================================
	# Get Item Details
	# ----------------
	def get_item_details(self, args=None):
		import json
		args = args and json.loads(args) or {}
		if args.get('item_code'):
			return get_obj('Sales Common').get_item_details(args, self)
		else:
			obj = get_obj('Sales Common')
			for doc in self.doclist:
				if doc.fields.get('item_code'):
					arg = {'item_code':doc.fields.get('item_code'), 'income_account':doc.fields.get('income_account'), 
						'cost_center': doc.fields.get('cost_center'), 'warehouse': doc.fields.get('warehouse')};
					ret = obj.get_item_details(arg, self)
					for r in ret:
						if not doc.fields.get(r):
							doc.fields[r] = ret[r]					


	# Re-calculates Basic Rate & amount based on Price List Selected
	# --------------------------------------------------------------
	def get_adj_percent(self, arg=''):
		get_obj('Sales Common').get_adj_percent(self)



	# Get projected qty of item based on warehouse selected
	# -----------------------------------------------------
	def get_available_qty(self,args):
		args = eval(args)
		tot_avail_qty = sql("select projected_qty, actual_qty from `tabBin` where item_code = '%s' and warehouse = '%s'" % (args['item_code'], args['warehouse']), as_dict=1)
		ret = {
			 'projected_qty' : tot_avail_qty and flt(tot_avail_qty[0]['projected_qty']) or 0,
			 'actual_qty' : tot_avail_qty and flt(tot_avail_qty[0]['actual_qty']) or 0
		}
		return ret
	
# OTHER CHARGES TRIGGER FUNCTIONS
# ====================================================================================
	
	# Get Tax rate if account type is TAX
	# ------------------------------------
	def get_rate(self,arg):
		return get_obj('Sales Common').get_rate(arg)

	# Load Default Charges
	# ----------------------------------------------------------
	def load_default_taxes(self):
		return get_obj('Sales Common').load_default_taxes(self)

	# Pull details from other charges master (Get Sales Taxes and Charges Master)
	# ----------------------------------------------------------
	def get_other_charges(self):
		return get_obj('Sales Common').get_other_charges(self)
 
 
# GET TERMS & CONDITIONS
# =====================================================================================
	def get_tc_details(self):
		return get_obj('Sales Common').get_tc_details(self)

#check if maintenance schedule already generated
#============================================
	def check_maintenance_schedule(self):
		nm = sql("select t1.name from `tabMaintenance Schedule` t1, `tabMaintenance Schedule Item` t2 where t2.parent=t1.name and t2.prevdoc_docname=%s and t1.docstatus=1", self.doc.name)
		nm = nm and nm[0][0] or ''
		
		if not nm:
			return 'No'

#check if maintenance visit already generated
#============================================
	def check_maintenance_visit(self):
		nm = sql("select t1.name from `tabMaintenance Visit` t1, `tabMaintenance Visit Purpose` t2 where t2.parent=t1.name and t2.prevdoc_docname=%s and t1.docstatus=1 and t1.completion_status='Fully Completed'", self.doc.name)
		nm = nm and nm[0][0] or ''
		
		if not nm:
			return 'No'

# VALIDATE
# =====================================================================================
	# Fiscal Year Validation
	# ----------------------
	def validate_fiscal_year(self):
		get_obj('Sales Common').validate_fiscal_year(self.doc.fiscal_year,self.doc.transaction_date,'Sales Order Date')
	
	# Validate values with reference document
	#----------------------------------------
	def validate_reference_value(self):
		get_obj('DocType Mapper', 'Quotation-Sales Order', with_children = 1).validate_reference_value(self, self.doc.name)

	# Validate Mandatory
	# -------------------
	def validate_mandatory(self):
		# validate transaction date v/s delivery date
		if self.doc.delivery_date:
			if getdate(self.doc.transaction_date) > getdate(self.doc.delivery_date):
				msgprint("Expected Delivery Date cannot be before Sales Order Date")
				raise Exception

	# Validate P.O Date
	# ------------------
	def validate_po_date(self):
		# validate p.o date v/s delivery date
		if self.doc.po_date and self.doc.delivery_date and getdate(self.doc.po_date) > getdate(self.doc.delivery_date):
			msgprint("Expected Delivery Date cannot be before Purchase Order Date")
			raise Exception	
		# amendment date is necessary if document is amended
		if self.doc.amended_from and not self.doc.amendment_date:
			msgprint("Please Enter Amendment Date")
			raise Exception
	
	# Validations of Details Table
	# -----------------------------
	def validate_for_items(self):
		check_list,flag = [],0
		chk_dupl_itm = []
		# Sales Order Items Validations
		for d in getlist(self.doclist, 'sales_order_details'):
			if cstr(self.doc.quotation_no) == cstr(d.prevdoc_docname):
				flag = 1
			if d.prevdoc_docname:
				if self.doc.quotation_date and getdate(self.doc.quotation_date) > getdate(self.doc.transaction_date):
					msgprint("Sales Order Date cannot be before Quotation Date")
					raise Exception
				# validates whether quotation no in doctype and in table is same
				if not cstr(d.prevdoc_docname) == cstr(self.doc.quotation_no):
					msgprint("Items in table does not belong to the Quotation No mentioned.")
					raise Exception

			# validates whether item is not entered twice
			e = [d.item_code, d.description, d.reserved_warehouse, d.prevdoc_docname or '']
			f = [d.item_code, d.description]

			#check item is stock item
			st_itm = sql("select is_stock_item from `tabItem` where name = '%s'"%d.item_code)

			if st_itm and st_itm[0][0] == 'Yes':
				if e in check_list:
					msgprint("Item %s has been entered twice." % d.item_code)
				else:
					check_list.append(e)
			elif st_itm and st_itm[0][0]== 'No':
				if f in chk_dupl_itm:
					msgprint("Item %s has been entered twice." % d.item_code)
				else:
					chk_dupl_itm.append(f)

			# used for production plan
			d.transaction_date = self.doc.transaction_date
			d.delivery_date = self.doc.delivery_date

			# gets total projected qty of item in warehouse selected (this case arises when warehouse is selected b4 item)
			tot_avail_qty = sql("select projected_qty from `tabBin` where item_code = '%s' and warehouse = '%s'" % (d.item_code,d.reserved_warehouse))
			d.projected_qty = tot_avail_qty and flt(tot_avail_qty[0][0]) or 0
		
		if flag == 0:
			msgprint("There are no items of the quotation selected.")
			raise Exception

	# validate sales/ service item against order type
	#----------------------------------------------------
	def validate_sales_mntc_item(self):
		if self.doc.order_type == 'Maintenance':
			item_field = 'is_service_item'
			order_type = 'Maintenance Order'
			item_type = 'service item'
		else :
			item_field = 'is_sales_item'
			order_type = 'Sales Order'
			item_type = 'sales item'
		
		for d in getlist(self.doclist, 'sales_order_details'):
			res = sql("select %s from `tabItem` where name='%s'"% (item_field,d.item_code))
			res = res and res[0][0] or 'No'
			
			if res == 'No':
				msgprint("You can not select non "+item_type+" "+d.item_code+" in "+order_type)
				raise Exception
	
	# validate sales/ maintenance quotation against order type
	#------------------------------------------------------------------
	def validate_sales_mntc_quotation(self):
		for d in getlist(self.doclist, 'sales_order_details'):
			if d.prevdoc_docname:
				res = sql("select order_type from `tabQuotation` where name=%s", (d.prevdoc_docname))
				res = res and res[0][0] or ''
				
				if self.doc.order_type== 'Maintenance' and res != 'Maintenance':
					msgprint("You can not select non Maintenance Quotation against Maintenance Order")
					raise Exception
				elif self.doc.order_type != 'Maintenance' and res == 'Maintenance':
					msgprint("You can not select non Sales Quotation against Sales Order")
					raise Exception

	#do not allow sales item/quotation in maintenance order and service item/quotation in sales order
	#-----------------------------------------------------------------------------------------------
	def validate_order_type(self):
		#validate delivery date
		if self.doc.order_type != 'Maintenance' and not self.doc.delivery_date:
			msgprint("Please enter 'Expected Delivery Date'")
			raise Exception
		
		self.validate_sales_mntc_quotation()
		self.validate_sales_mntc_item()

	#check for does customer belong to same project as entered..
	#-------------------------------------------------------------------------------------------------
	def validate_proj_cust(self):
		if self.doc.project_name and self.doc.customer_name:
			res = sql("select name from `tabProject` where name = '%s' and (customer = '%s' or ifnull(customer,'')='')"%(self.doc.project_name, self.doc.customer))
			if not res:
				msgprint("Customer - %s does not belong to project - %s. \n\nIf you want to use project for multiple customers then please make customer details blank in project - %s."%(self.doc.customer,self.doc.project_name,self.doc.project_name))
				raise Exception
			 

	# Validate
	# ---------
	def validate(self):
		self.validate_fiscal_year()
		self.validate_order_type()
		self.validate_mandatory()
		self.validate_proj_cust()
		self.validate_po_date()
		#self.validate_reference_value()
		self.validate_for_items()
		sales_com_obj = get_obj(dt = 'Sales Common')
		sales_com_obj.check_active_sales_items(self)
		sales_com_obj.check_conversion_rate(self)

				# verify whether rate is not greater than max_discount
		sales_com_obj.validate_max_discount(self,'sales_order_details')
				# this is to verify that the allocated % of sales persons is 100%
		sales_com_obj.get_allocated_sum(self)
		sales_com_obj.make_packing_list(self,'sales_order_details')
		
				# get total in words
		dcc = TransactionBase().get_company_currency(self.doc.company)		
		self.doc.in_words = sales_com_obj.get_total_in_words(dcc, self.doc.rounded_total)
		self.doc.in_words_export = sales_com_obj.get_total_in_words(self.doc.currency, self.doc.rounded_total_export)
		
		# set SO status
		self.doc.status='Draft'
		if not self.doc.billing_status: self.doc.billing_status = 'Not Billed'
		if not self.doc.delivery_status: self.doc.delivery_status = 'Not Delivered'
		

# ON SUBMIT
# ===============================================================================================
	# Checks Quotation Status
	# ------------------------
	def check_prev_docstatus(self):
		for d in getlist(self.doclist, 'sales_order_details'):
			cancel_quo = sql("select name from `tabQuotation` where docstatus = 2 and name = '%s'" % d.prevdoc_docname)
			if cancel_quo:
				msgprint("Quotation :" + cstr(cancel_quo[0][0]) + " is already cancelled !")
				raise Exception , "Validation Error. "
	
	def update_enquiry_status(self, prevdoc, flag):
		enq = sql("select t2.prevdoc_docname from `tabQuotation` t1, `tabQuotation Item` t2 where t2.parent = t1.name and t1.name=%s", prevdoc)
		if enq:
			sql("update `tabOpportunity` set status = %s where name=%s",(flag,enq[0][0]))

	#update status of quotation, enquiry
	#----------------------------------------
	def update_prevdoc_status(self, flag):
		for d in getlist(self.doclist, 'sales_order_details'):
			if d.prevdoc_docname:
				if flag=='submit':
					sql("update `tabQuotation` set status = 'Order Confirmed' where name=%s",d.prevdoc_docname)
					
					#update enquiry
					self.update_enquiry_status(d.prevdoc_docname, 'Order Confirmed')
				elif flag == 'cancel':
					chk = sql("select t1.name from `tabSales Order` t1, `tabSales Order Item` t2 where t2.parent = t1.name and t2.prevdoc_docname=%s and t1.name!=%s and t1.docstatus=1", (d.prevdoc_docname,self.doc.name))
					if not chk:
						sql("update `tabQuotation` set status = 'Submitted' where name=%s",d.prevdoc_docname)
						
						#update enquiry
						self.update_enquiry_status(d.prevdoc_docname, 'Quotation Sent')
	
	# Submit
	# -------
	def on_submit(self):
		self.check_prev_docstatus()		
		self.update_stock_ledger(update_stock = 1)
		self.set_sms_msg(1)
		# update customer's last sales order no.
		update_customer = sql("update `tabCustomer` set last_sales_order = '%s', modified = '%s' where name = '%s'" %(self.doc.name, self.doc.modified, self.doc.customer))
		get_obj('Sales Common').check_credit(self,self.doc.grand_total)
		
		# Check for Approving Authority
		get_obj('Authorization Control').validate_approving_authority(self.doc.doctype, self.doc.grand_total, self)
		
		#update prevdoc status
		self.update_prevdoc_status('submit')
		# set SO status
		set(self.doc, 'status', 'Submitted')
	
 
# ON CANCEL
# ===============================================================================================
	def on_cancel(self):
		# Cannot cancel stopped SO
		if self.doc.status == 'Stopped':
			msgprint("Sales Order : '%s' cannot be cancelled as it is Stopped. Unstop it for any further transactions" %(self.doc.name))
			raise Exception
		self.check_nextdoc_docstatus()
		self.update_stock_ledger(update_stock = -1)
		self.set_sms_msg()
		
		#update prevdoc status
		self.update_prevdoc_status('cancel')
		
		# ::::::::: SET SO STATUS ::::::::::
		set(self.doc, 'status', 'Cancelled')
		
	# CHECK NEXT DOCSTATUS
	# does not allow to cancel document if DN or RV made against it is SUBMITTED 
	# ----------------------------------------------------------------------------
	def check_nextdoc_docstatus(self):
		# Checks Delivery Note
		submit_dn = sql("select t1.name from `tabDelivery Note` t1,`tabDelivery Note Item` t2 where t1.name = t2.parent and t2.prevdoc_docname = '%s' and t1.docstatus = 1" % (self.doc.name))
		if submit_dn:
			msgprint("Delivery Note : " + cstr(submit_dn[0][0]) + " has been submitted against " + cstr(self.doc.doctype) + ". Please cancel Delivery Note : " + cstr(submit_dn[0][0]) + " first and then cancel "+ cstr(self.doc.doctype), raise_exception = 1)
		# Checks Sales Invoice
		submit_rv = sql("select t1.name from `tabSales Invoice` t1,`tabSales Invoice Item` t2 where t1.name = t2.parent and t2.sales_order = '%s' and t1.docstatus = 1" % (self.doc.name))
		if submit_rv:
			msgprint("Sales Invoice : " + cstr(submit_rv[0][0]) + " has already been submitted against " +cstr(self.doc.doctype)+ ". Please cancel Sales Invoice : "+ cstr(submit_rv[0][0]) + " first and then cancel "+ cstr(self.doc.doctype), raise_exception = 1)
		#check maintenance schedule
		submit_ms = sql("select t1.name from `tabMaintenance Schedule` t1, `tabMaintenance Schedule Item` t2 where t2.parent=t1.name and t2.prevdoc_docname = %s and t1.docstatus = 1",self.doc.name)
		if submit_ms:
			msgprint("Maintenance Schedule : " + cstr(submit_ms[0][0]) + " has already been submitted against " +cstr(self.doc.doctype)+ ". Please cancel Maintenance Schedule : "+ cstr(submit_ms[0][0]) + " first and then cancel "+ cstr(self.doc.doctype), raise_exception = 1)
		submit_mv = sql("select t1.name from `tabMaintenance Visit` t1, `tabMaintenance Visit Purpose` t2 where t2.parent=t1.name and t2.prevdoc_docname = %s and t1.docstatus = 1",self.doc.name)
		if submit_mv:
			msgprint("Maintenance Visit : " + cstr(submit_mv[0][0]) + " has already been submitted against " +cstr(self.doc.doctype)+ ". Please cancel Maintenance Visit : " + cstr(submit_mv[0][0]) + " first and then cancel "+ cstr(self.doc.doctype), raise_exception = 1)


	def check_modified_date(self):
		mod_db = sql("select modified from `tabSales Order` where name = '%s'" % self.doc.name)
		date_diff = sql("select TIMEDIFF('%s', '%s')" % ( mod_db[0][0],cstr(self.doc.modified)))
		
		if date_diff and date_diff[0][0]:
			msgprint(cstr(self.doc.doctype) +" => "+ cstr(self.doc.name) +" has been modified. Please Refresh. ")
			raise Exception

	# STOP SALES ORDER
	# ==============================================================================================			
	# Stops Sales Order & no more transactions will be created against this Sales Order
	def stop_sales_order(self):
		self.check_modified_date()
		self.update_stock_ledger(update_stock = -1,clear = 1)
		# ::::::::: SET SO STATUS ::::::::::
		set(self.doc, 'status', 'Stopped')
		msgprint(self.doc.doctype + ": " + self.doc.name + " has been Stopped. To make transactions against this Sales Order you need to Unstop it.")

	# UNSTOP SALES ORDER
	# ==============================================================================================			
	# Unstops Sales Order & now transactions can be continued against this Sales Order
	def unstop_sales_order(self):
		self.check_modified_date()
		self.update_stock_ledger(update_stock = 1,clear = 1)
		# ::::::::: SET SO STATUS ::::::::::
		set(self.doc, 'status', 'Submitted')
		msgprint(self.doc.doctype + ": " + self.doc.name + " has been Unstopped.")

	# UPDATE STOCK LEDGER
	# ===============================================================================================
	def update_stock_ledger(self, update_stock, clear = 0):
		for d in self.get_item_list(clear):
			stock_item = sql("SELECT is_stock_item FROM tabItem where name = '%s'"%(d[1]),as_dict = 1)			 # stock ledger will be updated only if it is a stock item
			if stock_item and stock_item[0]['is_stock_item'] == "Yes":
				if not d[0]:
					msgprint("Message: Please enter Reserved Warehouse for item %s as it is stock item."% d[1])
					raise Exception
				bin = get_obj('Warehouse', d[0]).update_bin( 0, flt(update_stock) * flt(d[2]), 0, 0, 0, d[1], self.doc.transaction_date,doc_type=self.doc.doctype,doc_name=self.doc.name, is_amended = (self.doc.amended_from and 'Yes' or 'No'))
	
	# Gets Items from packing list
	#=================================
	def get_item_list(self, clear):
		return get_obj('Sales Common').get_item_list( self, clear)
		
	# SET MESSAGE FOR SMS
	#======================
	def set_sms_msg(self, is_submitted = 0):
		if is_submitted:
			if not self.doc.amended_from:
				msg = 'Sales Order: '+self.doc.name+' has been made against PO no: '+cstr(self.doc.po_no)
				set(self.doc, 'message', msg)
			else:
				msg = 'Sales Order has been amended. New SO no:'+self.doc.name
				set(self.doc, 'message', msg)
		else:
			msg = 'Sales Order: '+self.doc.name+' has been cancelled.'
			set(self.doc, 'message', msg)
		
	# SEND SMS
	# =========
	def send_sms(self):
		if not self.doc.customer_mobile_no:
			msgprint("Please enter customer mobile no")
		elif not self.doc.message:
			msgprint("Please enter the message you want to send")
		else:
			msgprint(get_obj("SMS Control", "SMS Control").send_sms([self.doc.customer_mobile_no,], self.doc.message))

	# on update
	def on_update(self):
		pass
<|MERGE_RESOLUTION|>--- conflicted
+++ resolved
@@ -83,16 +83,7 @@
 	# -------------------------------------
 	def get_comm_rate(self, sales_partner):
 		return get_obj('Sales Common').get_comm_rate(sales_partner, self)
-<<<<<<< HEAD
-=======
-	
-	
-	# Clear Sales Order Details Table
-	# --------------------------------
-	def clear_sales_order_details(self):
-		self.doc.clear_table(self.doclist, 'sales_order_details')
-		
->>>>>>> d58da50f
+
 
 # SALES ORDER DETAILS TRIGGER FUNCTIONS
 # ================================================================================
