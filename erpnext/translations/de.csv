 (Half Day),(Halber Tag) #ok
 and year: ,und Jahr: #ok
""" does not exists",""" Existiert nicht"
%  Delivered,%  geliefert
% Amount Billed,% Betrag berechnet
% Billed,% berechnet
% Completed,% abgeschlossen
% Delivered,Geliefert %
% Installed,% installiert
% Milestones Achieved,% Meilensteine erreicht
% Milestones Completed,% Meilensteine fertiggestellt
% Received,% erhalten
% Tasks Completed,% Aufgaben fertiggestellt
% of materials billed against this Purchase Order.,% der für diesen Lieferatenauftrag in Rechnung gestellten Materialien.
% of materials billed against this Sales Order,% der für diesen Kundenauftrag in Rechnung gestellten Materialien
% of materials delivered against this Delivery Note,% der für diesen Lieferschein gelieferten Materialien
% of materials delivered against this Sales Order,% der für diesen Kundenauftrag gelieferten Materialien
% of materials ordered against this Material Request,% der für diese Materialanfrage bestellten Materialien
% of materials received against this Purchase Order,% der für diesen Lieferatenauftrag erhaltenen Materialien
'Actual Start Date' can not be greater than 'Actual End Date',"das ""Startdatum"" kann nicht nach dem  ""Endedatum"" liegen"
'Based On' and 'Group By' can not be same,"""basiert auf"" und ""guppiert durch"" können nicht gleich sein"
'Days Since Last Order' must be greater than or equal to zero,"""Tage seit dem letzten Auftrag"" muss größer oder gleich Null sein"
'Entries' cannot be empty,' Einträge ' darf nicht leer sein
'Expected Start Date' can not be greater than 'Expected End Date',"""erwartetes Startdatum"" nicht nach dem  ""voraussichtlichen Endedatum"" liegen"
'From Date' is required,"""Von-Datum"" ist erforderlich,"
'From Date' must be after 'To Date',"""von Datum"" muss nach 'bis Datum"" liegen"
'Has Serial No' can not be 'Yes' for non-stock item,"""hat Seriennummer"" kann nicht ""Ja"" sein bei Nicht-Lagerartikeln"
'Notification Email Addresses' not specified for recurring %s,'Benachrichtigungs-E-Mail-Adresse nicht angegeben für wiederkehrendes Ereignis %s'
'Profit and Loss' type account {0} not allowed in Opening Entry,"""Gewinn und Verlust"" Konto {0} kann nicht im Eröffnungseintrag sein"
'To Case No.' cannot be less than 'From Case No.','Bis Fall Nr.' kann nicht kleiner als 'Von Fall Nr.' sein
'To Date' is required,"""bis Datum"" ist erforderlich,"
'Update Stock' for Sales Invoice {0} must be set,'Lager aktualisieren' muss für Ausgangsrechnung {0} eingestellt werden
* Will be calculated in the transaction.,* Wird in der Transaktion berechnet.
"**Budget Distribution** helps you distribute your budget across months if you have seasonality in your business.To distribute a budget using this distribution, set this **Budget Distribution** in the **Cost Center**","**Budget Distribution** helps you distribute your budget across months if you have seasonality in your business.To distribute a budget using this distribution, set this **Budget Distribution** in the **Cost Center**"
**Currency** Master,**Währung** Stamm
**Fiscal Year** represents a Financial Year. All accounting entries and other major transactions are tracked against **Fiscal Year**.,**Geschäftsjahr** steht für ein Geschäftsjahr. Alle Buchungen und anderen großen Transaktionen werden mit dem **Geschäftsjahr** verglichen.
1 Currency = [?] FractionFor e.g. 1 USD = 100 Cent,1 Währungseinheit = [?] Teileinheit. Z.b. 1 USD = 100 Cent
1. To maintain the customer wise item code and to make them searchable based on their code use this option,"1. Um die kundenspezifische Artikel-Nr zu erhalten und sie auffindbar zu machen, verwenden Sie diese Option"
"<a href=""#Sales Browser/Customer Group"">Add / Edit</a>","<a href=""#Sales Browser/Customer Group""> Hinzufügen / Bearbeiten </ a>"
"<a href=""#Sales Browser/Item Group"">Add / Edit</a>","<a href=""#Sales Browser/Item Group""> Hinzufügen / Bearbeiten </ a>"
"<a href=""#Sales Browser/Territory"">Add / Edit</a>","<a href=""#Sales Browser/Territory""> Hinzufügen / Bearbeiten </ a>"
"<h4>Default Template</h4><p>Uses <a href=""http://jinja.pocoo.org/docs/templates/"">Jinja Templating</a> and all the fields of Address (including Custom Fields if any) will be available</p><pre><code>{{ address_line1 }}&lt;br&gt;{% if address_line2 %}{{ address_line2 }}&lt;br&gt;{% endif -%}{{ city }}&lt;br&gt;{% if state %}{{ state }}&lt;br&gt;{% endif -%}{% if pincode %} PIN:  {{ pincode }}&lt;br&gt;{% endif -%}{{ country }}&lt;br&gt;{% if phone %}Phone: {{ phone }}&lt;br&gt;{% endif -%}{% if fax %}Fax: {{ fax }}&lt;br&gt;{% endif -%}{% if email_id %}Email: {{ email_id }}&lt;br&gt;{% endif -%}</code></pre>","<h4>Default Template</h4><p>Uses <a href=""http://jinja.pocoo.org/docs/templates/"">Jinja Templating</a> and all the fields of Address (including Custom Fields if any) will be available</p><pre><code>{{ address_line1 }}&lt;br&gt;{% if address_line2 %}{{ address_line2 }}&lt;br&gt;{% endif -%}{{ city }}&lt;br&gt;{% if state %}{{ state }}&lt;br&gt;{% endif -%}{% if pincode %} PIN:  {{ pincode }}&lt;br&gt;{% endif -%}{{ country }}&lt;br&gt;{% if phone %}Phone: {{ phone }}&lt;br&gt;{% endif -%}{% if fax %}Fax: {{ fax }}&lt;br&gt;{% endif -%}{% if email_id %}Email: {{ email_id }}&lt;br&gt;{% endif -%}</code></pre>"
A Customer Group exists with same name please change the Customer name or rename the Customer Group,Eine Kundengruppe mit dem gleichen Namen existiert bereits. Ändern Sie den Kundennamen oder benennen Sie die Kundengruppe um
A Customer exists with same name,Ein Kunde mit dem gleichen Namen existiert bereits!
A Lead with this email id should exist,Eine Verkaufschance mit dieser E-Mail muss existieren
A Product or Service,Ein Produkt oder Dienstleistung
"A Product or a Service that is bought, sold or kept in stock.","Produkt oder Dienstleistung, die gekauft, verkauft oder auf Lager gehalten wird."
A Supplier exists with same name,Ein Lieferant mit dem gleichen Namen existiert bereits
A condition for a Shipping Rule,Vorraussetzung für eine Lieferbedinung
A logical Warehouse against which stock entries are made.,Eine logisches Warenlager für das Bestandseinträge gemacht werden.
A symbol for this currency. For e.g. $,"Ein Symbol für diese Währung, z.B. €"
A third party distributor / dealer / commission agent / affiliate / reseller who sells the companies products for a commission.,Ein Partner der die Produkte auf Provisionsbasis verkauft.
"A user with ""Expense Approver"" role",Ein Benutzer mit der Berechtigung Ausgaben zu genehmigen
AMC Expiry Date,AMC Verfalldatum
Abbr,Abk.
Abbreviation cannot have more than 5 characters,Abkürzung darf nicht länger als 5 Zeichen sein
Above Value,Über Wert
Absent,Abwesend
Acceptance Criteria,Akzeptanzkriterium
Accepted,Genehmigt
Accepted + Rejected Qty must be equal to Received quantity for Item {0},Akzeptierte + abgelehnte Menge muss für diese Position {0} gleich der erhaltenen Menge sein
Accepted Quantity,Akzeptierte Menge
Accepted Warehouse,Akzeptiertes Lager
Account,Konto
Account Balance,Kontostand
Account Created: {0},Konto {0} erstellt
Account Details,Kontendaten
Account Head,Kostenstelleninhaber
Account Name,Kontenname
Account Type,Kontentyp
"Account balance already in Credit, you are not allowed to set 'Balance Must Be' as 'Debit'","Konto bereits im Haben, es ist nicht mehr möglich das Konto als Sollkonto festzulegen"
"Account balance already in Debit, you are not allowed to set 'Balance Must Be' as 'Credit'","Konto bereits im Soll, es ist nicht mehr möglich das Konto als Habenkonto festzulegen"
Account for the warehouse (Perpetual Inventory) will be created under this Account.,Konto für das Lager (Permanente Inventur) wird unter diesem Konto erstellt.
Account head {0} created,Kostenstelleninhaber {0} erstellt
Account must be a balance sheet account,Dieses Konto muss ein Bilanzkonto sein
Account with child nodes cannot be converted to ledger,Ein Konto mit Unterknoten kann nicht in ein Kontoblatt umgewandelt werden
Account with existing transaction can not be converted to group.,Ein Konto mit bestehenden Transaktionen kann nicht in eine Gruppe umgewandelt werden
Account with existing transaction can not be deleted,Ein Konto mit bestehenden Transaktionen kann nicht gelöscht werden
Account with existing transaction cannot be converted to ledger,Ein Konto mit bestehenden Transaktion kann nicht in ein Kontoblatt umgewandelt werden
Account {0} cannot be a Group,Konto {0} kann keine Gruppe sein
Account {0} does not belong to Company {1},Konto {0} gehört nicht zum Unternehmen {1}
Account {0} does not belong to company: {1},Konto {0} gehört nicht zum Unternehmen: {1}
Account {0} does not exist,Konto {0} existiert nicht
Account {0} does not exists,Konto {0} existiert nicht
Account {0} has been entered more than once for fiscal year {1},Konto {0} wurde mehr als einmal für das Geschäftsjahr {1} erfasst
Account {0} is frozen,Konto {0} ist gesperrt
Account {0} is inactive,Konto {0} ist inaktiv
Account {0} is not valid,Konto {0} ist nicht gültig
Account {0} must be of type 'Fixed Asset' as Item {1} is an Asset Item,"Konto {0} muss vom Typ ""Aktivposten"" sein, weil der Artikel {1} ein Aktivposten ist"
Account {0}: Parent account {1} can not be a ledger,Konto {0}: Eltern-Konto {1} kann kein Kontenblatt sein
Account {0}: Parent account {1} does not belong to company: {2},Konto {0}: Eltern-Konto {1} gehört nicht zur Firma {2}
Account {0}: Parent account {1} does not exist,Konto {0}: Eltern-Konto {1} existiert nicht
Account {0}: You can not assign itself as parent account,Konto {0}: Sie können dieses Konto sich selbst nicht als Eltern-Konto zuweisen
Account: {0} can only be updated via \					Stock Transactions,Konto {0} kann nur über Lagerbewegungen aktualisiert werden
Accountant,Buchhalter
Accounting,Buchhaltung
"Accounting Entries can be made against leaf nodes, called","Buchhaltungseinträge können gegen Unterelemente gemacht werden, die so genannte"
Accounting Entry for Stock,Buchhaltungseintrag für Lager
"Accounting entry frozen up to this date, nobody can do / modify entry except role specified below.","Bis zu diesem Zeitpunkt gesperrter Buchhaltungseintrag, niemand außer der unten genannten Rolle kann den Eintrag bearbeiten/ändern."
Accounting journal entries.,Buchhaltungsjournaleinträge
Accounts,Rechnungswesen
Accounts Browser,Kontenbrowser
Accounts Frozen Upto,Konten gesperrt bis
Accounts Manager,Rechnungswesen Verantwortlicher
Accounts Payable,Kreditoren
Accounts Receivable,Forderungen
Accounts Settings,Konteneinstellungen
Accounts User,Rechnungswesen Benutzer
Active,Aktiv
Active: Will extract emails from ,Aktiv: Werde E-Mails extrahieren von
Activity,Ereignisse
Activity Log,Ereignisprotokoll
Activity Log:,Ereignisprotokoll:
Activity Type,Ereignistyp
Actual,Tatsächlich
Actual Budget,Tatsächliches Budget
Actual Completion Date,Tatsächliches Abschlussdatum
Actual Date,Tatsächliches Datum
Actual End Date,Tatsächliches Enddatum
Actual Invoice Date,Tatsächliches Rechnungsdatum
Actual Posting Date,Tatsächliches Buchungsdatum
Actual Qty,Tatsächliche Anzahl
Actual Qty (at source/target),Tatsächliche Anzahl (am Ursprung/Ziel)
Actual Qty After Transaction,Tatsächliche Anzahl nach Transaktion
Actual Qty: Quantity available in the warehouse.,Tatsächliche Menge: Menge verfügbar im Lager.
Actual Quantity,Bestand
Actual Start Date,Tatsächliches Startdatum
Add,Hinzufügen
Add / Edit Taxes and Charges,Hinzufügen/Bearbeiten von Steuern und Abgaben
Add Child,Untergeordnetes Element hinzufügen
Add Serial No,Seriennummer hinzufügen
Add Taxes,Steuern hinzufügen
Add or Deduct,Hinzuaddieren oder abziehen
Add rows to set annual budgets on Accounts.,Zeilen hinzufügen um Jahresbudgets in Konten festzulegen.
Add to Cart,In den Warenkorb
Add to calendar on this date,An diesem Tag zum Kalender hinzufügen
Add/Remove Recipients,Empfänger hinzufügen/entfernen
Address,Adresse
Address & Contact,Adresse & Kontakt
Address & Contacts,Adresse & Kontakte
Address Desc,Adresszusatz
Address Details,Adressdetails
Address HTML,Adresse HTML
Address Line 1,Adresszeile 1
Address Line 2,Adresszeile 2
Address Template,Adressvorlage
Address Title,Adresse Titel
Address Title is mandatory.,Adresse Titel muss angegeben werden.
Address Type,Adresstyp
Address master.,Hauptanschrift.
Administrative Expenses,Verwaltungskosten
Administrative Officer,Administrative Officer
Administrator,Administrator
Advance Amount,Vorausbetrag
Advance amount,Vorausbetrag
Advances,Vorschüsse
Advertisement,Anzeige
Advertising,Werbung
Aerospace,Luft- und Raumfahrt
After Sale Installations,Installationen nach Verkauf
Against,Gegen
Against Account,Gegenkonto
Against Docname,Gegen Dokumentennamen
Against Doctype,Gegen Dokumententyp
Against Document Detail No,Gegen Dokumentendetail Nr.
Against Document No,Gegen Dokument Nr.
Against Expense Account,Gegen Aufwandskonto
Against Income Account,Gegen Einkommenskonto
<<<<<<< HEAD
Against Journal Entry,Gegen Journalgutschein
Against Journal Entry {0} does not have any unmatched {1} entry,Vor Blatt Gutschein {0} keine unerreichte {1} Eintrag haben
Against Purchase Invoice,Gegen Einkaufsrechnung
Against Sales Invoice,Gegen Verkaufsrechnung
Against Sales Order,Vor Sales Order
Against Supplier Invoice {0} dated {1},Against Supplier Invoice {0} dated {1}
=======
Against Journal Voucher,Gegen Buchungsbeleg
Against Journal Voucher {0} does not have any unmatched {1} entry,zu Buchungsbeleg {0} gibt es keine nicht zugeordneten {1} Einträge
Against Purchase Invoice,Gegen Eingangsrechnung
Against Sales Invoice,Gegen Ausgangsrechnung
Against Sales Order,Gegen Kundenauftrag
Against Supplier Invoice {0} dated {1},Gegen Eingangsrechnung {0} vom {1}
>>>>>>> eac82039
Against Voucher,Gegen Gutschein
Against Voucher Type,Gegen Gutscheintyp
Ageing Based On,Altern basiert auf
Ageing Date is mandatory for opening entry,Alterungsdatum ist notwendig bei Starteinträgen
Ageing date is mandatory for opening entry,Alternde Datum ist obligatorisch für die Öffnung der Eintrag
Agent,Beauftragter
"Aggregate group of **Items** into another **Item**. This is useful if you are bundling a certain **Items** into a package and you maintain stock of the packed **Items** and not the aggregate **Item**. The package **Item** will have ""Is Stock Item"" as ""No"" and ""Is Sales Item"" as ""Yes"".For Example: If you are selling Laptops and Backpacks separately and have a special price if the customer buys both, then the Laptop + Backpack will be a new Sales BOM Item.Note: BOM = Bill of Materials","Zusammenfassen von einer Gruppe von **Artikeln** zu einem **Artikel**. Dies macht Sinn, wenn Sie bestimmte **Artikel** im Paket zusammenstellen und Sie diese Pakete am Lager vorhalten und nicht die **Einzelartikel**. Der Paket-**Artikel** wird bei ""Ist Lagerartikel"" ""Nein"" haben und bei ""ist Verkaufsartikel"" ein ""Ja"" haben. Wenn Sie Laptops und Laptoptaschen separat verkaufen und einen Sonderpreis für Kunden haben, die beides kaufen, dann wird aus Laptop + Laptoptasche eine Verkaufsstückliste."
Aging Date,Fälligkeitsdatum
Aging Date is mandatory for opening entry,Aging Datum ist obligatorisch für die Öffnung der Eintrag
Agriculture,Landwirtschaft
Airline,Fluggesellschaft
All,Alle
All Addresses.,Alle Adressen
All Contact,Alle Kontakte
All Contacts.,Alle Kontakte
All Customer Contact,Alle Kundenkontakte
All Customer Groups,Alle Kundengruppen
All Day,Ganzer Tag
All Employee (Active),Alle Mitarbeiter (Aktiv)
All Item Groups,Alle Artikelgruppen
All Lead (Open),Alle Interessenten (offen)
All Products or Services.,Alle Produkte oder Dienstleistungen.
All Sales Partner Contact,Alle Vertriebspartnerkontakte
All Sales Person,Alle Vertriebsmitarbeiter
All Sales Transactions can be tagged against multiple **Sales Persons** so that you can set and monitor targets.,"Alle Verkaufsvorgänge können für mehrere ** Vertriebsmitarbeiter** markiert werden, so dass Sie Ziele festlegen und überwachen können."
All Supplier Contact,Alle Lieferantenkontakte
All Supplier Types,Alle Lieferant Typen
All Territories,Alle Staaten
"All export related fields like currency, conversion rate, export total, export grand total etc are available in Delivery Note, POS, Quotation, Sales Invoice, Sales Order etc.","Alle Export verwandten Bereiche wie Währung, Wechselkurse, Summenexport, Gesamtsummenexport usw. sind in Lieferschein, POS, Angebot, Ausgangsrechnung, Kundenauftrag usw. verfügbar"
"All import related fields like currency, conversion rate, import total, import grand total etc are available in Purchase Receipt, Supplier Quotation, Purchase Invoice, Purchase Order etc.","Alle Import verwandten Bereiche wie Währung, Wechselkurs, Summenimport, Gesamtsummenimport etc sind in Eingangslieferschein, Lieferant Angebot, Eingangsrechnung, Lieferatenauftrag usw. verfügbar"
All items have already been invoiced,Alle Einzelteile sind bereits abgerechnet
All these items have already been invoiced,Alle diese Elemente sind bereits in Rechnung gestellt
Allocate,Zuordnung
Allocate leaves for a period.,Jahresurlaube für einen Zeitraum.
Allocate leaves for the year.,Jahresurlaube zuordnen.
Allocated Amount,Zugewiesener Betrag
Allocated Budget,Zugewiesenes Budget
Allocated amount,Zugewiesener Betrag
Allocated amount can not be negative,Geschätzter Betrag kann nicht negativ sein
Allocated amount can not greater than unadusted amount,Geschätzter Betrag kann nicht größer als unadusted Menge
Allow Bill of Materials,Stückliste zulassen
Allow Bill of Materials should be 'Yes'. Because one or many active BOMs present for this item,"Stückliste erlauben sollte ""Ja"" sein, da eine oder mehrere zu diesem Artikel vorhandene Stücklisten aktiv sind"
Allow Children,Lassen Sie Kinder
Allow Dropbox Access,Dropbox-Zugang zulassen
Allow Google Drive Access,Google Drive-Zugang zulassen
Allow Negative Balance,Negativen Saldo zulassen
Allow Negative Stock,Negatives Inventar zulassen
Allow Production Order,Fertigungsauftrag zulassen
Allow User,Benutzer zulassen
Allow Users,Benutzer zulassen
Allow the following users to approve Leave Applications for block days.,"Zulassen, dass die folgenden Benutzer Urlaubsanträge für Blöcke von Tagen genehmigen können."
Allow user to edit Price List Rate in transactions,"Benutzer erlauben, die Preislistenrate in Transaktionen zu bearbeiten"
Allowance Percent,Zulassen Prozent
Allowance for over-{0} crossed for Item {1},Wertberichtigungen für Über {0} drücken für Artikel {1}
Allowance for over-{0} crossed for Item {1}.,Wertberichtigungen für Über {0} drücken für Artikel {1}.
Allowed Role to Edit Entries Before Frozen Date,"Erlaubt der Rolle, Einträge vor dem Sperrdatum zu bearbeiten"
Amended From,Geändert am
Amount,Betrag
Amount (Company Currency),Betrag (Unternehmenswährung)
Amount Paid,Zahlbetrag
Amount to Bill,Rechnungsbetrag
Amounts not reflected in bank,bei der Bank nicht berücksichtigte Beträge
Amounts not reflected in system,im System nicht berücksichtigte Beträge
An Customer exists with same name,Ein Kunde mit dem gleichen Namen existiert
"An Item Group exists with same name, please change the item name or rename the item group","Mit dem gleichen Namen eine Artikelgruppe existiert, ändern Sie bitte die Artikel -Namen oder die Artikelgruppe umbenennen"
"An item exists with same name ({0}), please change the item group name or rename the item","Ein Element mit dem gleichen Namen existiert ({0} ), ändern Sie bitte das Einzelgruppennamen oder den Artikel umzubenennen"
Analyst,Analytiker
Annual,jährlich
Another Period Closing Entry {0} has been made after {1},Eine weitere Periode Schluss Eintrag {0} wurde nach gemacht worden {1}
Another Salary Structure {0} is active for employee {1}. Please make its status 'Inactive' to proceed.,Eine andere Gehaltsstruktur {0} ist für diesen Mitarbeiter {1} aktiv. Setzen Sie dessen Status auf inaktiv um fortzufahren.
"Any other comments, noteworthy effort that should go in the records.",Alle weiteren Kommentare sind bemerkenswert und sollten aufgezeichnet werden.
Apparel & Accessories,Kleidung & Accessoires
Applicability,Anwendbarkeit
Applicable Charges,anwendbare Gebühren
Applicable For,Anwendbar
Applicable Holiday List,Geltende Urlaubsliste
Applicable Territory,Anwendbar Territory
Applicable To (Designation),Geltend für (Bestimmung)
Applicable To (Employee),Geltend für (Mitarbeiter)
Applicable To (Role),Anwendbar auf (Rolle)
Applicable To (User),Anwendbar auf (User)
Applicant Name,Bewerbername
Applicant for a Job,Bewerber für einen Job
Applicant for a Job.,Bewerber für einen Job.
Application of Funds (Assets),Mittelverwendung (Aktiva)
Applications for leave.,Urlaubsanträge
Applies to Company,Gilt für Unternehmen
Apply / Approve Leaves,Beurlaubungen anwenden/genehmigen
Apply On,Bewerben auf
Appraisal,Bewertung
Appraisal Goal,Bewertungsziel
Appraisal Goals,Bewertungsziele
Appraisal Template,Bewertungsvorlage
Appraisal Template Goal,Bewertungsvorlage Ziel
Appraisal Template Title,Bewertungsvorlage Titel
Appraisal {0} created for Employee {1} in the given date range,Bewertung {0} für Mitarbeiter erstellt {1} in der angegebenen Datumsbereich
Apprentice,Lehrling
Approval Status,Genehmigungsstatus
Approval Status must be 'Approved' or 'Rejected',"Genehmigungsstatus muss ""genehmigt"" oder ""abgelehnt"" sein"
Approved,Genehmigt
Approver,Genehmigender
Approving Role,Genehmigende Rolle
Approving Role cannot be same as role the rule is Applicable To,Genehmigen Rolle kann nicht dieselbe sein wie die Rolle der Regel ist anwendbar auf
Approving User,Genehmigen Benutzer
Approving User cannot be same as user the rule is Applicable To,Genehmigen Benutzer kann nicht dieselbe sein wie Benutzer die Regel ist anwendbar auf
Are you sure you want to STOP ,Sind Sie sicher das Sie dies anhalten möchten?
Are you sure you want to UNSTOP ,Sind Sie sicher das Sie dies freigeben möchten?
Arrear Amount,Ausstehender Betrag
"As Production Order can be made for this item, it must be a stock item.","Da für diesen Artikel Fertigungsaufträge erlaubt sind, es muss dieser ein Lagerartikel sein."
As per Stock UOM,Wie pro Lager-ME
"As there are existing stock transactions for this item, you can not change the values of 'Has Serial No', 'Is Stock Item' and 'Valuation Method'","Da es bestehende Lagertransaktionen zu diesem Artikel gibt, können Sie die Werte von 'hat Seriennummer', 'ist Lagerartikel'  und 'Bewertungsmethode' nicht ändern"
Asset,Vermögenswert
Assistant,Assistent
Associate,Mitarbeiterin
Atleast one of the Selling or Buying must be selected,Mindestens eines aus Vertrieb oder Einkauf muss ausgewählt werden
Atleast one warehouse is mandatory,Mindestens ein Warenlager ist obligatorisch
Attach Image,Bild anhängen
Attach Letterhead,Briefkopf anhängen
Attach Logo,Logo anhängen
Attach Your Picture,fügen Sie Ihr Bild hinzu
Attendance,Teilnahme
Attendance Date,Teilnahmedatum
Attendance Details,Teilnahmedetails
Attendance From Date,Teilnahmedatum von
Attendance From Date and Attendance To Date is mandatory,Die Teilnahme von Datum bis Datum und Teilnahme ist obligatorisch
Attendance To Date,Teilnahme bis Datum
Attendance can not be marked for future dates,Die Teilnahme kann nicht für zukünftige Termine markiert werden
Attendance for employee {0} is already marked,Die Teilnahme für Mitarbeiter {0} bereits markiert ist
Attendance record.,Anwesenheitsnachweis
Auditor,Prüfer
Authorization Control,Berechtigungskontrolle
Authorization Rule,Autorisierungsregel
Auto Accounting For Stock Settings,Auto Accounting for Stock -Einstellungen
Auto Material Request,Automatische Materialanforderung
Auto-raise Material Request if quantity goes below re-order level in a warehouse,"Automatische Erstellung einer Materialanforderung, wenn die Menge in einem Warenlager unter der Grenze für Neubestellungen liegt"
Automatically compose message on submission of transactions.,Automatisch komponieren Nachricht auf Vorlage von Transaktionen.
Automatically updated via Stock Entry of type Manufacture/Repack,Automatisch über Lagerbuchung vom Typ Herstellung/Umpacken aktualisiert
Automotive,Automotive
Autoreply when a new mail is received,"Autoreply, wenn eine neue E-Mail eingegangen ist"
Available,verfügbar
Available Qty at Warehouse,Verfügbarer Lagerbestand
Available Stock for Packing Items,Verfügbarer Bestand für Verpackungsartikel
"Available in BOM, Delivery Note, Purchase Invoice, Production Order, Purchase Order, Purchase Receipt, Sales Invoice, Sales Order, Stock Entry, Timesheet","Verfügbar in Stückliste, Lieferschein, Eingangsrechnung, Fertigungsauftrag, Lieferatenauftrag, Eingangslieferschein, Ausgangsrechnung, Kundenauftrag, Lagerbeleg, Zeiterfassung"
Average Age,Durchschnittsalter
Average Commission Rate,Durchschnittliche Kommission bewerten
Average Discount,Durchschnittlicher Rabatt
Awesome Products,besondere Produkte
Awesome Services,besondere Dienstleistungen
BOM Detail No,Stückliste Detailnr.
BOM Explosion Item,Position der Stücklistenauflösung
BOM Item,Stücklistenartikel
BOM No,Stücklistennr.
BOM No. for a Finished Good Item,Stücklistennr. für einen fertigen Artikel
BOM Operation,Stücklistenvorgang
BOM Operations,Stücklistenvorgänge
BOM Replace Tool,Stücklisten-Ersetzungstool
BOM number is required for manufactured Item {0} in row {1},Stücklistennummer ist für hergestellten Artikel {0} erforderlich in Zeile {1}
BOM number not allowed for non-manufactured Item {0} in row {1},Stücklistennummer für nicht hergestellten Artikel {0} in Zeile {1} ist nicht zulässig
BOM recursion: {0} cannot be parent or child of {2},BOM Rekursion : {0} kann nicht Elternteil oder Kind von {2} sein
BOM replaced,Stückliste ersetzt
BOM {0} for Item {1} in row {2} is inactive or not submitted,Stückliste {0} für Artikel {1} in Zeile {2} ist inaktiv oder nicht eingereicht
BOM {0} is not active or not submitted,Stückliste {0} ist nicht aktiv oder nicht eingereicht
BOM {0} is not submitted or inactive BOM for Item {1},Stückliste {0} ist nicht eine eingereichte oder inaktive Stückliste für Artikel {1}
Backup Manager,Datensicherungsverwaltung
Backup Right Now,Jetzt eine Datensicherung durchführen
Backups will be uploaded to,Datensicherungen werden hochgeladen nach
Balance Qty,Bilanzmenge
Balance Sheet,Bilanz
Balance Value,Bilanzwert
Balance for Account {0} must always be {1},Saldo für Konto {0} muss immer {1} sein
Balance must be,Saldo muss sein
"Balances of Accounts of type ""Bank"" or ""Cash""","Guthaben von Konten vom Typ ""Bank"" oder ""Cash"""
Bank,Bank
Bank / Cash Account,Bank / Geldkonto
Bank A/C No.,Bankkonto-Nr.
Bank Account,Bankkonto
Bank Account No.,Bankkonto-Nr.
Bank Accounts,Bankkonten
Bank Clearance Summary,Zusammenfassung Bankgenehmigung
Bank Draft,Bank Entwurf
Bank Name,Name der Bank
Bank Overdraft Account,Kontokorrentkredit Konto
Bank Reconciliation,Kontenabstimmung
Bank Reconciliation Detail,Kontenabstimmungsdetail
Bank Reconciliation Statement,Kontenabstimmungsauszug
Bank Entry,Bankbeleg
Bank/Cash Balance,Bank-/Bargeldsaldo
Banking,Bankwesen
Barcode,Barcode
Barcode {0} already used in Item {1},Barcode {0} wird bereits in Artikel {1} verwendet
Based On,Beruht auf
Basic,Grundlagen
Basic Info,Grundinfo
Basic Information,Grundinformationen
Basic Rate,Grundrate
Basic Rate (Company Currency),Grundrate (Unternehmenswährung)
Batch,Stapel
Batch (lot) of an Item.,Stapel (Partie) eines Artikels.
Batch Finished Date,Stapel endet am
Batch ID,Stapel-ID
Batch No,Stapelnr.
Batch Started Date,Stapel beginnt am
Batch Time Logs for Billing.,Stapel-Zeitprotokolle für Abrechnung.
Batch Time Logs for billing.,Stapel-Zeitprotokolle für Abrechnung.
Batch-Wise Balance History,Stapelweiser Kontostand
Batched for Billing,Für Abrechnung gebündelt
Better Prospects,Bessere zukünftige Kunden
Bill Date,Rechnungsdatum
Bill No,Rechnungsnr.
Bill of Material,Stückliste
Bill of Material to be considered for manufacturing,"Stückliste, die für die Herstellung berücksichtigt werden soll"
Bill of Materials (BOM),Stückliste (SL)
Billable,Abrechenbar
Billed,Abgerechnet
Billed Amount,Rechnungsbetrag
Billed Amt,Rechnungsbetrag
Billing,Abrechnung
Billing (Sales Invoice),Verkauf (Ausgangsrechnung)
Billing Address,Rechnungsadresse
Billing Address Name,Name der Rechnungsadresse
Billing Status,Abrechnungsstatus
Bills raised by Suppliers.,Rechnungen an Lieferanten
Bills raised to Customers.,Rechnungen an Kunden
Bin,Lagerfach
Bio,Bio
Biotechnology,Biotechnologie
Birthday,Geburtstag
Block Date,Datum sperren
Block Days,Tage sperren
Block Holidays on important days.,Urlaub an wichtigen Tagen sperren.
Block leave applications by department.,Urlaubsanträge pro Abteilung sperren.
Blog Post,Blog-Post
Blog Subscriber,Blog-Abonnent
Blood Group,Blutgruppe
Both Warehouse must belong to same Company,Beide Lager müssen zur gleichen Gesellschaft gehören
Box,Kiste
Branch,Filiale
Brand,Marke
Brand Name,Markenname
Brand master.,Marke Vorlage
Brands,Marken
Breakdown,Übersicht
Broadcasting,Rundfunk
Brokerage,Provision
Budget,Budget
Budget Allocated,Zugewiesenes Budget
Budget Detail,Budgetdetail
Budget Details,Budgetdetails
Budget Distribution,Budgetverteilung
Budget Distribution Detail,Budgetverteilung Details
Budget Distribution Details,Budgetverteilung Details
Budget Variance Report,Budget Abweichungsbericht
Budget cannot be set for Group Cost Centers,Budget kann nicht für die Konzernkostenstelleneingerichtet werden
Build Report,Bauen Bericht
Bundle items at time of sale.,Artikel zum Zeitpunkt des Verkaufs zusammenfassen.
Business Development Manager,Business Development Manager
Buyer of Goods and Services.,Käufer von Waren und Dienstleistungen.
Buying,Einkauf
Buying & Selling,Einkauf und Vertrieb
Buying Amount,Kaufbetrag
Buying Settings,Einkaufs Einstellungen
"Buying must be checked, if Applicable For is selected as {0}","Kaufen Sie muss überprüft werden, wenn Anwendbar ist als ausgewählt {0}"
C-Form,C-Formular
C-Form Applicable,C-Formular Anwendbar
C-Form Invoice Detail,C-Formular Rechnungsdetails
C-Form No,C-Formular Nr.
C-Form records,C- Form- Aufzeichnungen
CENVAT Capital Goods,CENVAT Investitionsgüter
CENVAT Edu Cess,CENVAT Edu Cess
CENVAT SHE Cess,CENVAT SHE Cess
CENVAT Service Tax,CENVAT Service Steuer
CENVAT Service Tax Cess 1,CENVAT Service Steuer Cess 1
CENVAT Service Tax Cess 2,CENVAT Service Steuer Cess 2
Calculate Based On,Berechnet auf Grundlage von
Calculate Total Score,Gesamtwertung berechnen
Calendar Events,Kalenderereignisse
Call,Anruf
Calls,Anrufe
Campaign,Kampagne
Campaign Name,Kampagnenname
Campaign Name is required,Kampagnenname ist erforderlich
Campaign Naming By,Kampagne benannt durch
Campaign-.####,Kampagne-.####
Can be approved by {0},Kann von {0} genehmigt werden
"Can not filter based on Account, if grouped by Account","Basierend auf Konto kann nicht filtern, wenn sie von Konto gruppiert"
"Can not filter based on Voucher No, if grouped by Voucher","Basierend auf Gutschein kann nicht auswählen, Nein, wenn durch Gutschein gruppiert"
Can refer row only if the charge type is 'On Previous Row Amount' or 'Previous Row Total',"Kann sich nur auf diese Zeile beziehen, wenn die Berechnungsart 'bei vorherigem Zeilenbetrag' oder 'bei nachfolgendem Zeilenbetrag' ist"
Cancel Material Visit {0} before cancelling this Customer Issue,Abbrechen Werkstoff Besuchen Sie {0} vor Streichung dieses Kunden Ausgabe
Cancel Material Visits {0} before cancelling this Maintenance Visit,Abbrechen Werkstoff Besuche {0} vor Streichung dieses Wartungsbesuch
Cancelled,Abgebrochen
Cancelling this Stock Reconciliation will nullify its effect.,Abbruch der Lagerbewertung wird den Effekt zu nichte machen.
Cannot Cancel Opportunity as Quotation Exists,Kann nicht Abbrechen Gelegenheit als Zitat vorhanden ist
Cannot approve leave as you are not authorized to approve leaves on Block Dates,"Diese Abwesenheit kann nicht genehmigt werden, da Sie nicht über die Berechtigung zur Genehmigung von Block-Abwesenheiten verfügen."
Cannot cancel because Employee {0} is already approved for {1},"Kann nicht kündigen, weil Mitarbeiter {0} ist bereits genehmigt {1}"
Cannot cancel because submitted Stock Entry {0} exists,"Kann nicht kündigen, weil eingereichten Lizenz Eintrag {0} existiert"
Cannot carry forward {0},Kann nicht mitnehmen {0}
Cannot change Fiscal Year Start Date and Fiscal Year End Date once the Fiscal Year is saved.,"Geschäftsjahr Startdatum und Geschäftsjahresende Datum, wenn die Geschäftsjahr wird gespeichert nicht ändern kann."
"Cannot change company's default currency, because there are existing transactions. Transactions must be cancelled to change the default currency.","Kann nicht die Standardwährung der Firma ändern, weil es bestehende Transaktionen gibt. Transaktionen müssen abgebrochen werden, um die Standardwährung zu ändern."
Cannot convert Cost Center to ledger as it has child nodes,"Kann Kostenstelle nicht zu Kontenbuch konvertieren, da es untergeordnete Knoten hat"
Cannot covert to Group because Master Type or Account Type is selected.,"Kann nicht zu Gruppe konvertiert werden, weil Hauptart oder Kontenart ausgewählt ist."
Cannot deactive or cancle BOM as it is linked with other BOMs,"Kann Stückliste nicht deaktivieren oder abbrechen, da sie mit anderen Stücklisten verknüpft ist"
"Cannot declare as lost, because Quotation has been made.","Kann nicht als Verloren deklariert werden, da dies bereits angeboten wurde."
Cannot deduct when category is for 'Valuation' or 'Valuation and Total',"Abzug nicht möglich, wenn Kategorie ""Bewertung"" oder ""Bewertung und Summe"" ist"
"Cannot delete Serial No {0} in stock. First remove from stock, then delete.","Kann Seriennummer {0} in Lager nicht löschen. Zuerst aus dem Lager entfernen, dann löschen."
"Cannot directly set amount. For 'Actual' charge type, use the rate field","Kann Betrag nicht direkt setzen. Für ""tatsächliche"" Berechnungsart, verwenden Sie das Preisfeld"
"Cannot overbill for Item {0} in row {0} more than {1}. To allow overbilling, please set in Stock Settings",Kann nicht für Artikel {0} in Zeile overbill {0} mehr als {1}. Um Überfakturierung erlauben Sie bitte Lizenzeinstellungen festgelegt
Cannot produce more Item {0} than Sales Order quantity {1},"Kann nicht mehr Artikel {0} produzieren, als Kundenaufträge {1} dafür vorliegen"
Cannot refer row number greater than or equal to current row number for this Charge type,Kann nicht Zeilennummer größer oder gleich aktuelle Zeilennummer für diesen Ladetypbeziehen
Cannot return more than {0} for Item {1},Kann nicht mehr als {0} zurück zur Artikel {1}
Cannot select charge type as 'On Previous Row Amount' or 'On Previous Row Total' for first row,"Kann nicht verantwortlich Typ wie 'On Zurück Reihe Betrag ""oder"" Auf Vorherige Row Total' für die erste Zeile auswählen"
Cannot select charge type as 'On Previous Row Amount' or 'On Previous Row Total' for valuation. You can select only 'Total' option for previous row amount or previous row total,"Kann nicht verantwortlich Typ wie 'On Zurück Reihe Betrag ""oder"" Auf Vorherige Row Total' für die Bewertung zu wählen. Sie können nur die Option ""Total"" für die vorherige Zeile Betrag oder vorherigen Zeile Gesamt wählen"
Cannot set as Lost as Sales Order is made.,"Kann nicht als Verlust gekennzeichnet werden, da ein Kundenauftrag dazu existiert."
Cannot set authorization on basis of Discount for {0},Kann Genehmigung nicht auf der Basis des Rabattes für {0} festlegen
Capacity,Kapazität
Capacity Units,Kapazitätseinheiten
Capital Account,Kapitalkonto
Capital Equipments,Hauptstadt -Ausrüstungen
Carry Forward,Übertragen
Carry Forwarded Leaves,Übertragene Urlaubsgenehmigungen
Case No(s) already in use. Try from Case No {0},"Fall Nr. (n) bereits im Einsatz. Versuchen Sie, von Fall Nr. {0}"
Case No. cannot be 0,Fall Nr. kann nicht 0 sein
Cash,Bargeld
Cash In Hand,Bargeld in der Hand
Cash Entry,Kassenbeleg
Cash or Bank Account is mandatory for making payment entry,Barzahlung oder Bankkonto ist für die Zahlung Eintrag
Cash/Bank Account,Kassen-/Bankkonto
Casual Leave,Lässige Leave
Cell Number,Mobiltelefonnummer
Change Abbreviation,Abkürzung ändern
Change UOM for an Item.,ME für einen Artikel ändern.
Change the starting / current sequence number of an existing series.,Startnummer/aktuelle laufende Nummer einer bestehenden Serie ändern.
Channel Partner,Vertriebspartner
Charge of type 'Actual' in row {0} cannot be included in Item Rate,Verantwortlicher für Typ ' Actual ' in Zeile {0} kann nicht in Artikel bewerten aufgenommen werden
Chargeable,Gebührenpflichtig
Charges are updated in Purchase Receipt against each item,die Gebühren im Eingangslieferschein wurden für jeden Artikel aktualisiert
Charges will be distributed proportionately based on item amount,Die Gebühren werden anteilig auf die Artikel umgelegt
Charity and Donations,Charity und Spenden
Chart Name,Diagrammname
Chart of Accounts,Kontenplan
Chart of Cost Centers,Tabelle der Kostenstellen
Check how the newsletter looks in an email by sending it to your email.,"Prüfen Sie, wie der Newsletter in einer E-Mail aussieht, indem Sie ihn an Ihre E-Mail senden."
"Check if recurring invoice, uncheck to stop recurring or put proper End Date","Aktivieren, wenn dies eine wiederkehrende Rechnung ist, deaktivieren, damit es keine wiederkehrende Rechnung mehr ist oder ein gültiges Enddatum angeben."
"Check if recurring order, uncheck to stop recurring or put proper End Date",Aktivieren wenn es sich um eine wiederkehrende Bestellung handelt. Deaktivieren um die Wiederholungen anzuhalten oder geben Sie ein entsprechendes Ende-Datum an
"Check if you need automatic recurring invoices. After submitting any sales invoice, Recurring section will be visible.","Aktivieren, wenn Sie automatisch wiederkehrende Ausgangsrechnungen benötigen. Nach dem Absenden einer Ausgangsrechnung wird der Bereich für wiederkehrende Ausgangsrechnungen angezeigt."
Check if you want to send salary slip in mail to each employee while submitting salary slip,"Aktivieren, wenn Sie die Gehaltsabrechnung per Post an jeden Mitarbeiter senden möchten."
Check this if you want to force the user to select a series before saving. There will be no default if you check this.,"Aktivieren, wenn Sie den Benutzer zwingen möchten, vor dem Speichern eine Serie auszuwählen. Wenn Sie dies aktivieren, gibt es keine Standardeinstellung."
Check this if you want to show in website,"Aktivieren, wenn Sie den Inhalt auf der Website anzeigen möchten."
Check this to disallow fractions. (for Nos),"Aktivieren, um keine Brüche zuzulassen. (für Nr.)"
Check this to pull emails from your mailbox,"Aktivieren, um E-Mails aus Ihrem Postfach zu ziehen"
Check to activate,"Aktivieren, um zu aktivieren"
Check to make Shipping Address,"Aktivieren, um Lieferadresse anzugeben"
Check to make primary address,"Aktivieren, um primäre Adresse anzugeben"
Chemical,Chemikalie
Cheque,Scheck
Cheque Date,Scheckdatum
Cheque Number,Schecknummer
Child account exists for this account. You can not delete this account.,ein Unterkonto existiert für dieses Konto. Sie können dieses Konto nicht löschen.
City,Stadt
City/Town,Stadt/Ort
Claim Amount,Betrag einfordern
Claims for company expense.,Ansprüche auf Firmenkosten.
Class / Percentage,Klasse/Anteil
Classic,Klassisch
Classification of Customers by region,Klassifizierung der Kunden nach Region
Clear Table,Tabelle löschen
Clearance Date,Löschdatum
Clearance Date not mentioned,Räumungsdatumnicht genannt
Clearance date cannot be before check date in row {0},Räumungsdatum kann nicht vor dem Check- in Datum Zeile {0}
Click on 'Make Sales Invoice' button to create a new Sales Invoice.,"Klicken Sie auf 'Ausgangsrechnung erstellen', um eine neue Ausgangsrechnung zu erstellen."
Click on a link to get options to expand get options ,auf den Link klicken um die Optionen anzuzeigen 
Client,Kunde
Close Balance Sheet and book Profit or Loss.,Bilanz schliessen und Gewinn und Verlust buchen.
Closed,Geschlossen
Closing (Cr),Closing (Cr)
Closing (Dr),Closing (Dr)
Closing Account Head,Abschluss Kontenführer
Closing Account {0} must be of type 'Liability',"Schluss Konto {0} muss vom Typ ""Haftung"" sein"
Closing Date,Abschlussdatum
Closing Fiscal Year,Abschluss des Geschäftsjahres
Closing Qty,Schließen Menge
Closing Value,Schlusswerte
CoA Help,CoA-Hilfe
Code,Code
Cold Calling,Kaltakquise
Color,Farbe
Column Break,Spaltenumbruch
Comma separated list of email addresses,Durch Kommas getrennte Liste von E-Mail-Adressen
Comment,Kommentar
Comments,Kommentare
Commercial,Handels-
Commission,Provision
Commission Rate,Provisionssatz
Commission Rate (%),Provisionsrate (%)
Commission on Sales,Provision auf den Umsatz
Commission rate cannot be greater than 100,Provisionsrate nicht größer als 100 sein
Communication,Kommunikation
Communication HTML,Kommunikation HTML
Communication History,Kommunikationshistorie
Communication log.,Kommunikationsprotokoll
Communications,Kommunikation
Company,Firma
Company (not Customer or Supplier) master.,Firma (nicht der Kunde bzw. Lieferant) Vorlage.
Company Abbreviation,Firmen Abkürzung
Company Details,Firmendetails
Company Email,Firma E-Mail
"Company Email ID not found, hence mail not sent","Firmen E-Mail-Adresse nicht gefunden, daher wird die Mail nicht gesendet"
Company Info,Firmeninformationen
Company Name,Firmenname
Company Settings,Firmeneinstellungen
Company is missing in warehouses {0},Firma fehlt in Lagern {0}
Company is required,"Firma ist verpflichtet,"
Company registration numbers for your reference. Example: VAT Registration Numbers etc.,Firmenregistrierungsnummern für Ihre Referenz. Beispiel: Umsatzsteuer-Identifikationsnummern usw.
Company registration numbers for your reference. Tax numbers etc.,Firmenregistrierungsnummern für Ihre Referenz. Steuernummern usw.
"Company, Month and Fiscal Year is mandatory","Unternehmen, Monat und Geschäftsjahr ist obligatorisch"
Compensatory Off,Ausgleichs Off
Complete,Abschließen
Complete Setup,Setup vervollständigen
Completed,Abgeschlossen
Completed Production Orders,Abgeschlossene Fertigungsaufträge
Completed Qty,Abgeschlossene Menge
Completion Date,Abschlussdatum
Completion Status,Fertigstellungsstatus
Computer,Computer
Computers,Computer
Confirmation Date,Bestätigung Datum
Confirmed orders from Customers.,Bestätigte Aufträge von Kunden.
Consider Tax or Charge for,Steuern oder Gebühren berücksichtigen für
Considered as Opening Balance,Gilt als Anfangsbestand
Considered as an Opening Balance,Gilt als ein Anfangsbestand
Consultant,Berater
Consulting,Beratung
Consumable,Verbrauchsgut
Consumable Cost,Verbrauchskosten
Consumable cost per hour,Verbrauchskosten pro Stunde
Consumed Qty,Verbrauchte Menge
Consumer Products,Consumer Products
Contact,Kontakt
Contact Control,Kontaktsteuerung
Contact Desc,Kontakt-Beschr.
Contact Details,Kontaktinformationen
Contact Email,Kontakt E-Mail
Contact HTML,Kontakt HTML
Contact Info,Kontaktinformation
Contact Mobile No,Kontakt Mobiltelefon
Contact Name,Ansprechpartner
Contact No.,Kontakt Nr.
Contact Person,Kontaktperson
Contact Type,Kontakttyp
Contact master.,Kontakt Master.
Contacts,Impressum
Content,Inhalt
Content Type,Inhaltstyp
Contra Entry,Gegen Gutschein
Contract,Vertrag
Contract End Date,Vertragsende
Contract End Date must be greater than Date of Joining,Vertragsende muss größer sein als Datum für Füge sein
Contribution (%),Beitrag (%)
Contribution to Net Total,Beitrag zum Gesamtnetto
Conversion Factor,Umrechnungsfaktor
Conversion Factor is required,Umrechnungsfaktor erforderlich
Conversion factor cannot be in fractions,Umrechnungsfaktor kann nicht in den Fraktionen sein
Conversion factor for default Unit of Measure must be 1 in row {0},Umrechnungsfaktor für Standard- Maßeinheit muss in Zeile 1 {0}
Conversion rate cannot be 0 or 1,Die Conversion-Rate kann nicht 0 oder 1 sein
Convert to Group,Konvertieren in Gruppe
Convert to Ledger,Convert to Ledger
Converted,Konvertiert
Copy From Item Group,Kopie von Artikelgruppe
Cosmetics,Kosmetika
Cost Center,Kostenstelle
Cost Center Details,Kostenstellendetails
Cost Center For Item with Item Code ',Kostenstelle für den Artikel mit der Artikel-Nr
Cost Center Name,Kostenstellenname
Cost Center is required for 'Profit and Loss' account {0},Kostenstelle wird für ' Gewinn-und Verlustrechnung des erforderlichen {0}
Cost Center is required in row {0} in Taxes table for type {1},Kostenstelle wird in der Zeile erforderlich {0} in Tabelle Steuern für Typ {1}
Cost Center with existing transactions can not be converted to group,Kostenstelle mit bestehenden Geschäfte nicht zu Gruppe umgewandelt werden
Cost Center with existing transactions can not be converted to ledger,Kostenstelle mit bestehenden Geschäfte nicht zu Buch umgewandelt werden
Cost Center {0} does not belong to Company {1},Kostenstellen {0} ist nicht gehören Unternehmen {1}
Cost of Goods Sold,Herstellungskosten der verkauften
Costing,Kosten
Country,Land
Country Name,Ländername
Country wise default Address Templates,landesspezifische Standardadressvorlagen
"Country, Timezone and Currency","Land, Zeitzone und Währung"
Cr,Cr
<<<<<<< HEAD
Create Bank Entry for the total salary paid for the above selected criteria,Bankgutschein für das Gesamtgehalt nach den oben ausgewählten Kriterien erstellen
Create Customer,Neues Kunden
=======
Create Bank Voucher for the total salary paid for the above selected criteria,Bankgutschein für das Gesamtgehalt nach den oben ausgewählten Kriterien erstellen
Create Customer,neuen Kunden erstellen
>>>>>>> eac82039
Create Material Requests,Materialanfragen erstellen
Create New,neuen Eintrag erstellen
Create Opportunity,Gelegenheit erstellen
Create Production Orders,Fertigungsaufträge erstellen
Create Quotation,Angebot erstellen
Create Receiver List,Empfängerliste erstellen
Create Salary Slip,Gehaltsabrechnung erstellen
Create Stock Ledger Entries when you submit a Sales Invoice,"Lagerbucheinträge erstellen, wenn Sie eine Ausgangsrechnung einreichen"
Create and Send Newsletters,Newsletter erstellen und senden
"Create and manage daily, weekly and monthly email digests.","Erstellen und Verwalten von täglichen, wöchentlichen und monatlichen E-Mail Berichten."
Create rules to restrict transactions based on values.,Erstellen Sie Regeln um Transaktionen auf Basis von Werten zu beschränken.
Created By,Erstellt von
Creates salary slip for above mentioned criteria.,Erstellt Gehaltsabrechnung für oben genannte Kriterien.
Creation Date,Erstellungsdatum
Creation Document No,Creation Dokument Nr.
Creation Document Type,Creation Dokumenttyp
Creation Time,Erstellungszeit
Credentials,Anmeldeinformationen
Credit,Guthaben
Credit Amt,Guthabenbetrag
Credit Card,Kreditkarte
Credit Card Entry,Kreditkarten-Gutschein
Credit Controller,Kredit-Controller
Credit Days,Kredittage
Credit Limit,Kreditlimit
Credit Note,Gutschriftsanzeige
Credit To,Gutschreiben an
Cross Listing of Item in multiple groups,Kreuzweise Auflistung der Artikel in mehreren Gruppen
Currency,Währung
Currency Exchange,Geldwechsel
Currency Name,Währungsname
Currency Settings,Währungseinstellungen
Currency and Price List,Währungs- und Preisliste
Currency exchange rate master.,Wechselkurs Master.
Current Address,Aktuelle Adresse
Current Address Is,Aktuelle Adresse
Current Assets,Umlaufvermögen
Current BOM,Aktuelle SL
Current BOM and New BOM can not be same,Aktuelle Stückliste und neue Stückliste können nicht identisch sein
Current Fiscal Year,Laufendes Geschäftsjahr
Current Liabilities,Kurzfristige Verbindlichkeiten
Current Stock,Aktueller Lagerbestand
Current Stock UOM,Aktuelle Lager-ME
Current Value,Aktueller Wert
Custom,Benutzerdefiniert
Custom Autoreply Message,Benutzerdefinierte Autoreply-Nachricht
Custom Message,Benutzerdefinierte Nachricht
Customer,Kunde
Customer (Receivable) Account,Kunde (Debitoren) Konto
Customer / Item Name,Kunde/Artikelname
Customer / Lead Address,Kunden / Interessenten-Adresse
Customer / Lead Name,Kunden /Interessenten Namen
Customer > Customer Group > Territory,Kunden> Kundengruppe> Territory
Customer Account Head,Kundenkontoführer
Customer Acquisition and Loyalty,Kundengewinnung und-bindung
Customer Address,Kundenadresse
Customer Addresses And Contacts,Kundenadressen und Ansprechpartner
Customer Addresses and Contacts,Kundenadressen und Ansprechpartner
Customer Code,Kunden-Nr.
Customer Codes,Kundennummern
Customer Details,Kundendaten
Customer Feedback,Kundenrückmeldung
Customer Group,Kundengruppe
Customer Group / Customer,Kundengruppe / Kunden
Customer Group Name,Kundengruppenname
Customer Intro,Kunden Intro
Customer Issue,Kundenproblem
Customer Issue against Serial No.,Kundenproblem zu Seriennr.
Customer Name,Kundenname
Customer Naming By,Benennung der Kunden nach
Customer Service,Kundenservice
Customer database.,Kundendatenbank.
Customer is required,"Kunde ist verpflichtet,"
Customer master.,Kundenstamm.
Customer required for 'Customerwise Discount',Kunden für ' Customerwise Discount ' erforderlich
Customer {0} does not belong to project {1},Customer {0} gehört nicht zum Projekt {1}
Customer {0} does not exist,Kunden {0} existiert nicht
Customer's Item Code,Kunden-Artikel-Nr
Customer's Purchase Order Date,Kundenauftrag
Customer's Purchase Order No,Kundenauftrags-Nr
Customer's Purchase Order Number,Kundenauftragsnummer
Customer's Vendor,Kundenverkäufer
Customers Not Buying Since Long Time,"Kunden, die seit langer Zeit nichts gekauft haben"
Customerwise Discount,Kundenweiser Rabatt
Customize,Anpassen
Customize the Notification,Mitteilung anpassen
Customize the introductory text that goes as a part of that email. Each transaction has a separate introductory text.,"Einleitenden Text anpassen, der zu dieser E-Mail gehört. Jede Transaktion hat einen separaten Einleitungstext."
DN Detail,DN-Detail
Daily,Täglich
Daily Time Log Summary,Tägliche Zeitprotokollzusammenfassung
Database Folder ID,Datenbankordner-ID
Database of potential customers.,Datenbank potentieller Kunden.
Date,Datum
Date Format,Datumsformat
Date Of Retirement,Zeitpunkt der Pensionierung
Date Of Retirement must be greater than Date of Joining,Zeitpunkt der Pensionierung muss größer sein als Datum für Füge sein
Date is repeated,Ereignis wiederholen
Date of Birth,Geburtsdatum
Date of Issue,Ausstellungsdatum
Date of Joining,Beitrittsdatum
Date of Joining must be greater than Date of Birth,Beitrittsdatum muss nach dem Geburtsdatum sein
Date on which lorry started from supplier warehouse,Abfahrtdatum des LKW aus dem Lieferantenlager
Date on which lorry started from your warehouse,Abfahrtdatum des LKW aus Ihrem Lager
Dates,Termine
Days Since Last Order,Tage seit dem letzten Auftrag
Days for which Holidays are blocked for this department.,"Tage, an denen eine Urlaubssperre für diese Abteilung gilt."
Dealer,Händler
Debit,Soll
Debit Amt,Sollbetrag
Debit Note,Lastschrift
Debit To,Lastschrift für
Debit and Credit not equal for this voucher. Difference is {0}.,Debit-und Kreditkarten nicht gleich für diesen Gutschein. Der Unterschied ist {0}.
Deduct,Abziehen
Deduction,Abzug
Deduction Type,Abzugsart
Deduction1,Abzug1
Deductions,Abzüge
Default,Standard
Default Account,Standardkonto
Default Address Template cannot be deleted,Standard-Adressvorlage kann nicht gelöscht werden
Default Amount,Standard-Betrag
Default BOM,Standardstückliste
Default Bank / Cash account will be automatically updated in POS Invoice when this mode is selected.,"Standard Bank-/Geldkonto wird automatisch in Kassenbon aktualisiert, wenn dieser Modus ausgewählt ist."
Default Bank Account,Standardbankkonto
Default Buying Cost Center,Standard Buying Kostenstelle
Default Buying Price List,Standard Kaufpreisliste
Default Cash Account,Standardkassenkonto
Default Company,Standardunternehmen
Default Cost Center,Standardkostenstelle
Default Currency,Standardwährung
Default Customer Group,Standardkundengruppe
Default Expense Account,Standardaufwandskonto
Default Income Account,Standard-Gewinnkonto
Default Item Group,Standard-Artikelgruppe
Default Price List,Standardpreisliste
Default Purchase Account in which cost of the item will be debited.,"Standard-Einkaufskonto, von dem die Kosten des Artikels eingezogen werden."
Default Selling Cost Center,Standard-Vertriebs Kostenstelle
Default Settings,Standardeinstellungen
Default Source Warehouse,Standard-Ursprungswarenlager
Default Stock UOM,Standard Lager-ME
Default Supplier,Standardlieferant
Default Supplier Type,Standardlieferantentyp
Default Target Warehouse,Standard-Zielwarenlager
Default Territory,Standardregion
Default Unit of Measure,Standardmaßeinheit
"Default Unit of Measure can not be changed directly because you have already made some transaction(s) with another UOM. To change default UOM, use 'UOM Replace Utility' tool under Stock module.","Standard- Mengeneinheit kann nicht direkt geändert werden, weil Sie bereits Transaktion(en) mit einer anderen Mengeneinheit gemacht haben. Um die Standardmengeneinheit zu ändern, verwenden Sie das 'Verpackung ersetzen'-Tool im Lagermodul."
Default Valuation Method,Standard-Bewertungsmethode
Default Warehouse,Standardwarenlager
Default Warehouse is mandatory for stock Item.,Standard-Lager ist für Lager Artikel notwendig.
Default settings for accounting transactions.,Standardeinstellungen für Buchhaltungstransaktionen.
Default settings for buying transactions.,Standardeinstellungen für Einkaufstransaktionen.
Default settings for selling transactions.,Standardeinstellungen für Vertriebstransaktionen.
Default settings for stock transactions.,Standardeinstellungen für Lagertransaktionen.
Defense,Verteidigung
"Define Budget for this Cost Center. To set budget action, see <a href=""#!List/Company"">Company Master</a>","Budget für diese Kostenstelle festlegen. Zuordnen des Budgets, siehe <a href=""#!List/Company"">Unternehmensstamm</a>"
Del,löschen
Delete,Löschen
Delete {0} {1}?,Löschen {0} {1} ?
Delivered,Geliefert
Delivered Items To Be Billed,Gelieferte Artikel für Abrechnung
Delivered Qty,Gelieferte Menge
Delivered Serial No {0} cannot be deleted,Geliefert Seriennummer {0} kann nicht gelöscht werden
Delivery Date,Liefertermin
Delivery Details,Lieferdetails
Delivery Document No,Lieferbelegnummer
Delivery Document Type,Lieferbelegtyp
Delivery Note,Lieferschein
Delivery Note Item,Lieferschein Artikel
Delivery Note Items,Lieferschein Artikel
Delivery Note Message,Lieferschein Nachricht
Delivery Note No,Lieferscheinnummer
Delivery Note Required,Lieferschein erforderlich
Delivery Note Trends,Lieferscheintrends
Delivery Note {0} is not submitted,Lieferschein {0} wurde nicht eingereicht
Delivery Note {0} must not be submitted,Lieferschein {0} muss nicht eingereicht werden
Delivery Notes {0} must be cancelled before cancelling this Sales Order,Lieferscheine {0} müssen vor Stornierung dieser Kundenaufträge storniert werden
Delivery Status,Lieferstatus
Delivery Time,Lieferzeit
Delivery To,Lieferung an
Department,Abteilung
Department Stores,Kaufhäuser
Depends on LWP,Abhängig von LWP
Depreciation,Abschreibung
Description,Beschreibung
Description HTML,Beschreibung HTML
Description of a Job Opening,Beschreibung eines Stellenangebot
Designation,Bezeichnung
Designer,Konstrukteur
Detailed Breakup of the totals,Detaillierte Aufschlüsselung der Gesamtsummen
Details,Details
Difference (Dr - Cr),Differenz ( Dr - Cr )
Difference Account,Unterschied Konto
"Difference Account must be a 'Liability' type account, since this Stock Reconciliation is an Opening Entry","Differenzkonto muss vom Typ ""Verbildlichkeit"" sein, da diese Lagerbewertung ein öffnender Eintag ist"
Different UOM for items will lead to incorrect (Total) Net Weight value. Make sure that Net Weight of each item is in the same UOM.,"Unterschiedliche Verpackung für Einzelteile werden zu falschen (Gesamt-) Nettogewichtswerten führen. Stellen Sie sicher, dass die Netto-Gewichte der einzelnen Artikel in der gleichen Mengeneinheit sind."
Direct Expenses,Direkte Aufwendungen
Direct Income,Direkte Einkommens
Disable,Deaktivieren
Disable Rounded Total,Abgerundete Gesamtsumme deaktivieren
Disabled,Deaktiviert
Discount,Rabatt
Discount  %,Rabatt %
Discount %,Rabatt %
Discount (%),Rabatt (%)
Discount Amount,Discount Amount
"Discount Fields will be available in Purchase Order, Purchase Receipt, Purchase Invoice","Rabattfelder stehen in  Lieferatenauftrag, Eingangslieferschein und in der Eingangsrechnung zur Verfügung"
Discount Percentage,Rabatt Prozent
Discount Percentage can be applied either against a Price List or for all Price List.,Rabatt Prozent kann entweder gegen eine Preisliste oder Preisliste für alle angewendet werden.
Discount must be less than 100,Discount muss kleiner als 100 sein
Discount(%),Rabatt (%)
Dispatch,Versand
Display all the individual items delivered with the main items,Alle einzelnen Positionen zu den Hauptartikeln anzeigen
Distinct unit of an Item,Eigene Einheit eines Artikels
Distribution,Verteilung
Distribution Id,Verteilungs-ID
Distribution Name,Verteilungsnamen
Distributor,Lieferant
Divorced,Geschieden
Do Not Contact,Nicht berühren
Do not show any symbol like $ etc next to currencies.,Kein Symbol wie $ usw. neben Währungen anzeigen.
Do really want to unstop production order: ,Wollen Sie wirklich den Fertigungsauftrag fortsetzen: 
Do you really want to STOP ,Möchten Sie dies wirklich anhalten
Do you really want to STOP this Material Request?,Wollen Sie wirklich diese Materialanforderung anhalten?
Do you really want to Submit all Salary Slip for month {0} and year {1},Wollen Sie wirklich alle Gehaltsabrechnungen für den Monat {0} im Jahr {1} versenden
Do you really want to UNSTOP ,Möchten Sie dies wirklich fortsetzen
Do you really want to UNSTOP this Material Request?,Wollen Sie wirklich diese Materialanforderung fortsetzen?
Do you really want to stop production order: ,Möchten Sie den Fertigungsauftrag wirklich anhalten: 
Doc Name,Dokumentenname
Doc Type,Dokumententyp
Document Description,Dokumentenbeschreibung
Document Type,Dokumenttyp
Documents,Dokumente
Domain,Domäne
Don't send Employee Birthday Reminders,Senden Sie keine Mitarbeitergeburtstagserinnerungen
Download Materials Required,Erforderliche Materialien herunterladen
Download Reconcilation Data,Laden Versöhnung Daten
Download Template,Vorlage herunterladen
Download a report containing all raw materials with their latest inventory status,"Einen Bericht herunterladen, der alle Rohstoffe mit ihrem neuesten Bestandsstatus angibt"
"Download the Template, fill appropriate data and attach the modified file.","Herunterladen der Vorlage, füllen Sie die entsprechenden Angaben aus und hängen Sie die geänderte Datei an."
"Download the Template, fill appropriate data and attach the modified file.All dates and employee combination in the selected period will come in the template, with existing attendance records","Herunterladen der Vorlage, füllen Sie die entsprechenden Angaben aus und hängen Sie die geänderte Datei an. Alle Datumsangaben und Mitarbeiterkombinationen erscheinen in der ausgewählten Periode für die Anwesenheitseinträge in der Vorlage."
Dr,Dr
Draft,Entwurf
Dropbox,Dropbox
Dropbox Access Allowed,Dropbox-Zugang erlaubt
Dropbox Access Key,Dropbox-Zugangsschlüssel
Dropbox Access Secret,Dropbox-Zugangsgeheimnis
Due Date,Fälligkeitsdatum
Due Date cannot be after {0},Fälligkeitsdatum kann nicht nach {0}
Due Date cannot be before Posting Date,Fälligkeitsdatum kann nicht vor dem Buchungsdatum sein
Duplicate Entry. Please check Authorization Rule {0},Doppelter Eintrag. Bitte überprüfen Sie Autorisierungsregel {0}
Duplicate Serial No entered for Item {0},Doppelte Seriennummer für Posten {0}
Duplicate entry,Duplizieren Eintrag
Duplicate row {0} with same {1},Doppelte Zeile {0} mit dem gleichen {1}
Duties and Taxes,Zölle und Steuern
ERPNext Setup,ERPNext -Setup
Earliest,Frühest
Earnest Money,Angeld
Earning,Einkommen
Earning & Deduction,Einkommen & Abzug
Earning Type,Einkommensart
Earning1,Einkommen1
Edit,Bearbeiten
Edu. Cess on Excise,Edu. Cess Verbrauch
Edu. Cess on Service Tax,Edu. Cess auf Service Steuer
Edu. Cess on TDS,Edu. Cess auf TDS
Education,Bildung
Educational Qualification,Schulische Qualifikation
Educational Qualification Details,Einzelheiten der schulischen Qualifikation
Eg. smsgateway.com/api/send_sms.cgi,z. B. smsgateway.com/api/send_sms.cgi
Either debit or credit amount is required for {0},Entweder Debit-oder Kreditbetragist erforderlich für {0}
Either target qty or target amount is mandatory,Entweder Zielmengeoder Zielmenge ist obligatorisch
Either target qty or target amount is mandatory.,Entweder Zielmengeoder Zielmenge ist obligatorisch.
Electrical,elektrisch
Electricity Cost,Stromkosten
Electricity cost per hour,Stromkosten pro Stunde
Electronics,Elektronik
Email,E-Mail
Email Digest,Täglicher E-Mail-Bericht
Email Digest Settings,Einstellungen täglicher E-Mail-Bericht
Email Digest: ,E-Mail-Bericht: 
Email Id,E-Mail-ID
"Email Id where a job applicant will email e.g. ""jobs@example.com""","E-Mail-Adresse, an die ein Bewerber schreibt, z. B. ""jobs@example.com"""
Email Notifications,E-Mail- Benachrichtigungen
Email Sent?,Wurde die E-Mail abgesendet?
Email Settings for Outgoing and Incoming Emails.,E-Mail-Einstellungen für ausgehende und eingehende E-Mails.
"Email id must be unique, already exists for {0}",E-Mail-Adresse muss eindeutig sein; Diese existiert bereits für {0}
Email ids separated by commas.,E-Mail-Adressen durch Kommas getrennt.
"Email settings for jobs email id ""jobs@example.com""","E-Mail-Einstellungen für Bewerbungs-ID ""jobs@example.com"""
"Email settings to extract Leads from sales email id e.g. ""sales@example.com""","E-Mail-Einstellungen, mit denen Interessenten aus Verkaufs-E-Mail-Adressen wie z.B. ""vertrieb@example.com"" extrahiert werden."
Emergency Contact,Notfallkontakt
Emergency Contact Details,Notfallkontaktdaten
Emergency Phone,Notruf
Employee,Mitarbeiter
Employee Birthday,Mitarbeiter Geburtstag
Employee Details,Mitarbeiterdetails
Employee Education,Mitarbeiterschulung
Employee External Work History,Mitarbeiter externe Berufserfahrung
Employee Information,Mitarbeiterinformationen
Employee Internal Work History,Mitarbeiter interne Berufserfahrung
Employee Internal Work Historys,Mitarbeiter interne Berufserfahrungen
Employee Leave Approver,Mitarbeiter Urlaubsgenehmiger
Employee Leave Balance,Mitarbeiter Urlaubskonto
Employee Name,Mitarbeitername
Employee Number,Mitarbeiternummer
Employee Records to be created by,Mitarbeiterakte wird erstellt von
Employee Settings,Mitarbeitereinstellungen
Employee Type,Mitarbeitertyp
Employee can not be changed,Mitarbeiter kann nicht verändert werden
"Employee designation (e.g. CEO, Director etc.).","Mitarbeiterbezeichnung (z.B. Geschäftsführer, Direktor etc.)."
Employee master.,Mitarbeiterstamm .
Employee record is created using selected field. ,Mitarbeiter Datensatz erstellt anhand von ausgewählten Feld.
Employee records.,Mitarbeiterdatensätze.
Employee relieved on {0} must be set as 'Left',"freigestellter Angestellter {0} muss als ""entlassen"" eingestellt werden"
Employee {0} has already applied for {1} between {2} and {3},Angestellter {0} ist bereits für {1} zwischen angewendet {2} und {3}
Employee {0} is not active or does not exist,Angestellter {0} ist nicht aktiv oder existiert nicht
Employee {0} was on leave on {1}. Cannot mark attendance.,Angestellter {0} war in Urlaub am {1}. Kann nicht als anwesend gesetzt werden.
Employees Email Id,Mitarbeiter E-Mail-Adresse
Employment Details,Beschäftigungsdetails
Employment Type,Art der Beschäftigung
Enable / disable currencies.,Aktivieren / Deaktivieren der Währungen.
Enabled,Aktiviert
Encashment Date,Inkassodatum
End Date,Enddatum
End Date can not be less than Start Date,Ende Datum kann nicht kleiner als Startdatum sein
End date of current invoice's period,Ende der laufenden Rechnungsperiode
End date of current order's period,Enddatum der aktuellen Bestellperiode
End of Life,Lebensdauer
Energy,Energie
Engineer,Ingenieur
Enter Verification Code,Sicherheitscode eingeben
Enter campaign name if the source of lead is campaign.,"Namen der Kampagne eingeben, wenn die Interessenten-Quelle eine Kampagne ist."
Enter department to which this Contact belongs,"Abteilung eingeben, zu der dieser Kontakt gehört"
Enter designation of this Contact,Bezeichnung dieses Kontakts eingeben
"Enter email id separated by commas, invoice will be mailed automatically on particular date","Geben Sie die durch Kommas getrennte E-Mail-Adresse  ein, die Rechnung wird automatisch an einem bestimmten Rechnungsdatum abgeschickt"
"Enter email id separated by commas, order will be mailed automatically on particular date","Geben Sie die durch Kommas getrennte E-Mail-Adresse  ein, die Bestellung wird automatisch an einem bestimmten Datum abgeschickt"
Enter items and planned qty for which you want to raise production orders or download raw materials for analysis.,"Geben Sie die Posten und die geplante Menge ein, für die Sie die Fertigungsaufträge erhöhen möchten, oder laden Sie Rohstoffe für die Analyse herunter."
Enter name of campaign if source of enquiry is campaign,"Geben Sie den Namen der Kampagne ein, wenn der Ursprung der Anfrage eine Kampagne ist"
"Enter static url parameters here (Eg. sender=ERPNext, username=ERPNext, password=1234 etc.)","Geben Sie hier statische URL-Parameter ein (z. B. Absender=ERPNext, Benutzername=ERPNext, Passwort=1234 usw.)"
Enter the company name under which Account Head will be created for this Supplier,"Geben Sie den Namen der Firma ein, unter dem ein Kontenführer mit diesem Lieferanten erstellt werden soll"
Enter url parameter for message,Geben Sie den URL-Parameter für die Nachricht ein
Enter url parameter for receiver nos,Geben Sie den URL-Parameter für die Empfängernummern an
Entertainment & Leisure,Unterhaltung & Freizeit
Entertainment Expenses,Bewirtungskosten
Entries,Einträge
Entries against ,Einträge gegen
Entries are not allowed against this Fiscal Year if the year is closed.,"Einträge sind für dieses Geschäftsjahr nicht zulässig, wenn es bereits abgeschlossen ist."
Equity,Gerechtigkeit
Error: {0} > {1},Fehler: {0}> {1}
Estimated Material Cost,Geschätzte Materialkosten
"Even if there are multiple Pricing Rules with highest priority, then following internal priorities are applied:","Auch wenn es mehrere Preisregeln mit der höchsten Priorität, werden dann folgende interne Prioritäten angewandt:"
Everyone can read,Jeder kann lesen
"Example: ABCD.#####If series is set and Serial No is not mentioned in transactions, then automatic serial number will be created based on this series. If you always want to explicitly mention Serial Nos for this item. leave this blank.","Example: ABCD.#####If series is set and Serial No is not mentioned in transactions, then automatic serial number will be created based on this series. If you always want to explicitly mention Serial Nos for this item. leave this blank."
Exchange Rate,Wechselkurs
Excise Duty 10,Verbrauchsteuer 10
Excise Duty 14,Verbrauchsteuer 14
Excise Duty 4,Excise Duty 4
Excise Duty 8,Verbrauchsteuer 8
Excise Duty @ 10,Verbrauchsteuer @ 10
Excise Duty @ 14,Verbrauchsteuer @ 14
Excise Duty @ 4,Verbrauchsteuer @ 4
Excise Duty @ 8,Verbrauchsteuer @ 8
Excise Duty Edu Cess 2,Verbrauchsteuer Edu Cess 2
Excise Duty SHE Cess 1,Verbrauchsteuer SHE Cess 1
Excise Page Number,Seitenzahl ausschneiden
Excise Entry,Gutschein ausschneiden
Execution,Ausführung
Executive Search,Executive Search
Exhibition,Ausstellung
Existing Customer,Bestehender Kunde
Exit,Beenden
Exit Interview Details,Interview-Details beenden
Expected,Voraussichtlich
Expected Completion Date can not be less than Project Start Date,Erwartete Abschlussdatum kann nicht weniger als Projektstartdatumsein
Expected Date cannot be before Material Request Date,Erwartete Datum kann nicht vor -Material anfordern Date
Expected Delivery Date,Voraussichtlicher Liefertermin
Expected Delivery Date cannot be before Purchase Order Date,Voraussichtlicher Liefertermin kann nicht vor dem Lieferatenauftragsdatum sein
Expected Delivery Date cannot be before Sales Order Date,Voraussichtlicher Liefertermin kann nicht vor Kundenauftragsdatum liegen
Expected End Date,Voraussichtliches Enddatum
Expected Start Date,Voraussichtliches Startdatum
Expected balance as per bank,erwartetet Kontostand laut Bank
Expense,Ausgabe
Expense / Difference account ({0}) must be a 'Profit or Loss' account,"Aufwand / Differenz-Konto ({0}) muss ein ""Gewinn oder Verlust""-Konto sein"
Expense Account,Aufwandskonto
Expense Account is mandatory,Aufwandskonto ist obligatorisch
Expense Approver,Ausgaben Genehmiger
Expense Claim,Spesenabrechnung
Expense Claim Approved,Spesenabrechnung zugelassen
Expense Claim Approved Message,Spesenabrechnung zugelassen Nachricht
Expense Claim Detail,Spesenabrechnungsdetail
Expense Claim Details,Spesenabrechnungsdetails
Expense Claim Rejected,Spesenabrechnung abgelehnt
Expense Claim Rejected Message,Spesenabrechnung abgelehnt Nachricht
Expense Claim Type,Spesenabrechnungstyp
Expense Claim has been approved.,Spesenabrechnung wurde genehmigt.
Expense Claim has been rejected.,Spesenabrechnung wurde abgelehnt.
Expense Claim is pending approval. Only the Expense Approver can update status.,Spesenabrechnung wird wartet auf Genehmigung. Nur der Ausgabenwilliger kann den Status aktualisieren.
Expense Date,Datum der Aufwendung
Expense Details,Details der Aufwendung
Expense Head,Kopf der Aufwendungen
Expense account is mandatory for item {0},Aufwandskonto ist für item {0}
Expense or Difference account is mandatory for Item {0} as it impacts overall stock value,"Ausgaben- oder Differenz-Konto ist Pflicht für Artikel {0}, da es Auswirkungen gesamten Lagerwert hat"
Expenses,Kosten
Expenses Booked,Gebuchte Aufwendungen
Expenses Included In Valuation,In der Bewertung enthaltene Aufwendungen
Expenses booked for the digest period,Gebuchte Aufwendungen für den Berichtszeitraum
Expired,verfallen
Expiry,Verfall
Expiry Date,Verfalldatum
Exports,Exporte
External,Extern
Extract Emails,E-Mails extrahieren
FCFS Rate,FCFS-Rate
Failed: ,Failed:
Family Background,Familiärer Hintergrund
Fax,Fax
Features Setup,Funktionssetup
Feed,Feed
Feed Type,Art des Feeds
Feedback,Feedback
Female,Weiblich
Fetch exploded BOM (including sub-assemblies),Abruch der Stücklisteneinträge (einschließlich der Unterelemente)
"Field available in Delivery Note, Quotation, Sales Invoice, Sales Order","Feld ist in Lieferschein, Angebot, Ausgangsrechnung, Kundenauftrag verfügbar"
Files Folder ID,Dateien-Ordner-ID
Fill the form and save it,Füllen Sie das Formular aus und speichern Sie sie
Filter based on customer,Filtern nach Kunden
Filter based on item,Filtern nach Artikeln
Financial / accounting year.,Finanz / Rechnungsjahres.
Financial Analytics,Finanzielle Analyse
Financial Chart of Accounts. Imported from file.,FInanzübersicht der Konten. Importiert aus einer Datei
Financial Services,Finanzdienstleistungen
Financial Year End Date,Geschäftsjahr Enddatum
Financial Year Start Date,Geschäftsjahr Startdatum
Finished Goods,Fertigwaren
First Name,Vorname
First Responded On,Erstmalig reagiert am
Fiscal Year,Geschäftsjahr
Fiscal Year Start Date and Fiscal Year End Date are already set in Fiscal Year {0},Geschäftsjahr Startdatum und Geschäftsjahresende Datum sind bereits im Geschäftsjahr gesetzt {0}
Fiscal Year Start Date and Fiscal Year End Date cannot be more than a year apart.,Geschäftsjahr Startdatum und Geschäftsjahresende Datum kann nicht mehr als ein Jahr betragen.
Fiscal Year Start Date should not be greater than Fiscal Year End Date,Geschäftsjahr Startdatum sollte nicht größer als Geschäftsjahresende Date
Fiscal Year {0} not found.,Geschäftsjahr {0} nicht gefunden
Fixed Asset,Fixed Asset
Fixed Assets,Anlagevermögen
Fold,eingeklappt
Follow via Email,Per E-Mail nachverfolgen
"Following table will show values if items are sub - contracted. These values will be fetched from the master of ""Bill of Materials"" of sub - contracted items.","Die folgende Tabelle zeigt die Werte, wenn Artikel von Zulieferern stammen. Diese Werte werden aus dem Stamm der ""Materialliste"" für Artikel von Zulieferern abgerufen."
Food,Lebensmittel
"Food, Beverage & Tobacco","Lebensmittel, Getränke und Tabak"
"For 'Sales BOM' items, Warehouse, Serial No and Batch No will be considered from the 'Packing List' table. If Warehouse and Batch No are same for all packing items for any 'Sales BOM' item, those values can be entered in the main Item table, values will be copied to 'Packing List' table.","Für 'Sales BOM Stücke, Lagerhaus, Seriennummer und Chargen Nein wird von der ""Packliste"" Tabelle berücksichtigt werden. Wenn Lager-und Stapel Nein sind für alle Verpackungsteile aus irgendeinem 'Sales BOM' Punkt können die Werte in der Haupt Artikel-Tabelle eingetragen werden, werden die Werte zu ""Packliste"" Tabelle kopiert werden."
For Company,Für Unternehmen
For Employee,Für Mitarbeiter
For Employee Name,Für Mitarbeiter Name
For Price List,Für Preisliste
For Production,Für Produktion
For Reference Only.,Nur zu Referenzzwecken.
For Sales Invoice,Für Ausgangsrechnungen
For Server Side Print Formats,Für Druckformate auf Serverseite
For Supplier,für Lieferanten
For Warehouse,Für Warenlager
For Warehouse is required before Submit,"Für Warehouse erforderlich ist, bevor abschicken"
"For e.g. 2012, 2012-13",Für z.B. 2012 2012-13
For reference,Zu Referenzzwecken
For reference only.,Nur zu Referenzzwecken.
"For the convenience of customers, these codes can be used in print formats like Invoices and Delivery Notes","Um es den Kunden zu erleichtern, können diese Codes in Druckformaten wie Rechnungen und Lieferscheinen verwendet werden"
Fraction,Teilmenge
Fraction Units,Bruchteile von Einheiten
Freeze Stock Entries,Lagerbestandseinträge einfrieren
Freeze Stocks Older Than [Days],Frieren Stocks Älter als [ Tage ]
Freight and Forwarding Charges,Fracht-und Versandkosten
Friday,Freitag
From,Von
From Bill of Materials,Von Stückliste
From Company,Von Unternehmen
From Currency,Von Währung
From Currency and To Currency cannot be same,Von-Währung und Bis-Währung dürfen nicht gleich sein
From Customer,Von Kunden
From Customer Issue,Von Kunden Ausgabe
From Date,Von Datum
From Date cannot be greater than To Date,Von-Datum darf nicht größer als bisher sein
From Date must be before To Date,Von-Datum muss vor dem Bis-Datum liegen
From Date should be within the Fiscal Year. Assuming From Date = {0},"Von-Datum sollte im Geschäftsjahr sein. Unter der Annahme, Von-Datum = {0}"
From Delivery Note,von Lieferschein
From Employee,Von Mitarbeiter
From Lead,von Interessent
From Maintenance Schedule,Vom Wartungsplan
From Material Request,Von Materialanforderung
From Opportunity,von der Chance
From Package No.,Von Paket-Nr.
From Purchase Order,von Lieferatenauftrag
From Purchase Receipt,von Eingangslieferschein
From Quotation,von Zitat
From Sales Order,Aus Kundenauftrag
From Supplier Quotation,von Lieferantenangebot
From Time,Von Zeit
From Value,Von Wert
From and To dates required,Von-und Bis Daten erforderlich
From value must be less than to value in row {0},Vom Wert von weniger als um den Wert in der Zeile sein muss {0}
Frozen,Eingefroren
Frozen Accounts Modifier,Eingefrorenen Konten Modifier
Fulfilled,Erledigt
Full Name,Vollständiger Name
Full-time,Vollzeit-
Fully Billed,Voll Angekündigt
Fully Completed,Vollständig abgeschlossen
Fully Delivered,Komplett geliefert
Furniture and Fixture,Möbel -und Maschinen
Further accounts can be made under Groups but entries can be made against Ledger,"Weitere Konten können unter Gruppen gemacht werden, aber gegen Ledger Einträge können vorgenommen werden"
"Further accounts can be made under Groups, but entries can be made against Ledger","Weitere Konten können unter Gruppen gemacht werden, aber gegen Ledger Einträge können vorgenommen werden"
Further nodes can be only created under 'Group' type nodes,"Weitere Knoten kann nur unter Typ -Knoten ""Gruppe"" erstellt werden"
GL Entry,HB-Eintrag
Gantt Chart,Gantt-Diagramm
Gantt chart of all tasks.,Gantt-Diagramm aller Aufgaben.
Gender,Geschlecht
General,Allgemein
General Ledger,Hauptbuch
General Settings,Grundeinstellungen
Generate Description HTML,Beschreibungs-HTML generieren
Generate Material Requests (MRP) and Production Orders.,Materialanforderungen (MRP) und Fertigungsaufträge generieren.
Generate Salary Slips,Gehaltsabrechnungen generieren
Generate Schedule,Zeitplan generieren
"Generate packing slips for packages to be delivered. Used to notify package number, package contents and its weight.","Packzettel für zu liefernde Pakete generieren. Wird verwendet, um Paketnummer, Packungsinhalt und das Gewicht zu dokumentieren."
Generates HTML to include selected image in the description,"Generiert HTML, die das ausgewählte Bild in der Beschreibung enthält"
Get Advances Paid,Vorkasse aufrufen
Get Advances Received,Erhaltene Anzahlungen aufrufen
Get Current Stock,Aktuellen Lagerbestand aufrufen
Get Items,Artikel aufrufen
Get Items From Purchase Receipts,Artikel vom Eingangslieferschein übernehmen
Get Items From Sales Orders,Artikel aus Kundenaufträgen abrufen
Get Items from BOM,Artikel aus der Stückliste holen
Get Last Purchase Rate,Letzten Anschaffungskurs abrufen
Get Outstanding Invoices,Ausstehende Rechnungen abrufen
Get Relevant Entries,Holen Relevante Einträge
Get Sales Orders,Kundenaufträge abrufen
Get Specification Details,Spezifikationsdetails abrufen
Get Stock and Rate,Lagerbestand und Rate abrufen
Get Template,Vorlage abrufen
Get Terms and Conditions,Allgemeine Geschäftsbedingungen abrufen
Get Unreconciled Entries,Holen Nicht abgestimmte Einträge
Get Weekly Off Dates,Wöchentliche Abwesenheitstermine abrufen
"Get valuation rate and available stock at source/target warehouse on mentioned posting date-time. If serialized item, please press this button after entering serial nos.","Bewertungsrate und verfügbaren Lagerbestand an Ursprungs-/Zielwarenlager zum genannten Buchungsdatum/Uhrzeit abrufen. Bei Serienartikel, drücken Sie diese Taste nach der Eingabe der Seriennummern."
Global Defaults,Globale Standardwerte
Global POS Setting {0} already created for company {1},"Globale POS Einstellung {0} bereits für Unternehmen geschaffen, {1}"
Global Settings,Globale Einstellungen
"Go to the appropriate group (usually Application of Funds > Current Assets > Bank Accounts and create a new Account Ledger (by clicking on Add Child) of type ""Bank""","Gehen Sie auf die entsprechende Gruppe (in der Regel Anwendungszweck > Umlaufvermögen > Bankkonten und erstellen einen neuen Belegeintrag (durch Klicken auf Untereintrag hinzufügen) vom Typ ""Bank"""
"Go to the appropriate group (usually Source of Funds > Current Liabilities > Taxes and Duties and create a new Account Ledger (by clicking on Add Child) of type ""Tax"" and do mention the Tax rate.","Gehen Sie auf die entsprechende Gruppe (in der Regel Quelle der Dahrlehen > kurzfristige Verbindlichkeiten > Steuern und Abgaben und legen einen neuen Buchungsbeleg (durch Klicken auf Unterelement einfügen) des Typs ""Steuer"" an und geben den Steuersatz mit an."
Goal,Ziel
Goals,Ziele
Goods received from Suppliers.,Von Lieferanten erhaltene Ware.
Google Drive,Google Drive
Google Drive Access Allowed,Google Drive-Zugang erlaubt
Government,Regierung
Graduate,Hochschulabsolvent
Grand Total,Gesamtbetrag
Grand Total (Company Currency),Gesamtbetrag (Unternehmenswährung)
"Grid ""","Grid """
Grocery,Lebensmittelgeschäft
Gross Margin %,Bruttoergebnis %
Gross Margin Value,Bruttoergebniswert
Gross Pay,Bruttolohn
Gross Pay + Arrear Amount +Encashment Amount - Total Deduction,Bruttolohn +  ausstehender Betrag +   Inkassobetrag - Gesamtabzug
Gross Profit,Rohgewinn
Gross Profit (%),Rohgewinn (%)
Gross Weight,Bruttogewicht
Gross Weight UOM,Bruttogewicht ME
Group,Gruppe
Group by Account,Gruppe von Konto
Group by Voucher,Gruppe von Gutschein
Group or Ledger,Gruppen oder Sachbuch
Groups,Gruppen
Guest,Gast
HR Manager,HR-Manager
HR Settings,HR-Einstellungen
HR User,HR Mitarbeiter
HTML / Banner that will show on the top of product list.,"HTML/Banner, das oben auf der der Produktliste angezeigt wird."
Half Day,Halbtags
Half Yearly,Halbjährlich
Half-yearly,Halbjährlich
Happy Birthday!,Happy Birthday!
Hardware,Hardware
Has Batch No,Hat Stapelnr.
Has Child Node,Hat untergeordneten Knoten
Has Serial No,Hat Seriennummer
Head of Marketing and Sales,Leiter Marketing und Vertrieb
Header,Kopfzeile
Heads (or groups) against which Accounting Entries are made and balances are maintained.,"Vorgesetzte (oder Gruppen), für die Buchungseinträge vorgenommen und Salden geführt werden."
Health Care,Health Care
Health Concerns,Gesundheitliche Bedenken
Health Details,Gesundheitsdetails
Held On,Abgehalten am
Help HTML,HTML-Hilfe
"Help: To link to another record in the system, use ""#Form/Note/[Note Name]"" as the Link URL. (don't use ""http://"")","Hilfe: Um eine Verknüpfung zu einem anderen Datensatz im System herzustellen, verwenden Sie ""#Formular/Anmerkung/[Anmerkungsname]"" als Link-URL. (verwenden Sie nicht ""http://"")"
"Here you can maintain family details like name and occupation of parent, spouse and children","Hier können Sie Familiendetails wie Namen und Beruf der Eltern, Ehepartner und Kinder angeben"
"Here you can maintain height, weight, allergies, medical concerns etc","Hier können Sie Größe, Gewicht, Allergien, medizinische Bedenken usw. eingeben"
Hide Currency Symbol,Währungssymbol ausblenden
High,Hoch
History In Company,Historie im Unternehmen
Hold,Anhalten
Holiday,Urlaub
Holiday List,Urlaubsliste
Holiday List Name,Urlaubslistenname
Holiday master.,Ferien Master.
Holidays,Feiertage
Home,Startseite
Host,Host
"Host, Email and Password required if emails are to be pulled","Host-, E-Mail und Passwort erforderlich, wenn E-Mails gezogen werden sollen"
Hour,Stunde
Hour Rate,Stundensatz
Hour Rate Labour,Stundensatz Arbeitslohn
Hours,Stunden
How Pricing Rule is applied?,Wie Pricing-Regel angewendet wird?
How frequently?,Wie häufig?
"How should this currency be formatted? If not set, will use system defaults","Wie soll diese Währung formatiert werden? Wenn nicht festgelegt, werden die Systemstands verwendet"
Human Resources,Personalwesen
Identification of the package for the delivery (for print),Bezeichnung des Pakets für die Lieferung (für den Druck)
If Income or Expense,Wenn Ertrag oder Aufwand
If Monthly Budget Exceeded,Wenn Monatsbudget überschritten
"If Supplier Part Number exists for given Item, it gets stored here","Falls für eine bestimmte Position eine Lieferantenteilenummer vorhanden ist, wird sie hier gespeichert"
If Yearly Budget Exceeded,Wenn Jahresbudget überschritten
"If checked, BOM for sub-assembly items will be considered for getting raw materials. Otherwise, all sub-assembly items will be treated as a raw material.","Wenn aktiviert, wird die Stückliste für Unterbaugruppen-Artikel beim Abrufen von Rohstoffen berücksichtigt. Andernfalls werden alle Unterbaugruppen-Artikel als Rohmaterial behandelt."
"If checked, Total no. of Working Days will include holidays, and this will reduce the value of Salary Per Day","Wenn aktiviert, beinhaltet die Gesamtanzahl der Arbeitstage auch Feiertage und dies reduziert den Wert des Gehalts pro Tag."
"If checked, the tax amount will be considered as already included in the Print Rate / Print Amount","Wenn aktiviert, wird der Steuerbetrag als bereits in der Druckrate oder im Druckbetrag enthalten betrachtet."
If different than customer address,Wenn anders als Kundenadresse
"If disable, 'Rounded Total' field will not be visible in any transaction","Wenn deaktiviert, wird das Feld 'Gerundeter Gesamtbetrag' in keiner Transaktion angezeigt"
"If enabled, the system will post accounting entries for inventory automatically.","Wenn aktiviert, veröffentlicht das System Bestandsbuchungseinträge automatisch."
If more than one package of the same type (for print),Wenn mehr als ein Paket von der gleichen Art (für den Druck)
"If multiple Pricing Rules continue to prevail, users are asked to set Priority manually to resolve conflict.","Wenn mehrere Preisregeln weiterhin herrschen, werden die Benutzer aufgefordert, Priorität manuell einstellen, um Konflikt zu lösen."
"If no change in either Quantity or Valuation Rate, leave the cell blank.","Wenn es keine Änderung entweder bei Mengen- oder Bewertungspreis gibt, lassen Sie das Eingabefeld leer."
"If not checked, the list will have to be added to each Department where it has to be applied.","Wenn deaktiviert, muss die Liste zu jeder Abteilung hinzugefügt werden, für die sie gilt."
"If selected Pricing Rule is made for 'Price', it will overwrite Price List. Pricing Rule price is the final price, so no further discount should be applied. Hence, in transactions like Sales Order, Purchase Order etc, it will be fetched in 'Rate' field, rather than 'Price List Rate' field.","Wenn Preisregel für 'Preis' ausgewählt wird, wird der Wert aus der Preisliste überschrieben. Der Preis der Preisregel ist der Endpreis, so dass keine weiteren Rabatt angewendet werden sollten. Daher wird in Transaktionen wie z.B. Kundenauftrag, Lieferatenauftrag usw., es nicht im Feld 'Preis' eingetragen werden, sondern im Feld 'Preisliste'."
"If specified, send the newsletter using this email address","Wenn angegeben, senden Sie den Newsletter mit dieser E-Mail-Adresse"
"If the account is frozen, entries are allowed to restricted users.","Wenn das Konto eingefroren ist, werden Einträge für eingeschränkte Benutzer erlaubt."
"If this Account represents a Customer, Supplier or Employee, set it here.","Wenn dieses Konto zu einem Kunden, Lieferanten oder Mitarbeiter gehört, legen Sie dies hier fest."
"If two or more Pricing Rules are found based on the above conditions, Priority is applied. Priority is a number between 0 to 20 while default value is zero (blank). Higher number means it will take precedence if there are multiple Pricing Rules with same conditions.","Wenn zwei oder mehrere Preisregeln werden auf der Grundlage der obigen Bedingungen festgestellt wird Priorität angewandt. Priorität ist eine Zahl zwischen 0 und 20, während Standardwert ist null (leer). Höhere Zahl bedeutet es Vorrang, wenn es mehrere Preisregeln mit gleichen Bedingungen."
If you follow Quality Inspection. Enables Item QA Required and QA No in Purchase Receipt,"Wenn Sie Qualitätskontrollen druchführen. Aktiviert bei Artikel """"Qualitätssicherung notwendig"""" und """"Qualitätssicherung Nein"""" in Eingangslieferschein"
If you have Sales Team and Sale Partners (Channel Partners)  they can be tagged and maintain their contribution in the sales activity,"Wenn Sie ein Verkaufsteam und Verkaufspartner (Vertriebskanalpartner) haben, können sie markiert werden und ihren Beitrag zur Umsatztätigkeit behalten"
"If you have created a standard template in Purchase Taxes and Charges Master, select one and click on the button below.","Wenn Sie eine Standardvorlage im Stamm für Verkaufssteuern und Abgaben erstellt haben, wählen Sie eine aus und klicken Sie unten auf die Schaltfläche."
"If you have created a standard template in Sales Taxes and Charges Master, select one and click on the button below.","Wenn Sie eine Standardvorlage im Stamm für Steuern und Abgaben erstellt haben, wählen Sie eine aus und klicken Sie unten auf die Schaltfläche."
"If you have long print formats, this feature can be used to split the page to be printed on multiple pages with all headers and footers on each page","Wenn Sie lange Druckformate haben, kann diese Funktion verwendet werden, um die Seite auf mehrere Seiten mit allen Kopf- und Fußzeilen aufzuteilen"
If you involve in manufacturing activity. Enables Item 'Is Manufactured',Wenn Sie in die produzierenden Aktivitäten einzubeziehen. Ermöglicht Item ' hergestellt '
Ignore,Ignorieren
Ignore Pricing Rule,Ignorieren Preisregel
Ignored: ,Ignoriert:
Image,Bild
Image View,Bildansicht
Implementation Partner,Implementierungspartner
Import Attendance,Importteilnahme
Import Failed!,Import fehlgeschlagen !
Import Log,Importprotokoll
Import Successful!,Importieren Sie erfolgreich!
Imports,Importe
In Hours,In Stunden
In Process,In Bearbeitung
In Qty,Menge
In Stock,an Lager
In Value,Wert bei
In Words,In Worten
In Words (Company Currency),In Worten (Unternehmenswährung)
In Words (Export) will be visible once you save the Delivery Note.,"In Worten (Export) wird sichtbar, sobald Sie den Lieferschein speichern."
In Words will be visible once you save the Delivery Note.,"In Worten wird sichtbar, sobald Sie den Lieferschein speichern."
In Words will be visible once you save the Purchase Invoice.,"In Worten wird sichtbar, sobald Sie die Eingangsrechnung speichern."
In Words will be visible once you save the Purchase Order.,"In Worten wird sichtbar, sobald Sie den Lieferatenauftrag speichern."
In Words will be visible once you save the Purchase Receipt.,"In Worten wird sichtbar, sobald Sie den Eingangslieferschein speichern."
In Words will be visible once you save the Quotation.,"In Worten wird sichtbar, sobald Sie den Kostenvoranschlag speichern."
In Words will be visible once you save the Sales Invoice.,"In Worten wird sichtbar, sobald Sie die Ausgangsrechnung speichern."
In Words will be visible once you save the Sales Order.,"In Worten wird sichtbar, sobald Sie den Kundenauftrag speichern."
Incentives,Anreize
Include Reconciled Entries,Fügen versöhnt Einträge
Include holidays in Total no. of Working Days,Urlaub in die Gesamtzahl der Arbeitstage einschließen
Income,Einkommen
Income / Expense,Einnahmen/Ausgaben
Income Account,Gewinnkonto
Income Booked,Gebuchter Gewinn
Income Tax,Einkommensteuer
Income Year to Date,Jahresertrag bis dato
Income booked for the digest period,Gebuchter Gewinn für den Berichtszeitraum
Incoming,Eingehend
Incoming Rate,Eingehende Rate
Incoming quality inspection.,Eingehende Qualitätsprüfung.
Incorrect number of General Ledger Entries found. You might have selected a wrong Account in the transaction.,Falsche Anzahl von Hauptbuch-Einträge gefunden. Sie könnten ein falsches Konto in der Transaktion ausgewählt haben.
Incorrect or Inactive BOM {0} for Item {1} at row {2}, fehlerhafte oder inaktive Stückliste {0} für Artikel {1} in Zeile {2}
Indicates that the package is a part of this delivery (Only Draft),"Zeigt an, dass das Paket ist ein Teil dieser Lieferung (nur Entwurf)"
Indirect Expenses,Indirekte Aufwendungen
Indirect Income,Indirekte Erträge
Individual,Einzelperson
Industry,Industrie
Industry Type,Industrietyp
Inspected By,Geprüft von
Inspection Criteria,Prüfkriterien
Inspection Required,Prüfung ist Pflicht
Inspection Type,Art der Prüfung
Installation Date,Datum der Installation
Installation Note,Installationshinweis
Installation Note Item,Bestandteil Installationshinweis
Installation Note {0} has already been submitted,Installation Hinweis {0} wurde bereits eingereicht
Installation Status,Installationsstatus
Installation Time,Installationszeit
Installation date cannot be before delivery date for Item {0},Installationsdatum kann nicht vor dem Liefertermin für Artikel {0}
Installation record for a Serial No.,Installationsdatensatz für eine Seriennummer
Installed Qty,Installierte Anzahl
Instructions,Anweisungen
Interested,Interessiert
Intern,internieren
Internal,Intern
Internet Publishing,Internet Publishing
Introduction,Einführung
Invalid Barcode,Ungültige Barcode
Invalid Barcode or Serial No,Ungültige Barcode oder Seriennummer
Invalid Mail Server. Please rectify and try again.,Ungültiger E-Mail-Server. Bitte Angaben korrigieren und erneut versuchen.
Invalid Master Name,Ungültige Master-Name
Invalid User Name or Support Password. Please rectify and try again.,Ungültiger Benutzername oder Passwort. Bitte Angaben korrigieren und erneut versuchen.
Invalid quantity specified for item {0}. Quantity should be greater than 0.,Zum Artikel angegebenen ungültig Menge {0}. Menge sollte grßer als 0 sein.
Inventory,Lagerbestand
Inventory & Support,Inventar & Support
Investment Banking,Investment Banking
Investments,Investments
Invoice Date,Rechnungsdatum
Invoice Details,Rechnungsdetails
Invoice No,Rechnungs-Nr.
Invoice Number,Rechnungsnummer
Invoice Type,Rechnungstyp
<<<<<<< HEAD
Invoice/Journal Entry Details,Rechnung / Journal Gutschein-Details
Invoiced Amount (Exculsive Tax),Rechnungsbetrag ( Exculsive MwSt.)
=======
Invoice/Journal Voucher Details,Rechnungs- / Buchungsbeleg-Details
Invoiced Amount (Exculsive Tax),berechneter Betrag (ohne MwSt.)
>>>>>>> eac82039
Is Active,Ist aktiv
Is Advance,Ist Voraus
Is Cancelled,Ist storniert
Is Carry Forward,Ist Übertrag
Is Default,Ist Standard
Is Encash,Ist Inkasso
Is Fixed Asset Item,Ist Posten des Anlagevermögens
Is LWP,Ist LWP
Is Opening,Ist Öffnung
Is Opening Entry,Ist Öffnungseintrag
Is POS,Ist POS
Is Primary Contact,Ist primärer Kontakt
Is Purchase Item,Ist Einkaufsartikel
Is Recurring,ist wiederkehrend
Is Sales Item,Ist Verkaufsartikel
Is Service Item,Ist Leistungsposition
Is Stock Item,Ist Bestandsartikel
Is Sub Contracted Item,Ist Zulieferer-Artikel
Is Subcontracted,Ist Untervergabe
Is this Tax included in Basic Rate?,Ist diese Steuer in der Basisrate enthalten?
Issue,Ausstellung
Issue Date,Ausstellungsdatum
Issue Details,Vorgangsdetails
Issued Items Against Production Order,Gegen Fertigungsauftrag ausgegebene Artikel
It can also be used to create opening stock entries and to fix stock value.,"Es kann auch verwendet werden, um die Öffnung der Vorratszugänge zu schaffen und Bestandswert zu beheben."
Item,Artikel
Item #{0}: Ordered qty can not less than item's minimum order qty (defined in item master).,Artikel #{0}: Bestellmenge kann nicht kleiner sein als die Mindestbestellmenge (festgelegt im Artikelstamm)
Item Advanced,Erweiterter Artikel
Item Barcode,Artikelstrichcode
Item Batch Nos,Artikel-Chargennummern
Item Classification,Artikelklassifizierung
Item Code,Artikel-Nr
Item Code > Item Group > Brand,Artikel-Nr > Artikelgruppe > Marke
Item Code and Warehouse should already exist.,Artikel-Nummer und Lager sollten bereits vorhanden sein.
Item Code cannot be changed for Serial No.,Item Code kann nicht für Seriennummer geändert werden
Item Code is mandatory because Item is not automatically numbered,"Artikel-Code ist zwingend erforderlich, da Einzelteil wird nicht automatisch nummeriert"
Item Code required at Row No {0},Item Code in Zeile Keine erforderlich {0}
Item Customer Detail,Kundendetail Artikel
Item Description,Artikelbeschreibung
Item Desription,Artikelbeschreibung
Item Details,Artikeldetails
Item Group,Artikelgruppe
Item Group Name,Name der Artikelgruppe
Item Group Tree,Artikelgruppenstruktur
Item Group not mentioned in item master for item {0},Im Artikelstamm für Artikel nicht erwähnt Artikelgruppe {0}
Item Groups in Details,Artikelgruppen in Details
Item Image (if not slideshow),Artikelbild (wenn keine Diashow)
Item Name,Artikelname
Item Naming By,Artikelbenennung nach
Item Price,Artikelpreis
Item Prices,Artikelpreise
Item Quality Inspection Parameter,Parameter der Artikel-Qualitätsprüfung
Item Reorder,Artikel Wiederbestellung
Item Row {0}: Purchase Receipt {1} does not exist in above 'Purchase Receipts' table,Artikel Zeile {0}: Eingangslieferschein {1} existiert nicht in den o.g. Eingangslieferscheinen
Item Serial No,Artikel-Seriennummer
Item Serial Nos,Artikel-Seriennummern
Item Shortage Report,Artikel Mangel Bericht
Item Supplier,Artikellieferant
Item Supplier Details,Details Artikellieferant
Item Tax,Artikelsteuer
Item Tax Amount,Artikel-Steuerbetrag
Item Tax Rate,Artikel-Steuersatz
Item Tax Row {0} must have account of type Tax or Income or Expense or Chargeable,Artikel Tax Row {0} muss wegen Art oder Steuerertrag oder-aufwand oder Kostenpflichtige haben
Item Tax1,Artikelsteuer1
Item To Manufacture,Artikel Bis-Herstellung
Item UOM,Artikel-ME
Item Website Specification,Artikel-Webseitenspezifikation
Item Website Specifications,Artikel-Webseitenspezifikationen
Item Wise Tax Detail,Artikel Wise UST Details
Item Wise Tax Detail ,Artikel Wise UST Details
Item is required,Artikel erforderlich
Item is updated,Artikel wird aktualisiert
Item master.,Artikelstamm.
"Item must be a purchase item, as it is present in one or many Active BOMs","Artikel muss ein Zukaufsartikel sein, da es in einer oder mehreren aktiven Stücklisten vorhanden ist"
Item must be added using 'Get Items from Purchase Receipts' button,"Artikel müssen mit dem Button ""Artikel von Eingangslieferschein übernehmen"" hinzugefühgt werden"
Item or Warehouse for row {0} does not match Material Request,Artikel- oder Lagerreihe{0} ist Materialanforderung nicht überein
Item table can not be blank,Artikel- Tabelle kann nicht leer sein
Item to be manufactured or repacked,Hergestellter oder umgepackter Artikel
Item valuation rate is recalculated considering landed cost voucher amount,Artikelpreis wird anhand von Frachtkosten neu berechnet
Item valuation updated,Artikel- Bewertung aktualisiert
Item will be saved by this name in the data base.,Einzelteil wird mit diesem Namen in der Datenbank gespeichert.
Item {0} appears multiple times in Price List {1},Artikel {0} erscheint mehrfach in Preisliste {1}
Item {0} does not exist,Artikel {0} existiert nicht
Item {0} does not exist in the system or has expired,Artikel {0} ist nicht im System vorhanden oder abgelaufen
Item {0} does not exist in {1} {2},Artikel {0} existiert nicht in {1} {2}
Item {0} has already been returned,Artikel {0} wurde bereits zurück
Item {0} has been entered multiple times against same operation,Artikel {0} wurde mehrmals gegen dieselbe Operation eingegeben
Item {0} has been entered multiple times with same description or date,Artikel {0} wurde mehrmals mit der gleichen Beschreibung oder Datum eingegeben
Item {0} has been entered multiple times with same description or date or warehouse,Artikel {0} wurde mehrmals mit der gleichen Beschreibung oder Datum oder Lager eingetragen
Item {0} has been entered twice,Artikel {0} wurde zweimal eingegeben
Item {0} has reached its end of life on {1},Artikel {0} hat das Ende ihrer Lebensdauer erreicht auf {1}
Item {0} ignored since it is not a stock item,"Artikel {0} ignoriert, da es sich nicht um Lagerware"
Item {0} is cancelled,Artikel {0} wird abgebrochen
Item {0} is not Purchase Item,Artikel {0} ist nicht Kaufsache
Item {0} is not a serialized Item,Artikel {0} ist keine serialisierten Artikel
Item {0} is not a stock Item,Artikel {0} ist kein Lagerartikel
Item {0} is not active or end of life has been reached,Artikel {0} ist nicht aktiv oder Ende des Lebens ist erreicht
Item {0} is not setup for Serial Nos. Check Item master,Artikel {0} ist kein Setup für den Seriennummern prüfen Artikelstamm
Item {0} is not setup for Serial Nos. Column must be blank,Artikel {0} ist kein Setup für den Seriennummern Spalte muss leer sein
Item {0} must be Sales Item,Artikel {0} muss sein Verkaufsartikel
Item {0} must be Sales or Service Item in {1},Artikel {0} muss Vertriebs-oder Service Artikel in {1}
Item {0} must be Service Item,Artikel {0} muss sein Service- Artikel
Item {0} must be a Purchase Item,Artikel {0} muss ein Kaufsache sein
Item {0} must be a Sales Item,Artikel {0} muss ein Verkaufsartikel sein
Item {0} must be a Service Item.,Artikel {0} muss ein Service- Element sein.
Item {0} must be a Sub-contracted Item,Artikel {0} muss ein Subunternehmer vergebene Titel
Item {0} must be a stock Item,Artikel {0} muss ein Lager Artikel sein
Item {0} must be manufactured or sub-contracted,Artikel {0} hergestellt werden muss oder Unteraufträge vergeben
Item {0} not found,Artikel {0} nicht gefunden
Item {0} with Serial No {1} is already installed,Artikel {0} mit Seriennummer {1} ist bereits installiert
Item {0} with same description entered twice,Artikel {0} mit derselben Beschreibung zweimal eingegeben
"Item, Warranty, AMC (Annual Maintenance Contract) details will be automatically fetched when Serial Number is selected.","Details zu Artikel, Garantie, AMC (Jahreswartungsvertrag) werden automatisch angezeigt, wenn die Seriennummer ausgewählt wird."
Item-wise Price List Rate,Artikel weise Preis List
Item-wise Purchase History,Artikelweiser Einkaufsverlauf
Item-wise Purchase Register,Artikelweises Einkaufsregister
Item-wise Sales History,Artikelweiser Vertriebsverlauf
Item-wise Sales Register,Artikelweises Vertriebsregister
"Item: {0} managed batch-wise, can not be reconciled using \					Stock Reconciliation, instead use Stock Entry",Artikel: {0} wird stapelweise verarbeitet; kann nicht mit Lagerabgleich abgestimmt werden. Nutze nun Lagerbestand.
Item: {0} not found in the system,Item: {0} nicht im System gefunden
Items,Artikel
Items To Be Requested,Artikel angefordert werden
Items required,Artikel erforderlich
"Items to be requested which are ""Out of Stock"" considering all warehouses based on projected qty and minimum order qty","Angeforderte Artikel, die im gesamten Warenlager bezüglich der geforderten Menge und Mindestbestellmenge ""Nicht vorrätig"" sind."
Items which do not exist in Item master can also be entered on customer's request,"Artikel, die nicht im Artikelstamm vorhanden sind, können auf Wunsch des Kunden auch eingetragen werden"
Itemwise Discount,Artikelweiser Rabatt
Itemwise Recommended Reorder Level,Artikelweise empfohlene Neubestellungsebene
Job Applicant,Bewerber
Job Opening,Offene Stelle
Job Profile,Stellenbeschreibung
Job Title,Stellenbezeichnung
"Job profile, qualifications required etc.","Stellenbeschreibung, erforderliche Qualifikationen usw."
Jobs Email Settings,Stellen-E-Mail-Einstellungen
Journal Entries,Journaleinträge
Journal Entry,Journaleintrag
<<<<<<< HEAD
Journal Entry,Journal
Journal Entry Account,Detailansicht Beleg
Journal Entry Account No,Journalnummer
Journal Entry {0} does not have account {1} or already matched,Blatt Gutschein {0} ist nicht Konto haben {1} oder bereits abgestimmt
Journal Entries {0} are un-linked,Blatt Gutscheine {0} sind un -linked
"Keep Track of Sales Campaigns. Keep track of Leads, Quotations, Sales Order etc from Campaigns to gauge Return on Investment. ","Keep Track of Sales Campaigns. Keep track of Leads, Quotations, Sales Order etc from Campaigns to gauge Return on Investment. "
=======
Journal Voucher,Buchungsbeleg
Journal Voucher Detail,Buchungsbeleg Detail
Journal Voucher Detail No,Buchungsbeleg Detailnr.
Journal Voucher {0} does not have account {1} or already matched,Buchungsbeleg {0} hat kein Konto {1} oder oder wurde bereits zugeordnet
Journal Vouchers {0} are un-linked,{0} Buchungsbelege sind nicht verknüpft
"Keep Track of Sales Campaigns. Keep track of Leads, Quotations, Sales Order etc from Campaigns to gauge Return on Investment. ","Verfolgung von Vertriebskampangen, Interessenten, Angebote, Kundenauftrag, usw. zur Beurteilung des Erfolges von Kampangen."
>>>>>>> eac82039
Keep a track of communication related to this enquiry which will help for future reference.,Kommunikation bezüglich dieser Anfrage für zukünftige Zwecke aufbewahren.
Keep it web friendly 900px (w) by 100px (h),halten Sie es Webfreundlich - 900px (breit) bei 100px (hoch)
Key Performance Area,Wichtigster Leistungsbereich
Key Responsibility Area,Wichtigster Verantwortungsbereich
Kg,kg
LR Date,LR-Datum
LR No,LR-Nr.
Label,Etikett
Landed Cost Help,Einstandpreis Hilfe
Landed Cost Item,Einstandspreis Artikel
Landed Cost Purchase Receipt,Einstandspreis Eingangslieferschein
Landed Cost Taxes and Charges,Einstandspreis Steuern und Abgaben
Landed Cost Voucher,Einstandspreis Gutschein
Landed Cost Voucher Amount,Einstandspreis Gutscheinbetrag
Language,Sprache
Last Name,Familienname
Last Purchase Rate,Letzter Anschaffungskurs
Latest,neueste
Lead,Interessent
Lead Details,Interessent-Details
Lead Id,Interessent Id
Lead Name,Interessent Name
Lead Owner,Interessent Eigentümer
Lead Source,Interessent Ursprung
Lead Status,Interessent Status
Lead Time Date,Durchlaufzeit Datum
Lead Time Days,Durchlaufzeit Tage
Lead Time days is number of days by which this item is expected in your warehouse. This days is fetched in Material Request when you select this item.,"""Durchlaufzeit Tage"" beschreibt die Anzahl der Tage, bis wann mit dem Eintreffen des Artikels im Lager zu rechnen ist. Diese Tage werden aus der Materialanforderung abgefragt, wenn Sie diesen Artikel auswählen."
Lead Type,Lead-Typ
Lead must be set if Opportunity is made from Lead,"Interessent muss eingestellt werden, wenn Chancen aus Interessenten erstellt werden"
Leave Allocation,Urlaubszuordnung
Leave Allocation Tool,Urlaubszuordnungs-Tool
Leave Application,Abwesenheitsantrag
Leave Approver,Urlaubsgenehmiger
Leave Approvers,Urlaubsgenehmiger
Leave Balance Before Application,Urlaubskonto vor Anwendung
Leave Block List,Urlaubssperrenliste
Leave Block List Allow,Urlaubssperrenliste zulassen
Leave Block List Allowed,Urlaubssperrenliste zugelassen
Leave Block List Date,Urlaubssperrenliste Datum
Leave Block List Dates,Urlaubssperrenliste Termine
Leave Block List Name,Urlaubssperrenliste Name
Leave Blocked,Urlaub gesperrt
Leave Control Panel,Urlaubskontrolloberfläche
Leave Encashed?,Urlaub eingelöst?
Leave Encashment Amount,Urlaubseinlösung Betrag
Leave Type,Urlaubstyp
Leave Type Name,Urlaubstyp Name
Leave Without Pay,Unbezahlter Urlaub
Leave application has been approved.,Urlaubsantrag wurde genehmigt.
Leave application has been rejected.,Urlaubsantrag wurde abgelehnt.
Leave approver must be one of {0},Urlaube und Abwesenheiten müssen von {0} genehmigt werden.
Leave blank if considered for all branches,"Freilassen, wenn es für alle Branchen gelten soll"
Leave blank if considered for all departments,"Freilassen, wenn es für alle Abteilungen gelten soll"
Leave blank if considered for all designations,"Freilassen, wenn es für alle Bezeichnungen gelten soll"
Leave blank if considered for all employee types,"Freilassen, wenn es für alle Mitarbeitertypen gelten soll"
"Leave can be approved by users with Role, ""Leave Approver""","Urlaub kann von Benutzern mit der Rolle ""Urlaubsgenehmiger"" genehmigt werden"
Leave of type {0} cannot be longer than {1},Abwesenheit vom Typ {0} kann nicht länger sein als {1}
Leaves Allocated Successfully for {0},Erfolgreich zugewiesene Abwesenheiten für {0}
Leaves for type {0} already allocated for Employee {1} for Fiscal Year {0},Abwesenheiten für Typ {0} sind bereits für das Geschäftsjahr {0} dem Arbeitnehmer {1} zugeteilt
Leaves must be allocated in multiples of 0.5,"Abwesenheiten müssen ein Vielfaches von 0,5 sein"
Ledger,Sachkonto
Ledgers,Sachkonten
Left,Links
Legal,Juristisch
Legal Entity / Subsidiary with a separate Chart of Accounts belonging to the Organization.,"Juristische Einheit/Niederlassung mit einem separaten Kontenplan, der zum Unternehmen gehört."
Legal Expenses,Anwaltskosten
Letter Head,Briefkopf
Letter Heads for print templates.,Briefköpfe für Druckvorlagen.
Level,Ebene
Lft,li
Liability,Haftung
List a few of your customers. They could be organizations or individuals.,Geben Sie ein paar Ihrer Kunden an. Dies können Firmen oder Einzelpersonen sein.
List a few of your suppliers. They could be organizations or individuals.,Geben Sie ein paar von Ihren Lieferanten an. Diese können Firmen oder Einzelpersonen sein.
List items that form the package.,"Listenelemente, die das Paket bilden."
List of users who can edit a particular Note,"Liste der Benutzer, die eine besondere Notiz bearbeiten können"
List this Item in multiple groups on the website.,Diesen Artikel in mehreren Gruppen auf der Website auflisten.
"List your products or services that you buy or sell. Make sure to check the Item Group, Unit of Measure and other properties when you start.","Geben Sie ein paar Ihrer Produkte oder Dienstleistungen an, die Sie kaufen oder verkaufen."
"List your tax heads (e.g. VAT, Excise; they should have unique names) and their standard rates. This will create a standard template, which you can edit and add more later.","Geben Sie Ihre Steuerangaben (z.B. Mehrwertsteuer, Verbrauchssteuern, etc.; Diese sollten eindeutige Namen haben) und die jeweiligen Standardsätze an."
Loading...,Wird geladen ...
Loans (Liabilities),Kredite (Passiva)
Loans and Advances (Assets),Forderungen (Aktiva)
Local,lokal
"Log of Activities performed by users against Tasks that can be used for tracking time, billing.","Protokoll der von Benutzern durchgeführten Aktivitäten bei Aufgaben, die zum Protokollieren von Zeit und zur Rechnungslegung verwendet werden."
Login,Anmelden
Login with your new User ID,Loggen Sie sich mit Ihrer neuen Benutzer-ID ein
Logo,Logo
Logo and Letter Heads,Logo und Briefköpfe
Lost,verloren
Lost Reason,Verlustgrund
Low,Niedrig
Lower Income,Niedrigeres Einkommen
MTN Details,MTN-Details
Main,Haupt
Main Reports,Hauptberichte
Maintain Same Rate Throughout Sales Cycle,Gleiche Rate im gesamten Verkaufszyklus beibehalten
Maintain same rate throughout purchase cycle,Gleiche Rate im gesamten Kaufzyklus beibehalten
Maintenance,Wartung
Maintenance Date,Wartungsdatum
Maintenance Details,Wartungsdetails
Maintenance Manager,Verantwortlicher für die Wartung
Maintenance Schedule,Wartungsplan
Maintenance Schedule Detail,Wartungsplandetail
Maintenance Schedule Item,Wartungsplanposition
Maintenance Schedule is not generated for all the items. Please click on 'Generate Schedule',"Wartungsplan wird nicht für alle Elemente erzeugt. Bitte klicken Sie auf ""Zeitplan generieren"""
Maintenance Schedule {0} exists against {0},Wartungsplan {0} gegen {0} existiert
Maintenance Schedule {0} must be cancelled before cancelling this Sales Order,Wartungsplan {0} muss vor Stornierung dieses Kundenauftrages storniert werden
Maintenance Schedules,Wartungspläne
Maintenance Status,Wartungsstatus
Maintenance Time,Wartungszeit
Maintenance Type,Wartungstyp
Maintenance User,Mitarbeiter für die Wartung
Maintenance Visit,Wartungsbesuch
Maintenance Visit Purpose,Wartungsbesuch Zweck
Maintenance Visit {0} must be cancelled before cancelling this Sales Order,Wartungsbesuch {0} muss vor Stornierung dieses Kundenauftrages storniert werden
Maintenance start date can not be before delivery date for Serial No {0},Wartung Startdatum kann nicht vor dem Liefertermin für Seriennummer {0} sein
Major/Optional Subjects,Wichtiger/optionaler Betreff
Make ,Ausführen 
Make Accounting Entry For Every Stock Movement,Machen Accounting Eintrag für jede Lagerbewegung
Make Bank Entry,Bankbeleg erstellen
Make Credit Note,Gutschrift erstellen
Make Debit Note,Lastschrift erstellen
Make Delivery,Lieferung erstellen
Make Difference Entry,Differenzeintrag erstellen
Make Excise Invoice,Machen Verbrauch Rechnung
Make Installation Note,Installationshinweis erstellen
Make Invoice,Rechnung erstellen
Make Maint. Schedule,Wartungsfenster erstellen
Make Maint. Visit,Wartungsbesuch erstellen
Make Maintenance Visit,Wartungsbesuch erstellen
Make Packing Slip,Packzettel erstellen
Make Payment,Zahlung durchführen
Make Payment Entry,Zahlung hinzufügen
Make Purchase Invoice,Einkaufsrechnung erstellen
Make Purchase Order,Bestellung erstellen
Make Purchase Receipt,Kaufbeleg erstellen
Make Salary Slip,Gehaltsabrechnung erstellen
Make Salary Structure,Gehaltsübersicht erstellen
Make Sales Invoice,Verkaufsrechnung erstellen
Make Sales Order,Verkaufsauftrag erstellen
Make Supplier Quotation,Lieferantenanfrage erstellen
Make Time Log Batch,Zeitprotokollstapel erstellen
Make new POS Setting,POS-Einstellung hinzufügen
Male,Männlich
Manage Customer Group Tree.,Verwalten von Kundengruppen
Manage Sales Partners.,Verwalten von Vertriebspartnern
Manage Sales Person Tree.,Verwalten von Vertriebsmitarbeitern
Manage Territory Tree.,Verwalten von Vertriebsgebieten
Manage cost of operations,Betriebskosten verwalten
Management,Management
Manager,Manager
"Mandatory if Stock Item is ""Yes"". Also the default warehouse where reserved quantity is set from Sales Order.","Notwendige Angabe, wenn Bestandsartikel ""Ja"" ist. Ebenfalls das Standardwarenlager, in dem die Menge über den Kundenauftrag reserviert wurde."
Manufacture against Sales Order,Herstellung laut Kundenauftrag
Manufacture/Repack,Herstellung/Neuverpackung
Manufactured Item,Fertigungsartikel
Manufactured Qty,Hergestellte Menge
Manufactured quantity will be updated in this warehouse,Hergestellte Menge wird in diesem Lager aktualisiert
Manufactured quantity {0} cannot be greater than planned quanitity {1} in Production Order {2},Hergestellte Menge {0} kann nicht größer sein als die geplante Menge {1} in Fertigungsauftrag {2}
Manufacturer,Hersteller
Manufacturer Part Number,Hersteller-Teilenummer
Manufacturing,Produktionsplanung
Manufacturing Manager,Fertigung Verantwortlicher
Manufacturing Quantity,Fertigungsmenge
Manufacturing Quantity is mandatory,Eingabe einer Fertigungsmenge ist obligatorisch!
Manufacturing User,Fertigung Mitarbeiter
Margin,Marge
Marital Status,Familienstand
Market Segment,Marktsegment
Marketing,Marketing
Marketing Expenses,Marketingkosten
Married,verheiratet
Mass Mailing,Massenmailversand
Master Name,Stammname
Master Name is mandatory if account type is Warehouse,"Meister -Name ist obligatorisch, wenn Kontotyp Warehouse"
Master Type,Stammtyp
Masters,Stämme
Match non-linked Invoices and Payments.,Zuordnung nicht verknüpfter Rechnungen und Zahlungen.
Material Issue,Materialentnahme
Material Manager,Lager Verantwortlicher
Material Master Manager,Lager Hauptverantwortlicher
Material Receipt,Materialannahme
Material Request,Materialanforderung
Material Request Detail No,Detailnr. der Materialanforderung
Material Request For Warehouse,Materialanforderung für Warenlager
Material Request Item,Materialanforderungsposition
Material Request Items,Materialanforderungspositionen
Material Request No,Materialanforderungsnr.
Material Request Type,Materialanforderungstyp
Material Request of maximum {0} can be made for Item {1} against Sales Order {2},Materialanforderung von maximal {0} kann für Artikel {1} aus Kundenauftrag {2} gemacht werden
Material Request used to make this Stock Entry,Verwendete Materialanforderung für diesen Lagereintrag
Material Request {0} is cancelled or stopped,Materialanforderung {0} wird abgebrochen oder gestoppt
Material Requests for which Supplier Quotations are not created,Materialanfragen für die Lieferantenbestellungen werden nicht erstellt
Material Requests {0} created,Material Requests {0} erstellt
Material Requirement,Materialanforderung
Material Transfer,Materialtransfer
Material User,Lager Mitarbeiter
Materials,Materialien
Materials Required (Exploded),Benötigte Materialien (erweitert)
Max 5 characters,Max 5 Zeichen
Max Days Leave Allowed,Maximal zulässige Urlaubstage
Max Discount (%),Maximaler Rabatt (%)
Max Qty,Max Menge
Max discount allowed for item: {0} is {1}%,Max Rabatt erlaubt zum Artikel: {0} {1}%
Maximum Amount,Höchstbetrag
Maximum allowed credit is {0} days after posting date,Die maximal zulässige Kredit ist {0} Tage nach Buchungsdatum
Maximum {0} rows allowed,Maximum {0} Zeilen erlaubt
Maxiumm discount for Item {0} is {1}%,Maxiumm Rabatt für Artikel {0} {1}%
Medical,Medizin-
Medium,Mittel
"Merging is only possible if following properties are same in both records. Group or Ledger, Root Type, Company","Merging ist nur möglich, wenn folgenden Objekte sind in beiden Datensätzen."
Message,Nachricht
Message Parameter,Nachrichtenparameter
Message Sent,Nachricht gesendet
Message updated,Nachricht aktualisiert
Messages,Nachrichten
Messages greater than 160 characters will be split into multiple messages,Nachrichten mit mehr als 160 Zeichen werden in mehrere Nachrichten aufgeteilt
Middle Income,Mittleres Einkommen
Milestone,Ecktermin
Milestone Date,Ecktermin Datum
Milestones,Ecktermine
Milestones will be added as Events in the Calendar,Ecktermine werden als Ereignisse in den Kalender aufgenommen
Min Order Qty,Mindestbestellmenge
Min Qty,Mindestmenge
Min Qty can not be greater than Max Qty,Mindestmenge nicht größer als Max Menge sein
Minimum Amount,Mindestbetrag
Minimum Order Qty,Mindestbestellmenge
Minute,Minute
Misc Details,Sonstige Einzelheiten
Miscellaneous Expenses,Sonstige Aufwendungen
Miscelleneous,Sonstiges
Mobile No,Mobilfunknummer
Mobile No.,Mobilfunknr.
Mode of Payment,Zahlungsweise
Modern,Modern
Monday,Montag
Month,Monat
Monthly,Monatlich
Monthly Attendance Sheet,Monatliche Anwesenheitsliste
Monthly Earning & Deduction,Monatliches Einkommen & Abzug
Monthly Salary Register,Monatsgehalt Register
Monthly salary statement.,Monatliche Gehaltsabrechnung
More Details,Weitere Details
More Info,Mehr Informationen
Motion Picture & Video,Motion Picture & Video
Moving Average,Gleitender Mittelwert
Moving Average Rate,Gleitende Mittelwertsrate
Mr,Herr
Ms,Frau
Multiple Item prices.,Mehrere Artikelpreise.
"Multiple Price Rule exists with same criteria, please resolve \			conflict by assigning priority. Price Rules: {0}","mehrere Preisregeln exisitieren mit den gleich Kriterien, bitte beheben durch Angabe der Priorität- Preisregel: {0}"
Music,Musik
Must be Whole Number,Muss eine Ganzzahl sein
Name,Name
Name and Description,Name und Beschreibung
Name and Employee ID,Name und Personalnummer
"Name of new Account. Note: Please don't create accounts for Customers and Suppliers, they are created automatically from the Customer and Supplier master","Name des neuen Kontos. Hinweis: Bitte erstellen Sie keine Konten für Kunden und Lieferanten zu schaffen, diese werden automatisch vom Kunden- und Lieferantenstamm angelegt"
Name of person or organization that this address belongs to.,"Name der Person oder des Unternehmens, zu dem diese Adresse gehört."
Name of the Budget Distribution,Name der Budgetverteilung
Naming Series,Benennungsreihenfolge
Negative Quantity is not allowed,Negative Menge ist nicht erlaubt
Negative Stock Error ({6}) for Item {0} in Warehouse {1} on {2} {3} in {4} {5},Negative Auf Error ( {6}) für Artikel {0} in {1} Warehouse auf {2} {3} {4} in {5}
Negative Valuation Rate is not allowed,Negative Bewertungsbetrag ist nicht erlaubt
Negative balance in Batch {0} for Item {1} at Warehouse {2} on {3} {4},Negative Bilanz in Batch {0} für {1} Artikel bei Warehouse {2} auf {3} {4}
Net Pay,Nettolohn
Net Pay (in words) will be visible once you save the Salary Slip.,"Nettolohn (in Worten) wird angezeigt, sobald Sie die Gehaltsabrechnung speichern."
Net Profit / Loss,Nettogewinn /-verlust
Net Total,Nettosumme
Net Total (Company Currency),Nettosumme (Unternehmenswährung)
Net Weight,Nettogewicht
Net Weight UOM,Nettogewicht-ME
Net Weight of each Item,Nettogewicht der einzelnen Artikel
Net pay cannot be negative,Nettolohn kann nicht negativ sein
Never,Nie
New ,Neue 
New Account,Neues Konto
New Account Name,New Account Name
New BOM,Neue Stückliste
New Communications,Neue Nachrichten
New Company,Neue Gesellschaft
New Cost Center,Neue Kostenstelle
New Cost Center Name,Neue Kostenstellennamen
New Delivery Notes,Neue Lieferscheine
New Enquiries,Neue Anfragen
New Leads,Neue Interessenten
New Leave Application,Neuer Urlaubsantrag
New Leaves Allocated,Neue Urlaubszuordnung
New Leaves Allocated (In Days),Neue Urlaubszuordnung (in Tagen)
New Material Requests,Neue Materialanfragen
New Projects,Neue Projekte
New Purchase Orders,Neue Lieferatenaufträge
New Purchase Receipts,Neue Eingangslieferscheine
New Quotations,Neue Angebote
New Sales Orders,Neue Kundenaufträge
New Serial No cannot have Warehouse. Warehouse must be set by Stock Entry or Purchase Receipt,Neue Seriennummer kann kann kein Lager haben. Lagerangaben müssen durch Lagerzugang oder Eingangslieferschein erstellt werden
New Stock Entries,Neue Lagerbestandseinträge
New Stock UOM,Neue Lagerbestands-ME
New Stock UOM is required,Neue Lager-ME erforderlich
New Stock UOM must be different from current stock UOM,Neue Lager-ME muss sich von aktuellen Lager-ME unterscheiden
New Supplier Quotations,Neue Lieferantenangebote
New Support Tickets,Neue Support-Tickets
New UOM must NOT be of type Whole Number,Neue Mengeneinheit darf NICHT vom Typ ganze Zahl sein
New Workplace,Neuer Arbeitsplatz
New {0}: #{1},Neu: {0} - #{1}
Newsletter,Newsletter
Newsletter Content,Newsletter-Inhalt
Newsletter Status,Newsletter-Status
Newsletter has already been sent,Newsletter wurde bereits gesendet
"Newsletters to contacts, leads.","Newsletter an Kontakte, Interessenten"
Newspaper Publishers,Zeitungsverleger
Next,weiter
Next Contact By,nächster Kontakt durch
Next Contact Date,nächstes Kontaktdatum
Next Date,nächster Termin
Next Recurring {0} will be created on {1},nächste Wiederholung von {0} wird erstellt am {1}
Next email will be sent on:,Nächste E-Mail wird gesendet am:
No,Nein
No Customer Accounts found.,Keine Kundenkonten gefunden.
No Customer or Supplier Accounts found,Keine Kunden-oder Lieferantenkontengefunden
No Item with Barcode {0},Kein Artikel mit Barcode {0}
No Item with Serial No {0},Kein Artikel mit Seriennummer {0}
No Items to pack,Keine Artikel zu packen
No Permission,Keine Berechtigung
No Production Orders created,Keine Fertigungsaufträge erstellt
No Remarks,ohne Anmerkungen
No Supplier Accounts found. Supplier Accounts are identified based on 'Master Type' value in account record.,Keine Lieferantenkontengefunden. Lieferant Konten werden basierend auf dem Wert 'Master Type' in Kontodatensatz identifiziert.
No accounting entries for the following warehouses,Keine Buchungen für die folgenden Hallen
No addresses created,Keine Adressen erstellt
No contacts created,Keine Kontakte erstellt
No default Address Template found. Please create a new one from Setup > Printing and Branding > Address Template.,Kein Standardadressvorlage gefunden. Bitte erstellen Sie eine Neue unter Setup > Druck und Branding -> Adressvorlage.
No default BOM exists for Item {0},für Artikel {0} existiert keine Standardstückliste
No description given,Keine Beschreibung angegeben
No employee found,Kein Mitarbeiter gefunden
No employee found!,Kein Mitarbeiter gefunden!
No of Requested SMS,Anzahl angeforderter SMS
No of Sent SMS,Anzahl abgesendeter SMS
No of Visits,Anzahl der Besuche
No permission,Keine Berechtigung
No record found,Kein Eintrag gefunden
No records found in the Invoice table,Keine Einträge in der Rechnungstabelle gefunden
No records found in the Payment table,Keine Datensätze in der Tabelle gefunden Zahlung
No salary slip found for month: ,Keine Gehaltsabrechnung gefunden für den Monat:
Non Profit,Non-Profit
Nos,Stk
Not Active,nicht aktiv
Not Applicable,nicht anwendbar
Not Available,nicht verfügbar
Not Billed,nicht abgerechnet
Not Delivered,nicht geliefert
Not In Stock,nicht an Lager
Not Sent,nicht versendet
Not Set,nicht festgelegt
Not allowed to update stock transactions older than {0},"Nicht erlaubt, um zu aktualisieren, Aktiengeschäfte, die älter als {0}"
Not authorized to edit frozen Account {0},Keine Berechtigung für gefrorene Konto bearbeiten {0}
Not authroized since {0} exceeds limits,Nicht authroized seit {0} überschreitet Grenzen
Not permitted,Nicht zulässig
Note,Anmerkung
Note User,Anmerkungsbenutzer
Note is a free page where users can share documents / notes,"""Anmerkung"" ist eine kostenlose Seite, wo Benutzer Dokumente/Anmerkungen freigeben können"
"Note: Backups and files are not deleted from Dropbox, you will have to delete them manually.",Hinweis: Backups und Dateien werden nicht von Dropbox gelöscht; Sie müssen sie manuell löschen.
"Note: Backups and files are not deleted from Google Drive, you will have to delete them manually.",Hinweis: Backups und Dateien werden nicht von Google Drive gelöscht; Sie müssen sie manuell löschen.
Note: Due Date exceeds the allowed credit days by {0} day(s),Hinweis: Due Date übersteigt die zulässigen Kredit Tage von {0} Tag (e)
Note: Email will not be sent to disabled users,Hinweis: E-Mail wird nicht an behinderte Nutzer gesendet
Note: Item {0} entered multiple times,Hinweis: Artikel {0} mehrfach eingegeben
Note: Payment Entry will not be created since 'Cash or Bank Account' was not specified,"Hinweis: Zahlung Eintrag nicht da ""Cash oder Bankkonto ' wurde nicht angegeben erstellt werden"
Note: System will not check over-delivery and over-booking for Item {0} as quantity or amount is 0,Hinweis: Das System wird nicht über Lieferung und Überbuchung überprüfen zu Artikel {0} als Menge oder die Menge ist 0
Note: There is not enough leave balance for Leave Type {0},Hinweis: Es ist nicht genügend Urlaubsbilanz für Leave Typ {0}
Note: This Cost Center is a Group. Cannot make accounting entries against groups.,Hinweis: Diese Kostenstelle ist eine Gruppe. Kann nicht gegen eine Gruppe buchen.
Note: {0},Hinweis: {0}
Notes,Notizen
Notes:,Notizen:
Nothing to request,"Nichts zu verlangen,"
Notice (days),Kenntnis (Tage)
Notification Control,Benachrichtungseinstellungen
Notification Email Address,Benachrichtigungs E-Mail Adresse
Notify by Email on creation of automatic Material Request,Bei Erstellung einer automatischen Materialanforderung per E-Mail benachrichtigen
Number Format,Zahlenformat
Offer Date,Angebot Datum
Office,Büro
Office Equipments,Büro Ausstattung
Office Maintenance Expenses,Office-Wartungskosten
Office Rent,Büromiete
Old Parent,Alte übergeordnete Position
On Net Total,Auf Nettosumme
On Previous Row Amount,Auf vorherigen Zeilenbetrag
On Previous Row Total,Auf vorherige Zeilensumme
Online Auctions,Online-Auktionen
Only Leave Applications with status 'Approved' can be submitted,"Nur Lassen Anwendungen mit dem Status ""Genehmigt"" eingereicht werden können"
"Only Serial Nos with status ""Available"" can be delivered.","Nur Seriennummernmit dem Status ""Verfügbar"" geliefert werden."
Only leaf nodes are allowed in transaction,In der Transaktion sind nur Unterelemente erlaubt
Only the selected Leave Approver can submit this Leave Application,Nur der ausgewählte Datum Genehmiger können diese Urlaubsantrag einreichen
Open,Offen
Open Production Orders,Offene Fertigungsaufträge
Open Tickets,Tickets eröffnen
Opening (Cr),Eröffnung (Cr)
Opening (Dr),Opening ( Dr)
Opening Date,Öffnungsdatum
Opening Entry,Öffnungseintrag
Opening Qty,Öffnungs Menge
Opening Time,Öffnungszeit
Opening Value,Öffnungs Wert
Opening for a Job.,Stellenausschreibung
Operating Cost,Betriebskosten
Operation Description,Vorgangsbeschreibung
Operation No,Vorgangsnr.
Operation Time (mins),Betriebszeit (Min.)
Operation {0} is repeated in Operations Table,Bedienung {0} ist in Operations Tabelle wiederholt
Operation {0} not present in Operations Table,Bedienung {0} nicht in Operations Tabelle vorhanden
Operations,Vorgänge
Opportunity,Gelegenheit
Opportunity Date,Datum der Gelegenheit
Opportunity From,Gelegenheit von
Opportunity Item,Gelegenheitsartikel
Opportunity Items,Gelegenheitsartikel
Opportunity Lost,Gelegenheit verpasst
Opportunity Type,Gelegenheitstyp
Optional. This setting will be used to filter in various transactions.,"Optional. Diese Einstellung wird verwendet, um in verschiedenen Transaktionen zu filtern."
Order Type,Bestelltyp
Order Type must be one of {0},Auftragstyp muss einer der {0}
Ordered,Bestellt
Ordered Items To Be Billed,"Abzurechnende, bestellte Artikel"
Ordered Items To Be Delivered,"Zu liefernde, bestellte Artikel"
Ordered Qty,bestellte Menge
"Ordered Qty: Quantity ordered for purchase, but not received.","Bestellte Menge: Bestellmenge für den Kauf, aber nicht erhalten."
Ordered Quantity,Bestellte Menge
Orders released for production.,Für die Produktion freigegebene Bestellungen.
Organization Name,Firmenname
Organization Profile,Firmenprofil
Organization branch master.,Firmen-Niederlassungen Vorlage.
Organization unit (department) master.,Firmeneinheit (Abteilung) Vorlage.
Other,sonstige
Other Details,weitere Details
Others,andere
Out Qty,out Menge
Out Value,out Wert
Out of AMC,Außerhalb AMC
Out of Warranty,Außerhalb der Garantie
Outgoing,Postausgang
Outstanding Amount,Ausstehender Betrag
Outstanding for {0} cannot be less than zero ({1}),Herausragende für {0} kann nicht kleiner als Null sein ({1})
Overdue,überfällig
Overdue: ,überfällig:
Overhead,Gemeinkosten
Overheads,Gemeinkosten
Overlapping conditions found between:,überlagernde Bedingungen gefunden zwischen:
Overview,Überblick
Owned,Im Besitz
Owner,Eigentümer
P L A - Cess Portion,PLA - Cess Portion
PL or BS,PL oder BS
PO Date,Bestelldatum
PO No,Lieferantenauftag Nr
POP3 Mail Server,POP3-Mail-Server
POP3 Mail Settings,POP3-Mail-Einstellungen
POP3 mail server (e.g. pop.gmail.com),POP3-Mail-Server (z. B. pop.gmail.com)
POP3 server e.g. (pop.gmail.com),POP3-Server (z. B. pop.gmail.com)
POS,POS
POS Setting,POS-Einstellung
POS Setting required to make POS Entry,"POS -Einstellung erforderlich, um POS- Eintrag machen"
POS Setting {0} already created for user: {1} and company {2},POS -Einstellung {0} bereits Benutzer angelegt : {1} und {2} Unternehmen
POS View,POS-Ansicht
PR Detail,PR-Detail
Package Item Details,Artikeldetails zum Paket
Package Items,Artikel im Paket
Package Weight Details,Details Paketgewicht
Packed Item,Verpackter Artikel
Packed quantity must equal quantity for Item {0} in row {1},Lunch Menge muss Menge für Artikel gleich {0} in Zeile {1}
Packing Details,Verpackungsdetails
Packing List,Lieferschein
Packing Slip,Packzettel
Packing Slip Item,Packzettel Artikel
Packing Slip Items,Packzettel Artikel
Packing Slip(s) cancelled,Lieferschein (e) abgesagt
Page Break,Seitenumbruch
Page Name,Seitenname
Paid,bezahlt
Paid Amount,Gezahlter Betrag
Paid amount + Write Off Amount can not be greater than Grand Total,Bezahlte Betrag + Write Off Betrag kann nicht größer als Gesamtsumme sein
Pair,Paar
Parameter,Parameter
Parent Account,Übergeordnetes Konto
Parent Cost Center,Übergeordnete Kostenstelle
Parent Customer Group,Übergeordnete Kundengruppe
Parent Detail docname,Übergeordnetes Detail Dokumentenname
Parent Item,Übergeordnete Position
Parent Item Group,Übergeordnete Artikelgruppe
Parent Item {0} must be not Stock Item and must be a Sales Item,Eltern Artikel {0} muss nicht Stock Artikel sein und ein Verkaufsartikel sein
Parent Party Type,Eltern -Party -Typ
Parent Sales Person,Übergeordneter Verkäufer
Parent Territory,Übergeordnete Region
Parent Website Route,Eltern- Webseite Routen
Parenttype,Übergeordnete Position
Part-time,Teilzeit-
Partially Completed,Teilweise abgeschlossen
Partly Billed,Teilweise abgerechnet
Partly Delivered,Teilweise geliefert
Partner Target Detail,Partner Zieldetail
Partner Type,Partnertyp
Partner's Website,Webseite des Partners
Party,Gruppe
Party Account,Gruppenzugang
Party Type,Gruppen-Typ
Party Type Name,Gruppen-Typ Name
Passive,Passiv
Passport Number,Passnummer
Password,Passwort
Pay To / Recd From,Zahlen an/Zurücktreten von
Payable,zahlbar
Payables,Verbindlichkeiten
Payables Group,Verbindlichkeiten Gruppe
Payment Days,Zahltage
Payment Due Date,Zahlungstermin
Payment Pending,Zahlung ausstehend
Payment Period Based On Invoice Date,Zahlungszeitraum basiert auf Rechnungsdatum
Payment Reconciliation,Zahlungsabstimmung
Payment Reconciliation Invoice,Zahlung Versöhnung Rechnung
Payment Reconciliation Invoices,Zahlung Versöhnung Rechnungen
Payment Reconciliation Payment,Payment Zahlungs Versöhnung
Payment Reconciliation Payments,Zahlung Versöhnung Zahlungen
Payment Type,Zahlungsart
Payment cannot be made for empty cart,Die Zahlung kann nicht für leere Korb gemacht werden
Payment of salary for the month {0} and year {1},Die Zahlung der Gehälter für den Monat {0} und {1} Jahre
Payments,Zahlungen
Payments Made,Getätigte Zahlungen
Payments Received,Erhaltene Zahlungen
Payments made during the digest period,Während des Berichtszeitraums vorgenommene Zahlungen
Payments received during the digest period,Während des Berichtszeitraums erhaltene Zahlungen
Payroll Settings,Payroll -Einstellungen
Pending,Ausstehend
Pending Amount,Bis Betrag
Pending Items {0} updated,Ausstehende Elemente {0} aktualisiert
Pending Review,Wartet auf Bewertung
Pending SO Items For Purchase Request,SO-Artikel stehen für Einkaufsanforderung aus
Pension Funds,Pensionsfonds
Percentage Allocation,Prozentuale Aufteilung
Percentage Allocation should be equal to 100%,Prozentuale Aufteilung sollte gleich 100%
Percentage variation in quantity to be allowed while receiving or delivering this item.,"Prozentuale Abweichung in der Menge, die beim Empfang oder bei der Lieferung dieses Artikels zulässig ist."
Percentage you are allowed to receive or deliver more against the quantity ordered. For example: If you have ordered 100 units. and your Allowance is 10% then you are allowed to receive 110 units.,"Zusätzlich zur bestellten Menge zulässiger Prozentsatz, der empfangen oder geliefert werden kann. Zum Beispiel: Wenn Sie 100 Einheiten bestellt haben und Ihre Spanne beträgt 10 %, dann können Sie 110 Einheiten empfangen."
Performance appraisal.,Mitarbeiterbeurteilung
Period,Zeit
Period Closing Entry,Zeitraum Abschluss Eintrag
Period Closing Voucher,Zeitraum Abschluss Gutschein
Period From and Period To dates mandatory for recurring %s,Zeitraum von und Zeitraum bis sind notwendig bei wiederkehrendem Eintrag %s
Periodicity,Periodizität
Permanent Address,Dauerhafte Adresse
Permanent Address Is,Permanent -Adresse ist
Permission,Berechtigung
Personal,Persönlich
Personal Details,Persönliche Daten
Personal Email,Persönliche E-Mail
Pharmaceutical,pharmazeutisch
Pharmaceuticals,Pharmaceuticals
Phone,Telefon
Phone No,Telefonnummer
Piecework,Akkordarbeit
Pincode,Pincode
Place of Issue,Ausstellungsort
Plan for maintenance visits.,Wartungsbesuche planen
Planned Qty,Geplante Menge
"Planned Qty: Quantity, for which, Production Order has been raised, but is pending to be manufactured.","Geplante Menge: Menge, für die Fertigungsaufträge ausgelöst wurden, aber noch hergestellt wurden."
Planned Quantity,Geplante Menge
Planning,Planung
Plant,Fabrik
Plant and Machinery,Anlagen und Maschinen
Please Enter Abbreviation or Short Name properly as it will be added as Suffix to all Account Heads.,"Geben Sie das Kürzel oder den Kurznamen richtig ein, weil dieser als Suffix allen Kontenführern hinzugefügt wird."
Please Update SMS Settings,Bitte aktualisiere SMS-Einstellungen
Please add expense voucher details,Bitte fügen Sie Kosten Gutschein Details
Please add to Modes of Payment from Setup.,Bitte um Zahlungsmodalitäten legen aus einrichten.
Please check 'Is Advance' against Account {0} if this is an advance entry.,"Bitte prüfen Sie 'Ist Vorkasse' zu Konto {0}, wenn dies ein Vorkassen-Eintrag ist."
Please click on 'Generate Schedule',"Bitte klicken Sie auf ""Zeitplan generieren"""
Please click on 'Generate Schedule' to fetch Serial No added for Item {0},"Bitte klicken Sie auf ""Zeitplan generieren"" die Seriennummer für Artikel {0} hinzuzufügen"
Please click on 'Generate Schedule' to get schedule,"Bitte klicken Sie auf ""Zeitplan generieren"" um den Zeitplan zu bekommen"
Please create Customer from Lead {0},Bitte erstellen Sie einen Kunden aus dem Interessent {0}
Please create Salary Structure for employee {0},Legen Sie bitte Gehaltsstruktur für Mitarbeiter {0}
Please create new account from Chart of Accounts.,Bitte neues Konto erstellen von Kontenübersicht.
Please do NOT create Account (Ledgers) for Customers and Suppliers. They are created directly from the Customer / Supplier masters.,Bitte keine Konten (Buchungsbelege) für Kunden und Lieferanten erstellen. Diese werden direkt von den Kunden-/Lieferanten-Stammdaten aus erstellt.
Please enter 'Expected Delivery Date',"Bitte geben Sie den ""voraussichtlichen Liefertermin"" ein"
Please enter 'Is Subcontracted' as Yes or No,"Bitte geben Sie Untervergabe"""" als Ja oder Nein ein"""
Please enter 'Repeat on Day of Month' field value,"Bitte geben Sie ""Wiederholung am Tag des Monats"" als Feldwert ein"
Please enter Account Receivable/Payable group in company master,Bitte geben Sie Debitoren / Kreditorengruppein der Firma Master
Please enter Approving Role or Approving User,Bitte geben Sie die Genehmigung von Rolle oder Genehmigung Benutzer
Please enter BOM for Item {0} at row {1},Bitte geben Sie Stückliste für Artikel {0} in Zeile {1}
Please enter Company,Bitte geben Sie Firmen
Please enter Cost Center,Bitte geben Sie Kostenstelle
Please enter Delivery Note No or Sales Invoice No to proceed,"Geben Sie die Lieferschein- oder die Ausgangsrechnungs-Nr ein, um fortzufahren"
Please enter Employee Id of this sales parson,Bitte geben Sie die Mitarbeiter-ID dieses Verkaufs Pfarrer
Please enter Expense Account,Geben Sie das Aufwandskonto ein
Please enter Item Code to get batch no,Bitte geben Sie Artikel-Code zu Charge nicht bekommen
Please enter Item Code.,Bitte geben Sie die Artikel-Nummer ein.
Please enter Item first,Bitte geben Sie zuerst Artikel
Please enter Maintaince Details first,Bitte geben Sie Maintaince Einzelheiten ersten
Please enter Master Name once the account is created.,Bitte geben Sie den Hauptmamen ein sobald das Konto angelegt wurde.
Please enter Planned Qty for Item {0} at row {1},Bitte geben Sie Geplante Menge für Artikel {0} in Zeile {1}
Please enter Production Item first,Bitte geben Sie zuerst Herstellungs Artikel
Please enter Purchase Receipt No to proceed,"Geben Sie 'Eingangslieferschein-Nr.' ein, um fortzufahren"
Please enter Purchase Receipt first,erfassen Sie zuerst den Eingangslieferschein
Please enter Purchase Receipts,Erfassen Sie die Eingangslieferscheine
Please enter Reference date,Bitte geben Sie Stichtag
Please enter Taxes and Charges,Erfassen Sie die Steuern und Abgaben
Please enter Warehouse for which Material Request will be raised,Bitte geben Sie für die Warehouse -Material anfordern wird angehoben
Please enter Write Off Account,Bitte geben Sie Write Off Konto
Please enter atleast 1 invoice in the table,Bitte geben Sie atleast 1 Rechnung in der Tabelle
Please enter company first,Bitte geben Sie Unternehmen zunächst
Please enter company name first,Bitte geben erste Firmennamen
Please enter default Unit of Measure,Bitte geben Sie Standard Maßeinheit
Please enter default currency in Company Master,Bitte geben Sie die Standardwährung in Firmen Meister
Please enter email address,Bitte geben Sie eine E-Mail-Adresse an
Please enter item details,Bitte geben Sie Artikel-Details an
Please enter message before sending,Bitte geben Sie eine Nachricht vor dem Versenden ein
Please enter parent account group for warehouse {0},Bitte geben Sie die Stammkontengruppe für das Lager {0} an
Please enter parent cost center,Bitte geben Sie Mutterkostenstelle
Please enter quantity for Item {0},Bitte geben Sie Menge für Artikel {0}
Please enter relieving date.,Bitte geben Sie Linderung Datum.
Please enter sales order in the above table,Bitte geben Sie den Kundenauftrag in der obigen Tabelle an
Please enter valid Company Email,Bitte geben Sie eine gültige E-Mail- Gesellschaft
Please enter valid Email Id,Bitte geben Sie eine gültige E-Mail -ID
Please enter valid Personal Email,Bitte geben Sie eine gültige E-Mail- Personal
Please enter valid mobile nos,Bitte geben Sie eine gültige Mobil nos
Please find attached {0} #{1},Bitte nehmen Sie den Anhang {0} #{1} zur Kenntnis
Please install dropbox python module,Installieren Sie das Dropbox Python-Modul
Please mention no of visits required,Bitte erwähnen Sie keine Besuche erforderlich
Please pull items from Delivery Note,Bitte nehmen Sie die Artikel aus dem Lieferschein
Please save the Newsletter before sending,Bitte speichern Sie den Newsletter vor dem Senden
Please save the document before generating maintenance schedule,Bitte speichern Sie das Dokument vor dem Speichern des Wartungsplans
Please see attachment,siehe Anhang
Please select Bank Account,Wählen Sie ein Bankkonto aus
Please select Carry Forward if you also want to include previous fiscal year's balance leaves to this fiscal year,"Klicken Sie auf 'Übertragen', wenn Sie auch die Bilanz des vorangegangenen Geschäftsjahrs in dieses Geschäftsjahr einbeziehen möchten."
Please select Category first,Bitte wählen Sie zuerst Kategorie
Please select Charge Type first,Bitte wählen Sie zunächst Ladungstyp
Please select Fiscal Year,Bitte wählen Geschäftsjahr
Please select Group or Ledger value,Bitte wählen Sie Gruppen-oder Buchwert
Please select Incharge Person's name,Bitte wählen Sie Incharge Person Name
Please select Invoice Type and Invoice Number in atleast one row,Bitte wählen Sie Rechnungstyp und Rechnungsnummer in einer Zeile atleast
"Please select Item where ""Is Stock Item"" is ""No"" and ""Is Sales Item"" is ""Yes"" and there is no other Sales BOM","Bitte wählen Sie den Artikel, bei dem ""Ist Lageratikel"" ""Nein"" ist und ""Ist Verkaufsartikel ""Ja"" ist und es keine andere Vertriebsstückliste gibt"
Please select Price List,Wählen Sie eine Preisliste aus
Please select Start Date and End Date for Item {0},Bitte wählen Sie Start -und Enddatum für den Posten {0}
Please select Time Logs.,Wählen Sie Zeitprotokolle aus.
Please select a csv file,Wählen Sie eine CSV-Datei aus.
Please select a valid csv file with data,Bitte wählen Sie eine gültige CSV-Datei mit Daten
Please select a value for {0} quotation_to {1},Bitte wählen Sie einen Wert für {0} {1} quotation_to
"Please select an ""Image"" first","Bitte wählen Sie einen ""Bild"" erste"
Please select charge type first,Bitte wählen Sie zunächst Ladungstyp
Please select company first,Bitte wählen Unternehmen zunächst
Please select company first.,Bitte wählen zuerst die Firma aus.
Please select item code,Bitte wählen Sie Artikel Code
Please select month and year,Wählen Sie Monat und Jahr aus
Please select prefix first,Bitte wählen Sie zunächst Präfix
Please select the document type first,Wählen Sie zuerst den Dokumententyp aus
Please select weekly off day,Bitte wählen Sie Wochen schlechten Tag
Please select {0},Bitte wählen Sie {0}
Please select {0} first,Bitte wählen Sie {0} zuerst
Please select {0} first.,Bitte wählen Sie {0} zuerst.
Please set Dropbox access keys in your site config,Bitte setzen Dropbox Zugriffstasten auf Ihrer Website Config
Please set Google Drive access keys in {0},Bitte setzen Google Drive Zugriffstasten in {0}
Please set default Cash or Bank account in Mode of Payment {0},Bitte setzen Standard Bargeld oder Bank- Konto in Zahlungsmodus {0}
Please set default value {0} in Company {0},Bitte setzen Standardwert {0} in Gesellschaft {0}
Please set {0},Bitte setzen Sie {0}
Please setup Employee Naming System in Human Resource > HR Settings,Richten Sie das Mitarbeiterbenennungssystem unter Personalwesen > HR-Einstellungen ein
Please setup numbering series for Attendance via Setup > Numbering Series,Bitte Setup Nummerierungsserie für Besucher über Setup> Nummerierung Serie
Please setup your POS Preferences,Bitte richten Sie zunächst die POS-Einstellungen ein
Please setup your chart of accounts before you start Accounting Entries,"Bitte richten Sie zunächst Ihre Kontenbuchhaltung ein, bevor Sie Einträge vornehmen"
Please specify,Geben Sie Folgendes an
Please specify Company,Geben Sie das Unternehmen an
Please specify Company to proceed,"Geben Sie das Unternehmen an, um fortzufahren"
Please specify Default Currency in Company Master and Global Defaults,Bitte geben Sie Standardwährung in Unternehmen und Global Master- Defaults
Please specify a,Legen Sie Folgendes fest
Please specify a valid 'From Case No.',Geben Sie eine gültige 'Von Fall Nr.' an
Please specify a valid Row ID for {0} in row {1},Bitte geben Sie eine gültige Zeilen-ID für {0} in Zeile {1}
Please specify either Quantity or Valuation Rate or both,Bitte geben Sie entweder Menge oder Bewertungs bewerten oder beide
Please submit to update Leave Balance.,"Bitte reichen Sie zu verlassen, Bilanz zu aktualisieren."
Plot,Grundstück
Plot By,Grundstück von
Point of Sale,Verkaufsstelle
Point-of-Sale Setting,Verkaufsstellen-Einstellung
Post Graduate,Graduiert
Postal,Post
Postal Expenses,Post Aufwendungen
Posting Date,Buchungsdatum
Posting Time,Buchungszeit
Posting date and posting time is mandatory,Buchungsdatum und Buchungszeit ist obligatorisch
Posting timestamp must be after {0},Buchungszeitmarkemuss nach {0}
Potential Sales Deal,Mögliches Umsatzgeschäft
Potential opportunities for selling.,Mögliche Gelegenheiten für den Vertrieb.
Preferred Billing Address,Bevorzugte Rechnungsadresse
Preferred Shipping Address,Bevorzugte Lieferadresse
Prefix,Präfix
Present,Gegenwart
Prevdoc DocType,Dokumententyp Prevdoc
Prevdoc Doctype,Dokumententyp Prevdoc
Preview,Vorschau
Previous,zurück
Previous Work Experience,Vorherige Berufserfahrung
Price,Preis
Price / Discount,Preis / Rabatt
Price List,Preisliste
Price List Currency,Preislistenwährung
Price List Currency not selected,Preisliste Währung nicht ausgewählt
Price List Exchange Rate,Preisliste Wechselkurs
Price List Master,Preislistenstamm
Price List Name,Preislistenname
Price List Rate,Preislistenrate
Price List Rate (Company Currency),Preislisten-Preis (Unternehmenswährung)
Price List master.,Preisliste Master.
Price List must be applicable for Buying or Selling,Preisliste muss für Einkauf oder Vertrieb gültig sein
Price List not selected,Preisliste nicht ausgewählt
Price List {0} is disabled,Preisliste {0} ist deaktiviert
Price or Discount,Preis -oder Rabatt-
Pricing Rule,Preisregel
Pricing Rule Help,Pricing Rule Hilfe
"Pricing Rule is first selected based on 'Apply On' field, which can be Item, Item Group or Brand.","Pricing-Regel wird zunächst basierend auf 'Anwenden auf' Feld, die Artikel, Artikelgruppe oder Marke sein kann, ausgewählt."
"Pricing Rule is made to overwrite Price List / define discount percentage, based on some criteria.","Pricing-Regel gemacht wird, überschreiben Preisliste / Rabattsatz definieren, nach bestimmten Kriterien."
Pricing Rules are further filtered based on quantity.,Preisregeln sind weiter auf Quantität gefiltert.
Print Format Style,Druckformatstil
Print Heading,Überschrift drucken
Print Without Amount,Drucken ohne Betrag
Print and Stationary,Print-und Schreibwaren
Printing and Branding,Druck-und Branding-
Priority,Priorität
Private,Privat
Private Equity,Private Equity
Privilege Leave,Privilege Leave
Probation,Bewährung
Process Payroll,Gehaltsabrechnung bearbeiten
Produced,produziert
Produced Quantity,Produzierte Menge
Product Enquiry,Produktanfrage
Production,Produktion
Production Order,Fertigungsauftrag
Production Order status is {0},Status des Fertigungsauftrags lautet {0}
Production Order {0} must be cancelled before cancelling this Sales Order,Fertigungsauftrag {0} muss vor Stornierung dieses Kundenauftages storniert werden
Production Order {0} must be submitted,Fertigungsauftrag {0} muss eingereicht werden
Production Orders,Fertigungsaufträge
Production Orders in Progress,Fertigungsaufträge in Arbeit
Production Plan Item,Produktionsplan Artikel
Production Plan Items,Produktionsplan Artikel
Production Plan Sales Order,Produktionsplan Kundenauftrag
Production Plan Sales Orders,Produktionsplan Kundentaufträge
Production Planning Tool,Produktionsplanungstool
Products,Produkte
"Products will be sorted by weight-age in default searches. More the weight-age, higher the product will appear in the list.","Die Produkte werden bei der Standardsuche nach Gewicht-Alter sortiert. Je höher das Gewicht-Alter, desto weiter oben wird das Produkt in der Liste angezeigt."
Professional Tax,Professionelle Steuer
Profit and Loss,Gewinn-und Verlust
Profit and Loss Statement,Gewinn-und Verlustrechnung
Project,Projekt
Project Costing,Projektkalkulation
Project Details,Projektdetails
Project Manager,Projektleiter
Project Milestone,Meilenstein
Project Milestones,Meilensteine
Project Name,Projektname
Project Start Date,Projektstartdatum
Project Type,Projekttyp
Project Value,Projektwert
Project activity / task.,Projektaktivität/Aufgabe
Project master.,Projektstamm
Project will get saved and will be searchable with project name given,Projekt wird gespeichert und kann unter dem Projektnamen durchsucht werden
Project wise Stock Tracking,Projektweise Lagerbestandsverfolgung
Project-wise data is not available for Quotation,Daten des Projekts sind für das Angebot nicht verfügbar
Projected,projektiert
Projected Qty,Projektspezifische Menge
Projects,Projekte
Projects & System,Projekte & System
Projects Manager,Projekte Verantwortlicher
Projects User,Projekte Mitarbeiter
Prompt for Email on Submission of,Eingabeaufforderung per E-Mail bei Einreichung von
Proposal Writing,Proposal Writing
Provide email id registered in company,Geben Sie die im Unternehmen registrierte E-Mail an
Provisional Profit / Loss (Credit),Vorläufige Gewinn / Verlust (Kredit)
Public,Öffentlich
Published on website at: {0},Veröffentlicht auf der Website unter: {0}
Publishing,Herausgabe
Pull sales orders (pending to deliver) based on the above criteria,Aufträge (deren Lieferung aussteht) entsprechend der oben genannten Kriterien ziehen
Purchase,Einkauf
Purchase / Manufacture Details,Kauf / Herstellung Einzelheiten
Purchase Analytics,Einkaufsanalyse
Purchase Common,Einkauf Allgemein
Purchase Details,Kaufinformationen
Purchase Discounts,Einkaufsrabatte
Purchase Invoice,Eingangsrechnung
Purchase Invoice Advance,Eingangsrechnung Vorkasse
Purchase Invoice Advances,Eingangsrechnung Vorkasse
Purchase Invoice Item,Eingangsrechnung Artikel
Purchase Invoice Trends,Eingangsrechnung Trends
Purchase Invoice {0} is already submitted,Eingangsrechnung {0} ist bereits eingereicht
Purchase Item,Einkaufsartikel
Purchase Manager,Einkaf Verantwortlicher
Purchase Master Manager,Einkauf Hauptverantwortlicher
Purchase Order,Lieferatenauftrag
Purchase Order Item,Lieferatenauftrag Artikel
Purchase Order Item No,Lieferatenauftrag Artikel-Nr.
Purchase Order Item Supplied,Lieferatenauftrag Artikel geliefert
Purchase Order Items,Lieferatenauftrag Artikel
Purchase Order Items Supplied,Lieferatenauftrag Artikel geliefert
Purchase Order Items To Be Billed,Abzurechnende Lieferatenauftrags-Artikel
Purchase Order Items To Be Received,Eingehende Lieferatenauftrags-Artikel
Purchase Order Message,Lieferatenauftrag Nachricht
Purchase Order Required,Lieferatenauftrag erforderlich
Purchase Order Trends,Lieferatenauftrag Trends
Purchase Order number required for Item {0},Lieferatenauftragsnummer ist für den Artikel {0} erforderlich
Purchase Order {0} is 'Stopped',Lieferatenauftrag {0} wurde 'angehalten'
Purchase Order {0} is not submitted,Lieferatenauftrag {0} wurde nicht eingereicht
Purchase Orders given to Suppliers.,An Lieferanten weitergegebene Lieferatenaufträge.
Purchase Receipt,Eingangslieferschein
Purchase Receipt Item,Eingangslieferschein Artikel
Purchase Receipt Item Supplied,Eingangslieferschein Artikel geliefert
Purchase Receipt Item Supplieds,Eingangslieferschein Artikel geliefert
Purchase Receipt Items,Eingangslieferschein Artikel
Purchase Receipt Message,Eingangslieferschein Nachricht
Purchase Receipt No,Eingangslieferschein Nr.
Purchase Receipt Required,Eingangslieferschein notwendig
Purchase Receipt Trends,Eingangslieferschein Trends
Purchase Receipt must be submitted,Eingangslieferscheine müssen eingereicht werden
Purchase Receipt number required for Item {0},Eingangslieferschein-Nr ist für Artikel {0} erforderlich
Purchase Receipt {0} is not submitted,Eingangslieferschein {0} wurde nicht eingereicht
Purchase Receipts,Eingangslieferscheine
Purchase Register,Einkaufsregister
Purchase Return,Warenrücksendung
Purchase Returned,Zurückgegebene Ware
Purchase Taxes and Charges,Einkauf Steuern und Abgaben
Purchase Taxes and Charges Master,Einkaufssteuern und Abgabenstamm
Purchase User,Einkauf Mitarbeiter
Purchse Order number required for Item {0},Lieferantenbestellnummer ist für Artikel {0} erforderlich
Purpose,Zweck
Purpose must be one of {0},Zweck muss einer von diesen sein: {0}
QA Inspection,QA-Inspektion
Qty,Menge
Qty Consumed Per Unit,Verbrauchte Menge pro Einheit
Qty To Manufacture,Herzustellende Menge
Qty as per Stock UOM,Menge nach Lager-ME
Qty to Deliver,Menge zu liefern
Qty to Order,Menge zu bestellen
Qty to Receive,Menge zu erhalten
Qty to Transfer,Menge zu versenden
Qualification,Qualifikation
Quality,Qualität
Quality Inspection,Qualitätsprüfung
Quality Inspection Parameters,Qualitätsprüfungsparameter
Quality Inspection Reading,Qualitätsprüfung Ablesen
Quality Inspection Readings,Qualitätsprüfung Ablesungen
Quality Inspection required for Item {0},Qualitätsprüfung für den Posten erforderlich {0}
Quality Management,Qualitätsmanagement
Quality Manager,Qualitätsbeauftragter
Quantity,Menge
Quantity Requested for Purchase,Erforderliche Bestellmenge
Quantity and Rate,Menge und Preis
Quantity and Warehouse,Menge und Lager
Quantity cannot be a fraction in row {0},Menge kann nicht ein Bruchteil in Zeile {0}
Quantity for Item {0} must be less than {1},Menge Artikel für {0} muss kleiner sein als {1}
Quantity in row {0} ({1}) must be same as manufactured quantity {2},Menge in Zeile {0} ( {1}) muss die gleiche sein wie hergestellte Menge {2}
Quantity of item obtained after manufacturing / repacking from given quantities of raw materials,Menge eines Artikels nach der Herstellung / Menge durch Umpacken von bestimmten Mengen an Rohstoffen
Quantity required for Item {0} in row {1},Menge Artikel für erforderlich {0} in Zeile {1}
Quarter,Quartal
Quarterly,Quartalsweise
Quick Help,Schnellinfo
Quotation,Angebot
Quotation Item,Angebotsposition
Quotation Items,Angebotspositionen
Quotation Lost Reason,Angebot verloren - Grund
Quotation Message,Angebotsnachricht
Quotation To,Angebot für
Quotation Trends,Angebot Trends
Quotation {0} is cancelled,Angebot {0} wird abgebrochen
Quotation {0} not of type {1},Angebot {0} nicht vom Typ {1}
Quotations received from Suppliers.,Angebote von Lieferanten
Quotes to Leads or Customers.,Angebote an Interessenten oder Kunden.
Raise Material Request when stock reaches re-order level,"Materialanfrage erstellen, wenn der Lagerbestand unter einen Wert sinkt"
Raised By,Gemeldet von
Raised By (Email),Gemeldet von (E-Mail)
Random,Zufällig
Range,Bandbreite
Rate,Rate
Rate ,Rate
Rate (%),Satz ( %)
Rate (Company Currency),Satz (Firmen Währung)
Rate Of Materials Based On,Rate der zu Grunde liegenden Materialien
Rate and Amount,Kurs und Menge
Rate at which Customer Currency is converted to customer's base currency,"Kurs, zu dem die Kundenwährung in die Basiswährung des Kunden umgerechnet wird"
Rate at which Price list currency is converted to company's base currency,"Kurs, zu dem die Preislistenwährung in die Basiswährung des Unternehmens umgerechnet wird"
Rate at which Price list currency is converted to customer's base currency,"Kurs, zu dem die Preislistenwährung in die Basiswährung des Kunden umgerechnet wird"
Rate at which customer's currency is converted to company's base currency,"Kurs, zu dem die Kundenwährung in die Basiswährung des Kunden umgerechnet wird"
Rate at which supplier's currency is converted to company's base currency,"Kurs, zu dem die Lieferantenwährung in die Basiswährung des Unternehmens umgerechnet wird"
Rate at which this tax is applied,"Kurs, zu dem dieser Steuersatz angewendet wird"
Raw Material,Rohstoff
Raw Material Item Code,Artikel-Nr Rohstoffe
Raw Materials Supplied,Gelieferte Rohstoffe
Raw Materials Supplied Cost,Kosten gelieferter Rohstoffe
Raw material cannot be same as main Item,Raw Material nicht wie Haupt Titel
Re-Order Level,Nachbestellungsebene
Re-Order Qty,Nachbestellungsmenge
Re-order,Nachbestellung
Re-order Level,Nachbestellungsebene
Re-order Qty,Nachbestellungsmenge
Read,Lesen
Reading 1,Ablesung 1
Reading 10,Ablesung 10
Reading 2,Ablesung 2
Reading 3,Ablesung 3
Reading 4,Ablesung 4
Reading 5,Ablesung 5
Reading 6,Ablesung 6
Reading 7,Ablesung 7
Reading 8,Ablesung 8
Reading 9,Ablesung 9
Real Estate,Immobilien
Reason,Grund
Reason for Leaving,Grund für das Verlassen
Reason for Resignation,Grund für Rücktritt
Reason for losing,Grund für den Verlust
Recd Quantity,Zurückgegebene Menge
Receivable,Forderung
Receivable / Payable account will be identified based on the field Master Type,Debitoren-/Kreditorenkonto wird auf der Grundlage des Feld-Stammtyps identifiziert
Receivables,Forderungen
Receivables / Payables,Forderungen / Verbindlichkeiten
Receivables Group,Forderungen-Gruppe
Received,Erhalten
Received Date,Empfangsdatum
Received Items To Be Billed,"Empfangene Artikel, die in Rechnung gestellt werden"
Received Qty,Empfangene Menge
Received and Accepted,Erhalten und akzeptiert
Receiver List,Empfängerliste
Receiver List is empty. Please create Receiver List,Empfängerliste ist leer. Bitte erstellen Sie Empfängerliste
Receiver Parameter,Empfängerparameter
Recipients,Empfänger
Reconcile,versöhnen
Reconciliation Data,Tilgungsdatum
Reconciliation HTML,Tilgung HTML
Reconciliation JSON,Tilgung JSON
Record item movement.,Verschiebung Datenposition
Recurring Id,Wiederkehrende ID
Recurring Invoice,Wiederkehrende Rechnung
Recurring Order,sich Wiederholende Bestellung
Recurring Type,Wiederkehrender Typ
Reduce Deduction for Leave Without Pay (LWP),Abzug für unbezahlten Urlaub (LWP) senken
Reduce Earning for Leave Without Pay (LWP),Verdienst für unbezahlten Urlaub (LWP) senken
Ref,Ref.
Ref Code,Ref-Code
Ref SQ,Ref-SQ
Reference,Referenz
Reference #{0} dated {1},Referenz # {0} vom {1}
Reference Date,Referenzdatum
Reference Name,Referenzname
Reference No & Reference Date is required for {0},Referenz Nr & Stichtag ist erforderlich für {0}
Reference No is mandatory if you entered Reference Date,"Referenznummer ist obligatorisch, wenn Sie Stichtag eingegeben"
Reference Number,Referenznummer
Reference Row #,Referenz Row #
Refresh,aktualisieren
Registration Details,Details zur Anmeldung
Registration Info,Anmeldungsinfo
Rejected,Abgelehnt
Rejected Quantity,Abgelehnte Menge
Rejected Serial No,Abgelehnte Seriennummer
Rejected Warehouse,Abgelehntes Warenlager
Rejected Warehouse is mandatory against regected item,Abgelehnt Warehouse ist obligatorisch gegen regected Artikel
Relation,Beziehung
Relieving Date,Ablösedatum
Relieving Date must be greater than Date of Joining,Entlastung Datum muss größer sein als Datum für Füge sein
Remark,Bemerkung
Remarks,Bemerkungen
Remove item if charges is not applicable to that item,"Artikel entfernen, wenn keine Gebühren angerechtet werden können"
Rename,umbenennen
Rename Log,Protokoll umbenennen
Rename Tool,Tool umbenennen
Rent Cost,Mieten Kosten
Rent per hour,Miete pro Stunde
Rented,Gemietet
Repeat on Day of Month,Wiederholen am Tag des Monats
Replace,Ersetzen
Replace Item / BOM in all BOMs,Artikel/Stückliste in allen Stücklisten ersetzen
"Replace a particular BOM in all other BOMs where it is used. It will replace the old BOM link, update cost and regenerate ""BOM Explosion Item"" table as per new BOM","Eine bestimmte Stückliste in allen anderen Stücklisten austauschen, in denen sie eingesetzt. Ersetzt den alten Stücklisten-Link, aktualisiert Kosten und erstellt die Tabelle ""Stücklistenerweiterung Artikel"" nach der neuen Stückliste"
Replied,Beantwortet
Report Date,Berichtsdatum
Report Type,Berichtstyp
Report Type is mandatory,Berichtstyp ist verpflichtend
Reports to,Berichte an
Reqd By Date,Reqd nach Datum
Reqd by Date,Reqd nach Datum
Request Type,Anfragetyp
Request for Information,Informationsanfrage
Request for purchase.,Einkaufsanfrage
Requested,Angeforderte
Requested For,Für Anfrage
Requested Items To Be Ordered,"Angeforderte Artikel, die bestellt werden sollen"
Requested Items To Be Transferred,"Angeforderte Artikel, die übertragen werden sollen"
Requested Qty,Angeforderte Menge
"Requested Qty: Quantity requested for purchase, but not ordered.","Angeforderte Menge : Menge durch einen Verkauf benötigt, aber nicht bestellt."
Requests for items.,Artikelanfragen
Required By,Erforderlich nach
Required Date,Erforderliches Datum
Required Qty,Erforderliche Anzahl
Required only for sample item.,Nur erforderlich für Probenartikel.
Required raw materials issued to the supplier for producing a sub - contracted item.,"Erforderliche Rohstoffe, die an den Zulieferer zur Herstellung eines beauftragten Artikels ausgeliefert wurden."
Research,Forschung
Research & Development,Forschung & Entwicklung
Researcher,Forscher
Reseller,Wiederverkäufer
Reserved,reserviert
Reserved Qty,reservierte Menge
"Reserved Qty: Quantity ordered for sale, but not delivered.","Reservierte Menge: Für den Verkauf bestellte Menge, aber noch nicht geliefert."
Reserved Quantity,Reservierte Menge
Reserved Warehouse,Reserviertes Warenlager
Reserved Warehouse in Sales Order / Finished Goods Warehouse,Reservierte Ware im Lager aus Kundenaufträgen / Fertigwarenlager
Reserved Warehouse is missing in Sales Order,Reservierendes Lager fehlt in Kundenauftrag
Reserved Warehouse required for stock Item {0} in row {1},Reserviert Lagerhaus Lager Artikel erforderlich {0} in Zeile {1}
Reserved warehouse required for stock item {0},Reserviert Lager für Lagerware erforderlich {0}
Reserves and Surplus,Rücklagen und Überschüsse
Reset Filters,Filter zurücksetzen
Resignation Letter Date,Kündigungsschreiben Datum
Resolution,Auflösung
Resolution Date,Auflösung Datum
Resolution Details,Auflösungsdetails
Resolved By,Gelöst von
Rest Of The World,Rest der Welt
Retail,Einzelhandel
Retail & Wholesale,Retail & Wholesale
Retailer,Einzelhändler
Review Date,Bewertung
Rgt,re
Role Allowed to edit frozen stock,Rolle darf eingefrorenen Bestand bearbeiten
Role that is allowed to submit transactions that exceed credit limits set.,"Rolle darf Transaktionen einreichen, die das gesetzte Kreditlimit überschreiten."
Root Type,root- Typ
Root Type is mandatory,Root- Typ ist obligatorisch
Root account can not be deleted,Haupt-Konto kann nicht gelöscht werden
Root cannot be edited.,Haupt-Konto kann nicht bearbeitet werden.
Root cannot have a parent cost center,Stamm darf keine übergeordnete Kostenstelle haben
Rounded Off,abgerundet
Rounded Total,Abgerundete Gesamtsumme
Rounded Total (Company Currency),Abgerundete Gesamtsumme (Unternehmenswährung)
Row # ,Zeile #
Row # {0}: ,Zeile # {0}:
Row #{0}: Please specify Serial No for Item {1},Row # {0}: Bitte Seriennummer für Artikel {1}
Row {0}: Account does not match with \						Purchase Invoice Credit To account,Zeile {0}: Konto stimmt nicht mit Eingangsrechnungswert überein
Row {0}: Account does not match with \						Sales Invoice Debit To account,Zeile {0}: Konto stimmt nicht mit Ausgangsrechnungsbetrag überein
Row {0}: Conversion Factor is mandatory,Row {0}: Umrechnungsfaktor ist obligatorisch
Row {0}: Credit entry can not be linked with a Purchase Invoice,Row {0} : Kredit Eintrag kann nicht mit einer Eingangsrechnung verknüpft werden
Row {0}: Debit entry can not be linked with a Sales Invoice,Zeile {0}: Debit-Eintrag kann nicht mit einer Ausgangsrechnung verknüpft werden
Row {0}: Payment amount must be less than or equals to invoice outstanding amount. Please refer Note below.,Row {0}: Zahlungsbetrag muss kleiner als oder gleich zu ausstehenden Betrag in Rechnung stellen können. Bitte beachten Sie folgenden Hinweis.
Row {0}: Qty is mandatory,Row {0}: Menge ist obligatorisch
"Row {0}: Qty not avalable in warehouse {1} on {2} {3}.					Available Qty: {4}, Transfer Qty: {5}",Zeile {0}: Menge {2} {3} ist auf Lager {1} nicht verfügbar. Verfügbare Menge: {4}
"Row {0}: To set {1} periodicity, difference between from and to date \						must be greater than or equal to {2}",Zeile {0}: Um {1} als wiederholend zu setzen muss der Unterschied zwischen von und bis Datum größer oder gleich {2} sein
Row {0}:Start Date must be before End Date,Row {0}: Startdatum muss vor dem Enddatum liegen
Rules for adding shipping costs.,Regeln für das Hinzufügen von Versandkosten.
Rules for applying pricing and discount.,Regeln für die Anwendung von Preis und Rabatt.
Rules to calculate shipping amount for a sale,Regeln zum Berechnen des Versandbetrags für einen Verkauf
S.O. No.,Lieferantenbestellung Nein.
SHE Cess on Excise,SHE Cess Verbrauch
SHE Cess on Service Tax,SHE Cess auf Service Steuer
SHE Cess on TDS,SHE Cess auf TDS
SMS Center,SMS-Center
SMS Gateway URL,SMS-Gateway-URL
SMS Log,SMS-Protokoll
SMS Parameter,SMS-Parameter
SMS Sender Name,SMS-Absendername
SMS Settings,SMS-Einstellungen
SO Date,SO-Datum
SO Pending Qty,SO Ausstehende Menge
SO Qty,SO Menge
Salary,Gehalt
Salary Information,Gehaltsinformationen
Salary Manager,Gehaltsmanager
Salary Mode,Gehaltsmodus
Salary Slip,Gehaltsabrechnung
Salary Slip Deduction,Gehaltsabrechnung Abzug
Salary Slip Earning,Gehaltsabrechnung Verdienst
Salary Slip of employee {0} already created for this month,Gehaltsabrechnung für Mitarbeiter {0} wurde bereits für diesen Monat erstellt
Salary Structure,Gehaltsstruktur
Salary Structure Deduction,Gehaltsstruktur Abzug
Salary Structure Earning,Gehaltsstruktur Verdienst
Salary Structure Earnings,Gehaltsstruktur Verdienst
Salary breakup based on Earning and Deduction.,Gehaltsaufteilung nach Verdienst und Abzug.
Salary components.,Gehaltskomponenten
Salary template master.,Gehalt Stammdaten.
Sales,Vertrieb
Sales Analytics,Vertriebsanalyse
Sales BOM,Verkaufsstückliste
Sales BOM Help,Verkaufsstückliste Hilfe
Sales BOM Item,Verkaufsstücklistenartikel
Sales BOM Items,Verkaufsstücklistenpositionen
Sales Browser,Verkauf Browser
Sales Details,Verkaufsdetails
Sales Discounts,Verkaufsrabatte
Sales Email Settings,Vertrieb E-Mail-Einstellungen
Sales Expenses,Vertriebskosten
Sales Extras,Verkauf Extras
Sales Funnel,Vertriebskanal
Sales Invoice,Ausgangsrechnung
Sales Invoice Advance,Ausgangsrechnung erweitert
Sales Invoice Item,Ausgangsrechnung Artikel
Sales Invoice Items,Ausgangsrechnung Artikel
Sales Invoice Message,Ausgangsrechnung Nachricht
Sales Invoice No,Ausgangsrechnungs-Nr.
Sales Invoice Trends,Ausgangsrechnung Trends
Sales Invoice {0} has already been submitted,Ausgangsrechnung {0} wurde bereits eingereicht
Sales Invoice {0} must be cancelled before cancelling this Sales Order,Ausgangsrechnung {0} muss vor Streichung dieses Kundenauftrag storniert werden
Sales Item,Verkaufsartikel
Sales Manager,Vertriebsleiter
Sales Master Manager,Hauptvertriebsleiter
Sales Order,Kundenauftrag
Sales Order Date,Kundenauftrag Datum
Sales Order Item,Kundenauftrag Artikel
Sales Order Items,Kundenauftrag Artikel
Sales Order Message,Kundenauftrag Nachricht
Sales Order No,Kundenauftrag-Nr.
Sales Order Required,Kundenauftrag erforderlich
Sales Order Trends,Kundenauftrag Trends
Sales Order required for Item {0},Kundenauftrag für den Artikel {0} erforderlich
Sales Order {0} is not submitted,Kundenauftrag {0} wurde nicht eingereicht
Sales Order {0} is not valid,Kundenauftrag {0} ist nicht gültig
Sales Order {0} is stopped,Kundenauftrag {0} ist angehalten
Sales Partner,Vertriebspartner
Sales Partner Name,Vertriebspartner Name
Sales Partner Target,Vertriebspartner Ziel
Sales Partners Commission,Vertriebspartner-Kommission
Sales Person,Verkäufer
Sales Person Name,Vertriebsmitarbeiter Name
Sales Person Target Variance Item Group-Wise,Verkäufer Zielabweichung zu Artikel (gruppiert)
Sales Person Targets,Ziele für Vertriebsmitarbeiter
Sales Person-wise Transaction Summary,Vertriebsmitarbeiterweise Zusammenfassung der Transaktion
Sales Register,Vertriebsregister
Sales Return,Absatzertrag
Sales Returned,Verkaufszurück
Sales Taxes and Charges,Umsatzsteuern und Abgaben
Sales Taxes and Charges Master,Umsatzsteuern und Abgabenstamm
Sales Team,Verkaufsteam
Sales Team Details,Verkaufsteamdetails
Sales Team1,Verkaufsteam1
Sales User,Verkauf Mitarbeiter
Sales and Purchase,Vertrieb und Einkauf
Sales campaigns.,Vertriebskampagnen.
Salutation,Anrede
Sample Size,Stichprobenumfang
Sanctioned Amount,Sanktionierter Betrag
Saturday,Samstag
Schedule,Zeitplan
Schedule Date,Zeitplan Datum
Schedule Details,Zeitplandetails
Scheduled,Geplant
Scheduled Date,Geplantes Datum
Scheduled to send to {0},Geplant zum Versand an {0}
Scheduled to send to {0} recipients,Geplant zum Versand an {0} Empfänger
Scheduler Failed Events,Fehlgeschlagene Termine im Zeitplan
School/University,Schule/Universität
Score (0-5),Punktzahl (0-5)
Score Earned,Erreichte Punktzahl
Score must be less than or equal to 5,Punktzahl muß gleich 5 oder weniger sein
Scrap %,Ausschuss %
Seasonality for setting budgets.,Saisonalität für die Budgeterstellung.
Secretary,Sekretärin
Secured Loans,Secured Loans
Securities & Commodity Exchanges,Securities & Warenbörsen
Securities and Deposits,Wertpapiere und Einlagen
"See ""Rate Of Materials Based On"" in Costing Section",Siehe „Rate der zu Grunde liegenden Materialien“ im Abschnitt Kalkulation
"Select ""Yes"" for sub - contracting items",Wählen Sie „Ja“ für  Zulieferer-Artikel
"Select ""Yes"" if this item is used for some internal purpose in your company.","Wählen Sie „Ja“, wenn diese Position zu internen Zwecke in Ihrem Unternehmen verwendet wird."
"Select ""Yes"" if this item represents some work like training, designing, consulting etc.","Wählen Sie „Ja“, wenn diese Position Arbeit wie Schulung, Entwurf, Beratung usw. beinhaltet."
"Select ""Yes"" if you are maintaining stock of this item in your Inventory.","Wählen Sie „Ja“, wenn Sie den Bestand dieses Artikels in Ihrem Inventar verwalten."
"Select ""Yes"" if you supply raw materials to your supplier to manufacture this item.","Wählen Sie „Ja“, wenn Sie Rohstoffe an Ihren Lieferanten zur Herstellung dieses Artikels liefern."
Select Brand...,Marke auswählen...
Select Budget Distribution to unevenly distribute targets across months.,"Wählen Sie Budgetverteilung aus, um Ziele ungleichmäßig über Monate hinweg zu verteilen."
"Select Budget Distribution, if you want to track based on seasonality.","Wählen Sie Budgetverteilung, wenn Sie nach Saisonalität verfolgen möchten."
Select Company...,Firma auswählen...
Select DocType,Dokumenttyp auswählen
Select Fiscal Year...,Wählen Sie das Geschäftsjahr ...
Select Items,Artikel auswählen
Select Project...,Wählen Sie Projekt ...
Select Sales Orders,Kundenaufträge auswählen
Select Sales Orders from which you want to create Production Orders.,"Kundenaufträge auswählen, aus denen Sie Fertigungsaufträge erstellen möchten."
Select Time Logs and Submit to create a new Sales Invoice.,"Wählen Sie Zeitprotokolle und ""Absenden"" aus, um eine neue Ausgangsrechnung zu erstellen."
Select Transaction,Transaktion auswählen
Select Warehouse...,Lager auswählen...
Select Your Language,Wählen Sie Ihre Sprache
Select account head of the bank where cheque was deposited.,"Wählen Sie den Kontenführer der Bank, bei der der Scheck eingereicht wurde."
Select company name first.,Wählen Sie zuerst den Firmennamen aus.
Select template from which you want to get the Goals,"Wählen Sie eine Vorlage aus, von der Sie die Ziele abrufen möchten"
Select the Employee for whom you are creating the Appraisal.,"Wählen Sie den Mitarbeiter aus, für den Sie die Bewertung erstellen."
Select the period when the invoice will be generated automatically,"Wählen Sie den Zeitraum aus, zu dem die Rechnung automatisch erstellt werden soll."
Select the relevant company name if you have multiple companies,"Wählen Sie den entsprechenden Firmennamen aus, wenn mehrere Unternehmen vorhanden sind"
Select the relevant company name if you have multiple companies.,"Wählen Sie den entsprechenden Firmennamen aus, wenn mehrere Unternehmen vorhanden sind."
Select type of transaction,Transaktionstyp auswählen
Select who you want to send this newsletter to,"Wählen Sie aus, an wen dieser Newsletter gesendet werden soll"
Select your home country and check the timezone and currency.,Wählen Sie Ihr Land und überprüfen Sie die Zeitzone und Währung.
"Selecting ""Yes"" will allow this item to appear in Purchase Order , Purchase Receipt.","Wenn Sie „Ja“ auswählen, wird dieser Artikel in Lieferatenaufträgen und Eingangslieferscheinen angezeigt."
"Selecting ""Yes"" will allow this item to figure in Sales Order, Delivery Note","Wenn Sie „Ja“ auswählen, wird dieser Artikel in Kundenauftrag und Lieferschein angezeigt"
"Selecting ""Yes"" will allow you to create Bill of Material showing raw material and operational costs incurred to manufacture this item.","Wenn Sie „Ja“ auswählen, können Sie eine Materialliste erstellen, die Rohstoff- und Betriebskosten anzeigt, die bei der Herstellung dieses Artikels anfallen."
"Selecting ""Yes"" will allow you to make a Production Order for this item.","Wenn Sie „Ja“ auswählen, können Sie einen Fertigungsauftrag für diesen Artikel erstellen."
"Selecting ""Yes"" will give a unique identity to each entity of this item which can be viewed in the Serial No master.","Wenn Sie „Ja“ auswählen, wird jeder Einheit dieses Artikels eine eindeutige Identität zugeteilt, die im Seriennummernstamm angezeigt werden kann."
Selling,Vertrieb
Selling Settings,Vertriebseinstellungen
"Selling must be checked, if Applicable For is selected as {0}","Vertrieb muss aktiviert werden, wenn ""Anwendbar auf"" ausgewählt ist bei {0}"
Send,Absenden
Send Autoreply,Autoreply absenden
Send Email,E-Mail absenden
Send From,Absenden von
Send Notifications To,Benachrichtigungen senden an
Send Now,Jetzt senden
Send SMS,SMS senden
Send To,Senden an
Send To Type,Senden an Typ
Send automatic emails to Contacts on Submitting transactions.,Beim Einreichen von Transaktionen automatische E-Mails an Kontakte senden.
Send mass SMS to your contacts,Massen-SMS an Ihre Kontakte senden
Send regular summary reports via Email.,Regelmäßig zusammenfassende Berichte per E-Mail senden.
Send to this list,An diese Liste senden
Sender Name,Absendername
Sent,verschickt
Sent On,Gesendet am
Separate production order will be created for each finished good item.,Separater Fertigungsauftrag wird für jeden fertigen Warenartikel erstellt.
Serial No,Seriennummer
Serial No / Batch,Seriennummer / Charge
Serial No Details,Details Seriennummer
Serial No Service Contract Expiry,Seriennummer am Ende des Wartungsvertrags
Serial No Status,Seriennr. Status
Serial No Warranty Expiry,Seriennr. Garantieverfall
Serial No is mandatory for Item {0},Seriennummer ist für Artikel {0} obligatorisch.
Serial No {0} created,Seriennummer {0} erstellt
Serial No {0} does not belong to Delivery Note {1},Seriennummer {0} gehört nicht zu Lieferschein {1}
Serial No {0} does not belong to Item {1},Seriennummer {0} gehört nicht zu Artikel {1}
Serial No {0} does not belong to Warehouse {1},Seriennummer {0} gehört nicht zu Lager {1}
Serial No {0} does not exist,Seriennummer {0} existiert nicht
Serial No {0} has already been received,Seriennummer {0} bereits erhalten
Serial No {0} is under maintenance contract upto {1},Seriennummer {0} ist unter Wartungsvertrag bis {1}
Serial No {0} is under warranty upto {1},Seriennummer {0} ist unter Garantie bis {1}
Serial No {0} not found,Seriennummer {0} wurde nicht gefunden
Serial No {0} not in stock,Seriennummer {0} ist nicht auf Lager
Serial No {0} quantity {1} cannot be a fraction,Seriennummer {0} mit Menge {1} kann nicht eine Teilmenge sein
Serial No {0} status must be 'Available' to Deliver,"Seriennummer {0} muss den Status ""verfügbar"" haben um ihn ausliefern zu können"
Serial Nos Required for Serialized Item {0},Seriennummern sind erforderlich für den Artikel mit Seriennummer {0}
Serial Number Series,Seriennummern Reihe
Serial number {0} entered more than once,Seriennummer {0} wurde bereits mehrfach erfasst
Serialized Item {0} cannot be updated \					using Stock Reconciliation,Artikel mit Seriennummer {0} kann nicht aktualisiert werden durch Lagerneubewertung
Series,Serie
Series List for this Transaction,Serienliste für diese Transaktion
Series Updated,Aktualisiert Serie
Series Updated Successfully,Serie erfolgreich aktualisiert
Series is mandatory,Serie ist obligatorisch
Series {0} already used in {1},Serie {0} bereits verwendet {1}
Service,Service
Service Address,Serviceadresse
Service Tax,Service Steuer
Services,Services
Set,Set
"Set Default Values like Company, Currency, Current Fiscal Year, etc.","Vorschlagswerte wie Unternehmen, Währung, aktuelles Geschäftsjahr usw. festlegen"
Set Item Group-wise budgets on this Territory. You can also include seasonality by setting the Distribution.,Artikelgruppenweise Budgets in dieser Region erstellen. Durch Einrichten der Verteilung können Sie auch Saisonalität mit einbeziehen.
Set Status as Available,Set Status als Verfügbar
Set as Default,Als Standard setzen
Set as Lost,Als Verlust setzen
Set prefix for numbering series on your transactions,Präfix für die Seriennummerierung Ihrer Transaktionen festlegen
Set targets Item Group-wise for this Sales Person.,Ziele artikelgruppenweise für diesen Vertriebsmitarbeiter festlegen.
Setting Account Type helps in selecting this Account in transactions.,Das Festlegen des Kontotyps hilft bei der Auswahl dieses Kontos in Transaktionen.
Setting this Address Template as default as there is no other default,"Die Einstellung dieses Adressvorlage als Standard, da es keine anderen Standard"
Setting up...,Einrichten ...
Settings,Einstellungen
Settings for Accounts,Einstellungen für Konten
Settings for Buying Module,Einstellungen für Einkaufsmodul
Settings for HR Module,Einstellungen für das HR -Modul
Settings for Selling Module,Einstellungen für das Vertriebsmodul
"Settings to extract Job Applicants from a mailbox e.g. ""jobs@example.com""","Einstellungen, um Bewerber aus einem Postfach, z.B. ""jobs@example.com"", zu extrahieren."
Setup,Setup
Setup Already Complete!!,Bereits Komplett -Setup !
Setup Complete,Setup Complete
Setup SMS gateway settings,Setup-SMS-Gateway-Einstellungen
Setup Series,Setup-Reihenfolge
Setup Wizard,Setup-Assistenten
Setup incoming server for jobs email id. (e.g. jobs@example.com),Posteingangsserver für Jobs E-Mail-Adresse einrichten. (z.B. jobs@example.com)
Setup incoming server for sales email id. (e.g. sales@example.com),Posteingangsserver für den Vertrieb E-Mail-Adresse einrichten. (z.B. sales@example.com)
Setup incoming server for support email id. (e.g. support@example.com),Posteingangsserver für die Support E-Mail-Adresse einrichten. (z.B. support@example.com)
Share,Freigeben
Share With,Freigeben für
Shareholders Funds,Aktionäre Fonds
Shipments to customers.,Lieferungen an Kunden.
Shipping,Versand
Shipping Account,Versandkonto
Shipping Address,Versandadresse
Shipping Amount,Versandbetrag
Shipping Rule,Versandregel
Shipping Rule Condition,Versandbedingung
Shipping Rule Conditions,Versandbedingungen
Shipping Rule Label,Versandbedingungsetikett
Shop,Shop
Shopping Cart,Warenkorb
Short biography for website and other publications.,Kurzbiographie für die Website und andere Publikationen.
"Show ""In Stock"" or ""Not in Stock"" based on stock available in this warehouse.","Details zu ""Auf Lager"" oder ""Nicht auf Lager"" entsprechend des in diesem Warenlager verfügbaren Bestands anzeigen."
"Show / Hide features like Serial Nos, POS etc.","Funktionen wie Seriennummern, POS, etc. anzeigen / ausblenden"
Show In Website,Auf der Webseite anzeigen
Show a slideshow at the top of the page,Diaschau oben auf der Seite anzeigen
Show in Website,Auf der Webseite anzeigen
Show this slideshow at the top of the page,Diese Diaschau oben auf der Seite anzeigen
Show zero values,Nullwerte anzeigen
Shown in Website,Angezeigt auf Website
Sick Leave,krankheitsbedingte Abwesenheit
Signature,Unterschrift
Signature to be appended at the end of every email,"Signatur, die am Ende jeder E-Mail angehängt werden soll"
Single,Einzeln
Single unit of an Item.,Einzeleinheit eines Artikels.
Sit tight while your system is being setup. This may take a few moments.,"Bitte warten Sie, während Ihr System eingerichtet wird. Dies kann einige Zeit dauern."
Slideshow,Diaschau
Soap & Detergent,Soap & Reinigungsmittel
Software,Software
Software Developer,Software-Entwickler
"Sorry, Serial Nos cannot be merged","Sorry, Seriennummernkönnen nicht zusammengeführt werden,"
"Sorry, companies cannot be merged","Sorry, Unternehmen können nicht zusammengeführt werden"
Source,Quelle
Source File,Source File
Source Warehouse,Quellenwarenlager
Source and target warehouse cannot be same for row {0},Quell- und Ziel-Lager kann nicht gleich sein für die Zeile {0}
Source of Funds (Liabilities),Mittelherkunft ( Passiva)
Source warehouse is mandatory for row {0},Quelle Lager ist für Zeile {0}
Spartan,Spartanisch
"Special Characters except ""-"" and ""/"" not allowed in naming series","Sonderzeichen außer ""-"" und ""/"" nicht in der Benennung Serie erlaubt"
Specification Details,Spezifikationsdetails
Specifications,Technische Daten
Specify Exchange Rate to convert one currency into another,Geben Sie den Wechselkurs zum Umrechnen einer Währung in eine andere an
"Specify a list of Territories, for which, this Price List is valid","Geben Sie eine Liste der Regionen an, für die diese Preisliste gilt"
"Specify a list of Territories, for which, this Shipping Rule is valid","Geben Sie eine Liste der Regionen an, für die diese Versandregel gilt"
"Specify a list of Territories, for which, this Taxes Master is valid","Geben Sie eine Liste der Regionen an, für die dieser Steuerstamm gilt"
Specify conditions to calculate shipping amount,Geben Sie die Bedingungen zur Berechnung der Versandkosten an
"Specify the operations, operating cost and give a unique Operation no to your operations.","Geben Sie die Vorgänge, Betriebskosten an und geben einen einzigartige Betriebs-Nr für Ihren Betrieb an."
Split Delivery Note into packages.,Lieferschein in Pakete aufteilen.
Sports,Sport
Sr,Serie
Standard,Standard
Standard Buying,Standard- Einkaufsführer
Standard Reports,Standardberichte
Standard Selling,Standard-Vertrieb
"Standard Terms and Conditions that can be added to Sales and Purchases.Examples:1. Validity of the offer.1. Payment Terms (In Advance, On Credit, part advance etc).1. What is extra (or payable by the Customer).1. Safety / usage warning.1. Warranty if any.1. Returns Policy.1. Terms of shipping, if applicable.1. Ways of addressing disputes, indemnity, liability, etc.1. Address and Contact of your Company.","Standard Terms and Conditions that can be added to Sales and Purchases.Examples:1. Validity of the offer.1. Payment Terms (In Advance, On Credit, part advance etc).1. What is extra (or payable by the Customer).1. Safety / usage warning.1. Warranty if any.1. Returns Policy.1. Terms of shipping, if applicable.1. Ways of addressing disputes, indemnity, liability, etc.1. Address and Contact of your Company."
Standard contract terms for Sales or Purchase.,Standard Vertragsbedingungen für den Verkauf oder Kauf.
"Standard tax template that can be applied to all Purchase Transactions. This template can contain list of tax heads and also other expense heads like ""Shipping"", ""Insurance"", ""Handling"" etc.#### NoteThe tax rate you define here will be the standard tax rate for all **Items**. If there are **Items** that have different rates, they must be added in the **Item Tax** table in the **Item** master.#### Description of Columns1. Calculation Type:     - This can be on **Net Total** (that is the sum of basic amount).    - **On Previous Row Total / Amount** (for cumulative taxes or charges). If you select this option, the tax will be applied as a percentage of the previous row (in the tax table) amount or total.    - **Actual** (as mentioned).2. Account Head: The Account ledger under which this tax will be booked3. Cost Center: If the tax / charge is an income (like shipping) or expense it needs to be booked against a Cost Center.4. Description: Description of the tax (that will be printed in invoices / quotes).5. Rate: Tax rate.6. Amount: Tax amount.7. Total: Cumulative total to this point.8. Enter Row: If based on ""Previous Row Total"" you can select the row number which will be taken as a base for this calculation (default is the previous row).9. Consider Tax or Charge for: In this section you can specify if the tax / charge is only for valuation (not a part of total) or only for total (does not add value to the item) or for both.10. Add or Deduct: Whether you want to add or deduct the tax.","Standard tax template that can be applied to all Purchase Transactions. This template can contain list of tax heads and also other expense heads like ""Shipping"", ""Insurance"", ""Handling"" etc.#### NoteThe tax rate you define here will be the standard tax rate for all **Items**. If there are **Items** that have different rates, they must be added in the **Item Tax** table in the **Item** master.#### Description of Columns1. Calculation Type:     - This can be on **Net Total** (that is the sum of basic amount).    - **On Previous Row Total / Amount** (for cumulative taxes or charges). If you select this option, the tax will be applied as a percentage of the previous row (in the tax table) amount or total.    - **Actual** (as mentioned).2. Account Head: The Account ledger under which this tax will be booked3. Cost Center: If the tax / charge is an income (like shipping) or expense it needs to be booked against a Cost Center.4. Description: Description of the tax (that will be printed in invoices / quotes).5. Rate: Tax rate.6. Amount: Tax amount.7. Total: Cumulative total to this point.8. Enter Row: If based on ""Previous Row Total"" you can select the row number which will be taken as a base for this calculation (default is the previous row).9. Consider Tax or Charge for: In this section you can specify if the tax / charge is only for valuation (not a part of total) or only for total (does not add value to the item) or for both.10. Add or Deduct: Whether you want to add or deduct the tax."
"Standard tax template that can be applied to all Sales Transactions. This template can contain list of tax heads and also other expense / income heads like ""Shipping"", ""Insurance"", ""Handling"" etc.#### NoteThe tax rate you define here will be the standard tax rate for all **Items**. If there are **Items** that have different rates, they must be added in the **Item Tax** table in the **Item** master.#### Description of Columns1. Calculation Type:     - This can be on **Net Total** (that is the sum of basic amount).    - **On Previous Row Total / Amount** (for cumulative taxes or charges). If you select this option, the tax will be applied as a percentage of the previous row (in the tax table) amount or total.    - **Actual** (as mentioned).2. Account Head: The Account ledger under which this tax will be booked3. Cost Center: If the tax / charge is an income (like shipping) or expense it needs to be booked against a Cost Center.4. Description: Description of the tax (that will be printed in invoices / quotes).5. Rate: Tax rate.6. Amount: Tax amount.7. Total: Cumulative total to this point.8. Enter Row: If based on ""Previous Row Total"" you can select the row number which will be taken as a base for this calculation (default is the previous row).9. Is this Tax included in Basic Rate?: If you check this, it means that this tax will not be shown below the item table, but will be included in the Basic Rate in your main item table. This is useful where you want give a flat price (inclusive of all taxes) price to customers.","Standard tax template that can be applied to all Sales Transactions. This template can contain list of tax heads and also other expense / income heads like ""Shipping"", ""Insurance"", ""Handling"" etc.#### NoteThe tax rate you define here will be the standard tax rate for all **Items**. If there are **Items** that have different rates, they must be added in the **Item Tax** table in the **Item** master.#### Description of Columns1. Calculation Type:     - This can be on **Net Total** (that is the sum of basic amount).    - **On Previous Row Total / Amount** (for cumulative taxes or charges). If you select this option, the tax will be applied as a percentage of the previous row (in the tax table) amount or total.    - **Actual** (as mentioned).2. Account Head: The Account ledger under which this tax will be booked3. Cost Center: If the tax / charge is an income (like shipping) or expense it needs to be booked against a Cost Center.4. Description: Description of the tax (that will be printed in invoices / quotes).5. Rate: Tax rate.6. Amount: Tax amount.7. Total: Cumulative total to this point.8. Enter Row: If based on ""Previous Row Total"" you can select the row number which will be taken as a base for this calculation (default is the previous row).9. Is this Tax included in Basic Rate?: If you check this, it means that this tax will not be shown below the item table, but will be included in the Basic Rate in your main item table. This is useful where you want give a flat price (inclusive of all taxes) price to customers."
Start,Start
Start Date,Startdatum
Start date of current invoice's period,Startdatum der laufenden Rechnungsperiode
Start date of current order's period,Startdatum der aktuellen Bestellperiode
Start date should be less than end date for Item {0},Startdatum sollte weniger als Enddatum für Artikel {0}
State,Land
Statement of Account,Kontoauszug
Static Parameters,Statische Parameter
Status,Status
Status must be one of {0},Der Status muss man von {0}
Status of {0} {1} is now {2},Status {0} {1} ist jetzt {2}
Status updated to {0},Status aktualisiert {0}
Statutory info and other general information about your Supplier,Gesetzliche und andere allgemeine Informationen über Ihren Lieferanten
Stay Updated,Bleiben Sie auf dem neuesten Stand
Stock,Lagerbestand
Stock Adjustment,Auf Einstellung
Stock Adjustment Account,Bestandskorrektur-Konto
Stock Ageing,Bestandsalterung
Stock Analytics,Bestandsanalyse
Stock Assets,Auf Assets
Stock Balance,Bestandsbilanz
Stock Entries already created for Production Order ,Lagerzugänge sind für Fertigungsauftrag bereits angelegt worden
Stock Entry,Lagerzugang
Stock Entry Detail,Bestandseintragsdetail
Stock Expenses,Auf Kosten
Stock Frozen Upto,Bestand eingefroren bis
Stock Item,Lagerartikel
Stock Ledger,Lagerbuch
Stock Ledger Entries and GL Entries are reposted for the selected Purchase Receipts, Lagerbuch-Einträge und Hauptbuch-Einträge werden durch den Eingangslieferschein erstellt
Stock Ledger Entry,Lagerbuch-Eintrag
Stock Ledger entries balances updated,Lagerbuch-Einträge wurden aktualisiert
Stock Level,Bestandsebene
Stock Liabilities,Auf Verbindlichkeiten
Stock Projected Qty,Auf Projizierte Menge
Stock Queue (FIFO),Bestands-Warteschlange (FIFO)
Stock Received But Not Billed,"Empfangener, aber nicht abgerechneter Bestand"
Stock Reconcilation Data,Auf Versöhnung Daten
Stock Reconcilation Template,Auf Versöhnung Vorlage
Stock Reconciliation,Bestandsabgleich
"Stock Reconciliation can be used to update the stock on a particular date, usually as per physical inventory.","Lagerbewertung kann verwendet werden um das Lager auf einem bestimmten Zeitpunkt zu aktualisieren, in der Regel ist das nach der Inventur."
Stock Settings,Bestandseinstellungen
Stock UOM,Bestands-ME
Stock UOM Replace Utility,Dienstprogramm zum Ersetzen der Bestands-ME
Stock UOM updatd for Item {0},"Auf ME fortgeschrieben, für den Posten {0}"
Stock Uom,Bestands-ME
Stock Value,Bestandswert
Stock Value Difference,Wertdifferenz Bestand
Stock balances updated,Auf Salden aktualisiert
Stock cannot be updated against Delivery Note {0},Lager kann nicht mit Lieferschein {0} aktualisiert werden
Stock entries exist against warehouse {0} cannot re-assign or modify 'Master Name',Auf Einträge vorhanden sind gegen Lager {0} kann nicht neu zuweisen oder ändern 'Master -Name'
Stock transactions before {0} are frozen,Aktiengeschäfte vor {0} werden eingefroren
Stock: ,Bestand:
Stop,Anhalten
Stop Birthday Reminders,Stop- Geburtstagserinnerungen
Stop users from making Leave Applications on following days.,"Benutzer davon abhalten, Urlaubsanträge für folgende Tage zu machen."
Stopped,Angehalten
Stopped order cannot be cancelled. Unstop to cancel.,"angehaltener Auftrag kann nicht abgebrochen werden. Erst diesen Fortsetzen, um dann abzubrechen zu können."
Stores,Shops
Stub,Stummel
Sub Assemblies,Unterbaugruppen
"Sub-currency. For e.g. ""Cent""","Unterwährung. Zum Beispiel ""Cent"""
Subcontract,Zulieferer
Subcontracted,Weiterbeauftragt
Subject,Betreff
Submit Salary Slip,Gehaltsabrechnung absenden
Submit all salary slips for the above selected criteria,Alle Gehaltsabrechnungen für die oben gewählten Kriterien absenden
Submit this Production Order for further processing.,Speichern Sie diesen Fertigungsauftrag für die weitere Verarbeitung ab.
Submitted,Abgesendet/Eingereicht
Subsidiary,Tochtergesellschaft
Successful: ,Erfolgreich:
Successfully Reconciled,Erfolgreich versöhnt
Suggestions,Vorschläge
Sunday,Sonntag
Supplier,Lieferant
Supplier (Payable) Account,Lieferantenkonto (zahlbar)
Supplier (vendor) name as entered in supplier master,Lieferantenname (Verkäufer) wie im Lieferantenstamm eingetragen
Supplier > Supplier Type,Lieferant> Lieferantentyp
Supplier Account Head,Lieferant Kontenführer
Supplier Address,Lieferantenadresse
Supplier Addresses and Contacts,Lieferant Adressen und Kontakte
Supplier Details,Lieferantendetails
Supplier Intro,Lieferant Intro
Supplier Invoice Date,Lieferantenrechnungsdatum
Supplier Invoice No,Lieferantenrechnungsnr.
Supplier Name,Lieferantenname
Supplier Naming By,Benennung des Lieferanten nach
Supplier Part Number,Artikelnummer Lieferant
Supplier Quotation,Lieferantenangebot
Supplier Quotation Item,Angebotsposition Lieferant
Supplier Reference,Referenznummer des Lieferanten
Supplier Type,Lieferantentyp
Supplier Type / Supplier,Lieferant Typ / Lieferant
Supplier Type master.,Lieferant Typ Master.
Supplier Warehouse,Lieferantenlager
Supplier Warehouse mandatory for sub-contracted Purchase Receipt,Lieferantenlager notwendig für Eingangslieferschein aus Unteraufträgen
Supplier database.,Lieferantendatenbank
Supplier master.,Lieferantenvorlage.
Supplier of Goods or Services.,Lieferant von Waren oder Dienstleistungen.
Supplier warehouse where you have issued raw materials for sub - contracting,"Lieferantenlager, wo Sie Rohstoffe für Zulieferer ausgegeben haben."
Supplier-Wise Sales Analytics,HerstellerverkaufsWise Analytics
Support,Support
Support Analtyics,Support-Analyse
Support Analytics,Support-Analyse
Support Email,Support per E-Mail
Support Email Settings,Support E-Mail-Einstellungen
Support Manager,Support Verantwortlicher
Support Password,Support-Passwort
Support Team,Support-Team
Support Ticket,Support-Ticket
Support queries from customers.,Support-Anfragen von Kunden.
Symbol,Symbol
Sync Support Mails,Sync Unterstützungs E-Mails
Sync with Dropbox,Mit Dropbox synchronisieren
Sync with Google Drive,Mit Google Drive synchronisieren
System,System
System Balance,System Bilanz
System Manager,System Verantwortlicher
System Settings,Systemeinstellungen
"System User (login) ID. If set, it will become default for all HR forms.","Systembenutzer-ID (Anmeldung) Wenn gesetzt, wird sie standardmäßig für alle HR-Formulare verwendet."
System for managing Backups,System zur Verwaltung von Backups
TDS (Advertisement),TDS (Anzeige)
TDS (Commission),TDS (Kommission)
TDS (Contractor),TDS (Auftragnehmer)
TDS (Interest),TDS (Zinsen)
TDS (Rent),TDS (Mieten)
TDS (Salary),TDS (Salary)
Table for Item that will be shown in Web Site,"Tabelle für Artikel, die auf der Webseite angezeigt werden"
Target  Amount,Zielbetrag
Target Detail,Zieldetail
Target Details,Zieldetails
Target Details1,Zieldetails1
Target Distribution,Zielverteilung
Target On,Ziel Auf
Target Qty,Zielmenge
Target Warehouse,Zielwarenlager
Target warehouse in row {0} must be same as Production Order,Ziel-Lager in Zeile {0} muss dem Fertigungsauftrag entsprechen
Target warehouse is mandatory for row {0},Ziel-Lager ist für Zeile {0}
Task,Aufgabe
Task Details,Aufgabendetails
Tasks,Aufgaben
Tax,Steuer
Tax Amount After Discount Amount,Steuerbetrag nach Rabatt Betrag
Tax Assets,Steueransprüche
Tax Category can not be 'Valuation' or 'Valuation and Total' as all items are non-stock items,"Steuerkategorie kann nicht ""Verbindlichkeit"" oder ""Verbindlichkeit und Summe"", da alle Artikel keine Lagerartikel sind"
Tax Rate,Steuersatz
Tax and other salary deductions.,Steuer und sonstige Gehaltsabzüge
Tax detail table fetched from item master as a string and stored in this field.Used for Taxes and Charges,Tax detail table fetched from item master as a string and stored in this field.Used for Taxes and Charges
Tax template for buying transactions.,Steuer-Vorlage für Einkaufs-Transaktionen.
Tax template for selling transactions.,Steuer-Vorlage für Vertriebs-Transaktionen.
Taxes,Steuer
Taxes and Charges,Steuern und Abgaben
Taxes and Charges Added,Steuern und Abgaben hinzugefügt
Taxes and Charges Added (Company Currency),Steuern und Abgaben hinzugefügt (Unternehmenswährung)
Taxes and Charges Calculation,Berechnung der Steuern und Abgaben
Taxes and Charges Deducted,Steuern und Abgaben abgezogen
Taxes and Charges Deducted (Company Currency),Steuern und Abgaben abgezogen (Unternehmenswährung)
Taxes and Charges Total,Steuern und Abgaben Gesamt1
Taxes and Charges Total (Company Currency),Steuern und Abgaben Gesamt (Unternehmenswährung)
Technology,Technologie
Telecommunications,Telekommunikation
Telephone Expenses,Telefonkosten
Television,Fernsehen
Template,Vorlage
Template for performance appraisals.,Vorlage für Leistungsbeurteilungen.
Template of terms or contract.,Vorlage für Geschäftsbedingungen oder Vertrag.
Temporary Accounts (Assets),Temporäre Accounts ( Assets)
Temporary Accounts (Liabilities),Temporäre Konten ( Passiva)
Temporary Assets,Temporäre Assets
Temporary Liabilities,Temporäre Verbindlichkeiten
Term Details,Details Geschäftsbedingungen
Terms,Bedingungen
Terms and Conditions,Allgemeine Geschäftsbedingungen
Terms and Conditions Content,Allgemeine Geschäftsbedingungen Inhalt
Terms and Conditions Details,Allgemeine Geschäftsbedingungen Details
Terms and Conditions Template,Allgemeine Geschäftsbedingungen Vorlage
Terms and Conditions1,Allgemeine Geschäftsbedingungen1
Terretory,Terretory
Territory,Region
Territory / Customer,Territory / Kunden
Territory Manager,Gebietsleiter
Territory Name,Name der Region
Territory Target Variance Item Group-Wise,Territory ZielabweichungsartikelgruppeWise -
Territory Targets,Ziele der Region
Test,Test
Test Email Id,E-Mail-Adresse testen
Test the Newsletter,Newsletter testen
The BOM which will be replaced,"Die Stückliste, die ersetzt wird"
The First User: You,Der erste Benutzer: Sie selbst!
"The Item that represents the Package. This Item must have ""Is Stock Item"" as ""No"" and ""Is Sales Item"" as ""Yes""","Der Artikel, der das Paket darstellt. Bei diesem Artikel muss ""Ist Lagerartikel"" als ""Nein"" und ""Ist Verkaufsartikel"" als ""Ja"" gekennzeichnet sein"
The Organization,Die Firma
"The account head under Liability, in which Profit/Loss will be booked","Das Hauptkonto unter Verbindlichkeit, in das Gewinn/Verlust verbucht werden"
The date on which next invoice will be generated. It is generated on submit.,"Das Datum, an dem die nächste Rechnung erstellt wird. Sie wird beim Einreichen erzeugt."
The date on which recurring invoice will be stop,"Das Datum, an dem die wiederkehrende Rechnung angehalten wird"
The date on which recurring order will be stop,Das Datum an dem die sich Wiederholende Bestellung endet
"The day of the month on which auto invoice will be generated e.g. 05, 28 etc ","Der Tag des Monats, an dem auto Rechnung zB 05, 28 usw. generiert werden"
"The day of the month on which auto order will be generated e.g. 05, 28 etc ","Der Tag im Monat, an dem die Bestellung erzeugt wird (z.B: 05, 27, etc)"
The day(s) on which you are applying for leave are holiday. You need not apply for leave.,"Tag(e), auf die Sie Urlaub beantragen, sind Feiertage. Hierfür müssen Sie keinen Urlaub beantragen."
The first Leave Approver in the list will be set as the default Leave Approver,Der erste Urlaubsgenehmiger auf der Liste wird als standardmäßiger Urlaubsgenehmiger festgesetzt
The first user will become the System Manager (you can change that later).,Der erste Benutzer wird der System-Manager (Sie können das später noch ändern).
The gross weight of the package. Usually net weight + packaging material weight. (for print),Das Bruttogewicht des Pakets. Normalerweise Nettogewicht + Gewicht des Verpackungsmaterials (Für den Ausdruck)
The name of your company for which you are setting up this system.,"Der Name der Firma, für die Sie die Einrichtung dieses Systems."
The net weight of this package. (calculated automatically as sum of net weight of items),Das Nettogewicht dieses Pakets. (automatisch als Summe der einzelnen Nettogewichte berechnet)
The new BOM after replacement,Die neue Stückliste nach dem Austausch
The rate at which Bill Currency is converted into company's base currency,"Der Kurs, mit dem die Rechnungswährung in die Basiswährung des Unternehmens umgerechnet wird"
The unique id for tracking all recurring invoices. It is generated on submit.,Die eindeutige ID für die Nachverfolgung aller wiederkehrenden Rechnungen. Wird beim Speichern generiert.
"Then Pricing Rules are filtered out based on Customer, Customer Group, Territory, Supplier, Supplier Type, Campaign, Sales Partner etc.","Dann Preisregeln werden auf Basis von Kunden gefiltert, Kundengruppe, Territory, Lieferant, Lieferant Typ, Kampagne, Vertriebspartner usw."
There are more holidays than working days this month.,Es gibt mehr Feiertage als Arbeitstage in diesem Monat.
"There can only be one Shipping Rule Condition with 0 or blank value for ""To Value""","Es kann nur eine Versandregel mit dem Wert 0 oder Leerwert für ""zu Wert"" geben"
There is not enough leave balance for Leave Type {0},Es ist nicht genügend Urlaubsbilanz für Leave Typ {0}
There is nothing to edit.,Es gibt nichts zu bearbeiten.
There was an error. One probable reason could be that you haven't saved the form. Please contact support@erpnext.com if the problem persists.,"Es ist ein Fehler aufgetreten. Ein möglicher Grund könnte sein, dass Sie das Formular nicht gespeichert haben. Bitte kontaktieren Sie support@erpnext.com wenn das Problem weiterhin besteht."
There were errors.,Es sind Fehler aufgetreten.
This Currency is disabled. Enable to use in transactions,"Diese Währung ist deaktiviert. Aktivieren, um Transaktionen in"
This Leave Application is pending approval. Only the Leave Apporver can update status.,Dieser Urlaubsantrag wartet auf Genehmigung. Nur Urlaubsbewilliger können den Status aktualisieren.
This Time Log Batch has been billed.,Dieser Zeitprotokollstapel wurde abgerechnet.
This Time Log Batch has been cancelled.,Dieser Zeitprotokollstapel wurde abgebrochen.
This Time Log conflicts with {0},This Time Log Konflikt mit {0}
This format is used if country specific format is not found,"Dieses Format wird verwendet, wenn länderspezifischen Format wird nicht gefunden"
This is a root account and cannot be edited.,Dies ist ein Root-Account und können nicht bearbeitet werden.
This is a root customer group and cannot be edited.,Dies ist eine Stamm Kundengruppe und kann nicht editiert werden.
This is a root item group and cannot be edited.,Dies ist ein Stammelement-Gruppe und kann nicht editiert.
This is a root sales person and cannot be edited.,Dies ist ein Stamm-Verkäufer und kann daher nicht editiert werden.
This is a root territory and cannot be edited.,Dies ist ein Stammgebiet und diese können nicht bearbeitet werden.
This is an example website auto-generated from ERPNext,"Dies ist eine Beispiel-Website, von ERPNext automatisch generiert"
This is the number of the last created transaction with this prefix,Dies ist die Nummer der letzten erstellten Transaktion mit diesem Präfix
This tool helps you to update or fix the quantity and valuation of stock in the system. It is typically used to synchronise the system values and what actually exists in your warehouses.,"Dieses Tool hilft Ihnen, die Menge und die Bewertung von Bestand im System zu aktualisieren oder zu ändern. Sie wird in der Regel verwendet, um die Systemwerte und den aktuellen Bestand Ihrer Warenlager zu synchronisieren."
This will be used for setting rule in HR module,Dies wird für die Festlegung der Regel im HR-Modul verwendet
Thread HTML,Thread HTML
Thursday,Donnerstag
Time Log,Zeitprotokoll
Time Log Batch,Zeitprotokollstapel
Time Log Batch Detail,Zeitprotokollstapel-Detail
Time Log Batch Details,Zeitprotokollstapel-Details
Time Log Batch {0} must be 'Submitted',"Zeitprotokollstapel {0} muss ""eingereicht"" werden"
Time Log Status must be Submitted.,Status des Zeitprotokolls muss 'Eingereicht/Abgesendet' sein
Time Log for tasks.,Zeitprotokoll für Aufgaben.
Time Log is not billable,Zeitprotokoll ist nicht abrechenbar
Time Log {0} must be 'Submitted',"Zeiotprotokoll {0} muss ""eingereicht"" werden"
Time Zone,Zeitzone
Time Zones,Zeitzonen
Time and Budget,Zeit und Budget
Time at which items were delivered from warehouse,"Zeitpunkt, zu dem Artikel aus dem Lager geliefert wurden"
Time at which materials were received,"Zeitpunkt, zu dem Materialien empfangen wurden"
Title,Titel
Titles for print templates e.g. Proforma Invoice.,Titel für Druckvorlagen z.B. Proforma-Rechnung.
To,bis
To Currency,In Währung
To Date,Bis dato
To Date should be same as From Date for Half Day leave,Bis Datum sollten gleiche wie von Datum für Halbtagesurlaubsein
To Date should be within the Fiscal Year. Assuming To Date = {0},"Bis Datum sollte im Geschäftsjahr sein. Unter der Annahme, bis Datum = {0}"
To Discuss,Zur Diskussion
To Do List,Aufgabenliste
To Package No.,Bis Paket Nr.
To Produce,Um Produzieren
To Time,Bis Uhrzeit
To Value,Bis Wert
To Warehouse,An Warenlager
"To add child nodes, explore tree and click on the node under which you want to add more nodes.","Um Unterelemente hinzuzufügen, klicken Sie im Baum auf das Element, unter dem Sie weitere Elemente hinzufügen möchten."
"To assign this issue, use the ""Assign"" button in the sidebar.","Um dieses Problem zu zuzuweisen, verwenden Sie die Schaltfläche ""Zuweisen"" auf der Seitenleiste."
To create a Bank Account,Um ein Bankkonto zu erstellen
To create a Tax Account,Um ein Steuerkonto erstellen
"To create an Account Head under a different company, select the company and save customer.","Um einen Kontenführer unter einem anderen Unternehmen zu erstellen, wählen Sie das Unternehmen aus und speichern Sie den Kunden."
To date cannot be before from date,Bis heute kann nicht vor von aktuell sein
To enable <b>Point of Sale</b> features,Um Funktionen der <b>Verkaufsstelle</b> zu aktivieren
To enable <b>Point of Sale</b> view,Um <b> Point of Sale </ b> Ansicht aktivieren
To get Item Group in details table,So rufen sie eine Artikelgruppe in die Detailtabelle ab
"To include tax in row {0} in Item rate, taxes in rows {1} must also be included",Um Steuern im Artikelpreis in Zeile {0} einzubeziehen müssen Steuern in den Zeilen {1} ebenfalls einbezogen sein
"To merge, following properties must be same for both items","Um mischen können, müssen folgende Eigenschaften für beide Produkte sein"
"To not apply Pricing Rule in a particular transaction, all applicable Pricing Rules should be disabled.","Um Pricing Regel in einer bestimmten Transaktion nicht zu, sollten alle geltenden Preisregeln deaktiviert zu sein."
"To set this Fiscal Year as Default, click on 'Set as Default'","Um dieses Geschäftsjahr als Standard festzulegen, klicken Sie auf ""als Standard festlegen"""
To track any installation or commissioning related work after sales,So verfolgen Sie eine Installation oder eine mit Kommissionierung verbundene Arbeit nach dem Verkauf
"To track brand name in the following documents Delivery Note, Opportunity, Material Request, Item, Purchase Order, Purchase Voucher, Purchaser Receipt, Quotation, Sales Invoice, Sales BOM, Sales Order, Serial No","Um Markennamen in der folgenden Dokumente zu verfolgen: Lieferschein, Chance, Materialanforderung, Artikel, Lieferatenauftrag, Einkaufsgutschein, Käufer Beleg, Angebot, Ausgangsrechnung, Verkaufsstückliste, Kundenauftrag, Seriennummer"
To track item in sales and purchase documents based on their serial nos. This is can also used to track warranty details of the product.,"So verfolgen Sie Artikel in Einkaufs-und Verkaufsdokumenten auf der Grundlage ihrer Seriennummern. Diese Funktion kann auch verwendet werden, um die Garantieangaben des Produkts zu verfolgen."
To track items in sales and purchase documents with batch nos<br><b>Preferred Industry: Chemicals etc</b>,So verfolgen Sie Artikel in Einkaufs-und Verkaufsdokumenten mit Stapelnummern<b>Bevorzugte Branche: Chemikalien usw.</b>
To track items using barcode. You will be able to enter items in Delivery Note and Sales Invoice by scanning barcode of item.,So verfolgen Sie Artikel über den Barcode. Durch das Scannen des Artikel-Barcodes können Sie ihn in den Lieferschein und die Ausgangsrechnung aufnehmen.
Too many columns. Export the report and print it using a spreadsheet application.,Zu viele Spalten. Exportieren Sie den Bericht und drucken Sie es mit einem Tabellenkalkulationsprogramm.
Tools,Extras
Total,Gesamt
Total ({0}),Gesamt ({0})
Total Advance,Gesamtvoraus
Total Amount,Gesamtbetrag
Total Amount To Pay,Fälliger Gesamtbetrag
Total Amount in Words,Gesamtbetrag in Worten
Total Billing This Year: ,Insgesamt Billing ieses Jahr:
Total Characters,Insgesamt Charaktere
Total Claimed Amount,Summe des geforderten Betrags
Total Commission,Gesamtbetrag Kommission
Total Cost,Gesamtkosten
Total Credit,Gesamtkredit
Total Debit,Gesamtschuld
Total Debit must be equal to Total Credit. The difference is {0},Insgesamt muss Debit gleich Gesamt-Credit ist.
Total Deduction,Gesamtabzug
Total Earning,Gesamteinnahmen
Total Experience,Intensive Erfahrung
Total Hours,Gesamtstunden
Total Hours (Expected),Gesamtstunden (erwartet)
Total Invoiced Amount,Gesamtrechnungsbetrag
Total Leave Days,Urlaubstage insgesamt
Total Leaves Allocated,Insgesamt zugewiesene Urlaubstage
Total Message(s),Insgesamt Nachricht (en)
Total Operating Cost,Gesamtbetriebskosten
Total Points,Gesamtpunkte
Total Raw Material Cost,Gesamtkosten für Rohstoffe
Total Sanctioned Amount,Gesamtsumme genehmigter Betrag
Total Score (Out of 5),Gesamtwertung (von 5)
Total Tax (Company Currency),Gesamtsteuerlast (Unternehmenswährung)
Total Taxes and Charges,Steuern und Ausgaben insgesamt
Total Taxes and Charges (Company Currency),Steuern und Ausgaben insgesamt (Unternehmenswährung)
Total allocated percentage for sales team should be 100,Insgesamt zugeordnet Prozentsatz für Vertriebsteam sollte 100 sein
Total amount of invoices received from suppliers during the digest period,Gesamtbetrag der vom Lieferanten während des Berichtszeitraums eingereichten Rechnungen
Total amount of invoices sent to the customer during the digest period,"Gesamtbetrag der Rechnungen, die während des Berichtszeitraums an den Kunden gesendet wurden"
Total cannot be zero,Insgesamt darf nicht Null sein
Total in words,Gesamt in Worten
Total points for all goals should be 100. It is {0},Gesamtpunkte für alle Ziele sollten 100 sein. Es ist {0}
Total valuation for manufactured or repacked item(s) can not be less than total valuation of raw materials,Gesamtbewertungs für hergestellte oder umgepackt Artikel (s) kann nicht kleiner als die Gesamt Bewertung der Rohstoffe sein
Total weightage assigned should be 100%. It is {0},Insgesamt Gewichtung zugeordnet sollte 100 % sein. Es ist {0}
Totals,Summen
Track Leads by Industry Type.,Verfolge Interessenten nach Branchentyp.
Track separate Income and Expense for product verticals or divisions.,Einnahmen und Ausgaben für Produktbereiche oder Abteilungen separat verfolgen.
Track this Delivery Note against any Project,Diesen Lieferschein in jedem Projekt nachverfolgen
Track this Sales Order against any Project,Diesen Kundenauftrag in jedem Projekt nachverfolgen
Transaction,Transaktion
Transaction Date,Transaktionsdatum
Transaction not allowed against stopped Production Order {0},Transaktion nicht gegen angehaltenen Fertigungsauftrag {0} erlaubt
Transfer,Übertragung
Transfer Material,Transfermaterial
Transfer Raw Materials,Übertragen Rohstoffe
Transferred Qty,Die übertragenen Menge
Transportation,Transport
Transporter Info,Informationen zum Transportunternehmer
Transporter Name,Name des Transportunternehmers
Transporter lorry number,LKW-Nr. des Transportunternehmers
Travel,Reise
Travel Expenses,Reisekosten
Tree Type,Baum- Typ
Tree of Item Groups.,Baum der Artikelgruppen.
Tree of finanial Cost Centers.,Baum der Finanz-Kostenstellen.
Tree of finanial accounts.,Baum der Finanz-Konten.
Trial Balance,Allgemeine Kontenbilanz
Tuesday,Dienstag
Type,Typ
Type of document to rename.,Art des Dokuments umbenennen.
"Type of leaves like casual, sick etc.","Grund für Beurlaubung, wie Urlaub, krank usw."
Types of Expense Claim.,Spesenabrechnungstypen
Types of activities for Time Sheets,Art der Aktivität für Tätigkeitsnachweis
"Types of employment (permanent, contract, intern etc.).","Art der Beschäftigung (dauerhaft, Vertrag, Praktikanten etc.)."
UOM Conversion Detail,ME-Umrechnung Detail
UOM Conversion Details,ME-Umrechnung Details
UOM Conversion Factor,ME-Umrechnungsfaktor
UOM Conversion factor is required in row {0},ME-Umrechnungsfaktor ist erforderlich in der Zeile {0}
UOM Name,ME-Name
UOM coversion factor required for UOM: {0} in Item: {1},ME-Umrechnungsfaktor ist erforderlich für ME: {0} bei Artikel: {1}
Under AMC,Unter AMC
Under Graduate,Schulabgänger
Under Warranty,Unter Garantie
Unit,Einheit
Unit of Measure,Mengeneimheit
Unit of Measure {0} has been entered more than once in Conversion Factor Table,Mengeneinheit {0} wurde mehr als einmal in die Umrechnungsfaktor-Tabelle eingetragen
"Unit of measurement of this item (e.g. Kg, Unit, No, Pair).","Mengeneinheit für diesen Artikel (z.B. Kg, Stück, Pack, Paar)."
Units/Hour,Einheiten/Stunde
Units/Shifts,Einheiten/Schichten
Unpaid,Unbezahlt
Unreconciled Payment Details,Nicht abgestimmte Zahlungsdetails
Unscheduled,Außerplanmäßig
Unsecured Loans,Unbesicherte Kredite
Unstop,aufmachen
Unstop Material Request,Materialanforderung fortsetzen
Unstop Purchase Order,Lieferatenauftrag fortsetzen
Unsubscribed,Abgemeldet
Update,Aktualisierung
Update Clearance Date,Tilgungsdatum aktualisieren
Update Cost,Aktualisierung der Kosten
Update Finished Goods,Fertigteile aktualisieren
Update Series,Serie aktualisieren
Update Series Number,Seriennummer aktualisieren
Update Stock,Lagerbestand aktualisieren
Update additional costs to calculate landed cost of items,Aktualisieren Sie Zusatzkosten um die Einstandskosten des Artikels zu kalkulieren
<<<<<<< HEAD
Update bank payment dates with journals.,Aktualisierung der Konten mit Hilfe der Journaleinträge
Update clearance date of Journal Entries marked as 'Bank Entry',"Update- Clearance Datum der Journaleinträge als ""Bank Gutscheine 'gekennzeichnet"
=======
Update bank payment dates with journals.,Aktualisieren Sie die Zahlungstermine anhand der Journale.
Update clearance date of Journal Entries marked as 'Bank Vouchers',"Update- Clearance Datum der Journaleinträge als ""Bank Gutscheine 'gekennzeichnet"
>>>>>>> eac82039
Updated,Aktualisiert
Updated Birthday Reminders,Aktualisiert Geburtstagserinnerungen
Upload Attendance,Teilnahme hochladen
Upload Backups to Dropbox,Backups in Dropbox hochladen
Upload Backups to Google Drive,Backups auf Google Drive hochladen
Upload HTML,Upload-HTML
Upload a .csv file with two columns: the old name and the new name. Max 500 rows.,"Laden Sie eine CSV-Datei mit zwei Spalten hoch: In der einen der alte, in der anderen der neue Name. Maximal 500 Zeilen."
Upload attendance from a .csv file,Anwesenheiten aus einer CSV-Datei hochladen
Upload stock balance via csv.,Bestandsbilanz über CSV hochladen
Upload your letter head and logo - you can edit them later.,Laden Sie Ihren Briefkopf und Ihr Logo hoch - Sie können diese auch später noch bearbeiten.
Upper Income,Oberes Einkommen
Urgent,Dringend
Use Multi-Level BOM,Mehrstufige Stückliste verwenden
Use SSL,SSL verwenden
Used for Production Plan,Wird für Produktionsplan
User,Benutzer
User ID,Benutzerkennung
User ID not set for Employee {0},Benutzer-ID nicht für Mitarbeiter eingestellt {0}
User Name,Benutzername
User Name or Support Password missing. Please enter and try again.,Benutzername oder Passwort fehlt. Bitte geben Sie diese ein und versuchen Sie es erneut.
User Remark,Benutzerbemerkung
User Remark will be added to Auto Remark,Benutzerbemerkung wird der automatischen Bemerkung hinzugefügt
User Remarks is mandatory,Benutzer Bemerkungen ist obligatorisch
User Specific,Benutzerspezifisch
User must always select,Benutzer muss immer auswählen
User {0} is already assigned to Employee {1},Benutzer {0} ist bereits an Mitarbeiter zugewiesen {1}
User {0} is disabled,Benutzer {0} ist deaktiviert
Username,Benutzername
Users who can approve a specific employee's leave applications,"Benutzer, die die Urlaubsanträge eines bestimmten Mitarbeiters genehmigen können"
Users with this role are allowed to create / modify accounting entry before frozen date,Benutzer mit dieser Rolle sind erlaubt zu erstellen / Verbuchung vor gefrorenen Datum ändern
Users with this role are allowed to set frozen accounts and create / modify accounting entries against frozen accounts,Benutzer mit dieser Rolle erlaubt sind auf eingefrorenen Konten setzen und / Buchungen gegen eingefrorene Konten ändern
Utilities,Dienstprogramme
Utility Expenses,Utility- Aufwendungen
Valid For Territories,Gültig für Regionen
Valid From,Gültig ab
Valid Upto,Gültig bis
Valid for Territories,Gültig für Regionen
Validate,Prüfen
Valuation,Bewertung
Valuation Method,Bewertungsmethode
Valuation Rate,Bewertungsrate
Valuation Rate required for Item {0},Artikel für erforderlich Bewertungs Bewerten {0}
Valuation and Total,Bewertung und Gesamt
Value,Wert
Value or Qty,Wert oder Menge
Vehicle Dispatch Date,Fahrzeugversanddatum
Vehicle No,Fahrzeug Nr.
Venture Capital,Risikokapital
Verified By,Geprüft durch
View Details,Details anschauen
View Ledger,Ansicht Ledger
View Now,Jetzt ansehen
Visit report for maintenance call.,Besuchsbericht für Wartungsabruf.
Voucher #,Gutschein #
Voucher Detail No,Gutscheindetail Nr.
Voucher Detail Number,Gutschein Detail Anzahl
Voucher ID,Gutschein-ID
Voucher No,Gutscheinnr.
Voucher Type,Gutscheintyp
Voucher Type and Date,Art und Datum des Gutscheins
Walk In,Laufkundschaft
Warehouse,Warenlager
Warehouse Contact Info,Kontaktinformation Warenlager
Warehouse Detail,Detail Warenlager
Warehouse Name,Warenlagername
Warehouse and Reference,Warenlager und Referenz
Warehouse can not be deleted as stock ledger entry exists for this warehouse.,"Lager kann nicht gelöscht werden, da es Lagerbuch-Einträge für dieses Lager gibt."
Warehouse can only be changed via Stock Entry / Delivery Note / Purchase Receipt,Lager kann nur über Lagerzugang / Lieferschein / Eingangslieferschein geändert werden
Warehouse cannot be changed for Serial No.,Warehouse kann nicht für Seriennummer geändert werden
Warehouse is mandatory for stock Item {0} in row {1},Warehouse ist für Lager Artikel {0} in Zeile {1}
Warehouse is missing in Purchase Order,Angabe des Lagers fehlt in dem Lieferatenauftrag
Warehouse not found in the system,Lager im System nicht gefunden
Warehouse required for stock Item {0},Angabe des Lagers ist für den Lagerartikel {0} erforderlich
Warehouse where you are maintaining stock of rejected items,"Lager, in dem Sie Bestand abgelehnter Artikel führen"
Warehouse {0} can not be deleted as quantity exists for Item {1},"Lager {0} kann nicht gelöscht werden, da noch ein Bestand für Artikel {1} existiert"
Warehouse {0} does not belong to company {1},Lager {0} gehört nicht zu Unternehmen {1}
Warehouse {0} does not exist,Lager {0} existiert nicht
Warehouse {0}: Company is mandatory,Warehouse {0}: Unternehmen ist obligatorisch
Warehouse {0}: Parent account {1} does not bolong to the company {2},Lager {0}: Ursprungskonto {1} gehört nicht zu Unternehmen {2}
Warehouse-Wise Stock Balance,Warenlagerweise Bestandsbilanz
Warehouse-wise Item Reorder,Warenlagerweise Artikelaufzeichnung
Warehouses,Warenlager
Warehouses.,Warenlager.
Warn,Warnen
Warning: Leave application contains following block dates,Achtung: Die Urlaubsanwendung enthält die folgenden gesperrten Daten
Warning: Material Requested Qty is less than Minimum Order Qty,Achtung : Material Gewünschte Menge weniger als Mindestbestellmengeist
Warning: Sales Order {0} already exists against same Purchase Order number,Warnung: Kundenauftrag {0} existiert bereits für die gleiche Lieferatenauftragsnummer
Warning: System will not check overbilling since amount for Item {0} in {1} is zero,"Achtung: Das System wird nicht zu überprüfen, da überhöhte Betrag für Artikel {0} in {1} Null"
Warranty / AMC Details,Garantie / AMC-Details
Warranty / AMC Status,Garantie / AMC-Status
Warranty Expiry Date,Garantieablaufdatum
Warranty Period (Days),Gewährleistungsfrist
Warranty Period (in days),Garantiezeitraum (in Tagen)
We buy this Item,Wir kaufen diesen Artikel
We sell this Item,Wir verkaufen diesen Artikel
Website,Website
Website Description,Website-Beschreibung
Website Item Group,Webseite-Artikelgruppe
Website Item Groups,Webseite-Artikelgruppen
Website Manager,Website-Administrator
Website Settings,Website-Einstellungen
Website Warehouse,Website-Lager
Wednesday,Mittwoch
Weekly,Wöchentlich
Weekly Off,Wöchentlich frei
Weight UOM,Gewicht ME
"Weight is mentioned,\nPlease mention ""Weight UOM"" too","Gewichtsangabe wird angegeben,\nBitte geben Sie das Gewicht pro Mengeneinheit (Gewicht ME) ebenfalls an"
Weightage,Gewichtung
Weightage (%),Gewichtung (%)
Welcome,Willkommen
Welcome to ERPNext. Over the next few minutes we will help you setup your ERPNext account. Try and fill in as much information as you have even if it takes a bit longer. It will save you a lot of time later. Good Luck!,"Willkommen auf ERPNext. In den nächsten Minuten werden wir Ihnen helfen, Ihr ERPNext Konto einzurichten. Versuchen Sie soviel wie möglich auszufüllen, auch wenn es etwas länger dauert. Es wird Ihnen eine später Menge Zeit sparen. Viel Erfolg!"
Welcome to ERPNext. Please select your language to begin the Setup Wizard.,"Willkommen bei ERPNext. Bitte wählen Sie Ihre Sprache, um den Setup-Assistenten zu starten."
What does it do?,Unternehmenszweck?
"When any of the checked transactions are ""Submitted"", an email pop-up automatically opened to send an email to the associated ""Contact"" in that transaction, with the transaction as an attachment. The user may or may not send the email.","Wenn eine der geprüften Transaktionen den Status ""Abgesendet/Eingereicht"" hat, wird automatisch eine Popup-E-Mail geöffnet, damit die Transaktion als Anhang per E-Mail an den zugeordneten ""Kontakt"" dieser Transaktion gesendet werden kann.  Der Benutzer kann diese E-Mail absenden oder nicht."
"When submitted, the system creates difference entries to set the given stock and valuation on this date.","Wenn eingereicht wird, erstellt das System Differenz-Einträge anhand der Bestände und Wertw an diesem Tag."
Where items are stored.,Wo Artikel gelagert werden.
Where manufacturing operations are carried out.,Wo Herstellungsvorgänge durchgeführt werden.
Widowed,Verwaist
Will be calculated automatically when you enter the details,"Wird automatisch berechnet, wenn Sie die Daten eingeben"
Will be updated after Sales Invoice is Submitted.,"Wird aktualisiert, nachdem die Ausgangsrechnung eingereicht wird."
Will be updated when batched.,"Wird aktualisiert, wenn Stapel erstellt werden."
Will be updated when billed.,"Wird aktualisiert, wenn in Rechnung gestellt."
Wire Transfer,Überweisung
With Operations,Mit Vorgängen
Work Details,Arbeitsdetails
Work Done,Erledigte Arbeit
Work In Progress,Laufende Arbeiten
Work-in-Progress Warehouse,Warenlager laufende Arbeit
Work-in-Progress Warehouse is required before Submit,"Arbeit - in -Progress Warehouse erforderlich ist, bevor abschicken"
Working,Arbeit
Working Days,Arbeitstage
Workstation,Arbeitsstation
Workstation Name,Name der Arbeitsstation
Write Off Account,"Abschreibung, Konto"
Write Off Amount,"Abschreibung, Betrag"
Write Off Amount <=,"Abschreibung, Betrag <="
Write Off Based On,Abschreiben basiert auf
Write Off Cost Center,"Abschreibung, Kostenstelle"
Write Off Outstanding Amount,"Abschreiben, ausstehender Betrag"
Write Off Entry,"Abschreiben, Gutschein"
Wrong Template: Unable to find head row.,Falsche Vorlage: Kopfzeile nicht gefunden
Year,Jahr
Year Closed,Jahr geschlossen
Year End Date,Geschäftsjahr Ende
Year Name,Name des Jahrs
Year Start Date,Geschäftsjahr Beginn
Year of Passing,Jahr des Übergangs
Yearly,Jährlich
Yes,Ja
You are not authorized to add or update entries before {0},Sie haben keine Berechtigung Einträge vor {0} hinzuzufügen oder zu aktualisieren
You are not authorized to set Frozen value,Sie haben keine Berechtigung eingefrorene Werte zu setzen
You are the Expense Approver for this record. Please Update the 'Status' and Save,Sie sind der Ausgabenbewilliger für diesen Datensatz. Bitte aktualisieren Sie den 'Status' und dann speichern Sie diesen ab
You are the Leave Approver for this record. Please Update the 'Status' and Save,Sie sind der Abwesenheitsbewilliger für diesen Datensatz. Bitte aktualisieren Sie den 'Status' und dann speichern Sie diesen ab
You can enter any date manually,Sie können jedes Datum manuell eingeben
You can enter the minimum quantity of this item to be ordered.,"Sie können die Mindestmenge des Artikels eingeben, der bestellt werden soll."
<<<<<<< HEAD
You can not change rate if BOM mentioned agianst any item,"Sie können Rate nicht ändern, wenn BOM agianst jeden Artikel erwähnt"
You can not enter both Delivery Note No and Sales Invoice No. Please enter any one.,Sie können nicht sowohl Lieferschein Nein und Sales Invoice Nr. Bitte geben Sie eine beliebige .
You can not enter current voucher in 'Against Journal Entry' column,"Sie können keine aktuellen Gutschein in ""Gegen Blatt Gutschein -Spalte"
=======
You can not change rate if BOM mentioned agianst any item,Sie können den Tarif nicht ändern solange die Stückliste Artikel enthält
You can not enter both Delivery Note No and Sales Invoice No. Please enter any one.,Sie können nicht sowohl die Lieferschein-Nr. als auch die Ausgangsrechnungs-Nr. angeben. Bitte geben Sie nur eine von Beiden an.
You can not enter current voucher in 'Against Journal Voucher' column,"Sie können den aktuellen Beleg nicht in ""zu Buchungsbeleg-Spalte erfassen"
>>>>>>> eac82039
You can set Default Bank Account in Company master,Sie können Standard- Bank-Konto in Firmen Master eingestellt
You can start by selecting backup frequency and granting access for sync,Sie können durch Auswahl Backup- Frequenz und den Zugang für die Gewährung Sync starten
You can submit this Stock Reconciliation.,Sie können diese Vektor Versöhnung vorzulegen.
You can update either Quantity or Valuation Rate or both.,Sie können entweder Menge oder Bewertungs bewerten oder beides aktualisieren.
You cannot credit and debit same account at the same time,Sie können keine Kredit-und Debit gleiche Konto in der gleichen Zeit
You have entered duplicate items. Please rectify and try again.,Sie haben doppelte Elemente eingetragen. Bitte korrigieren und versuchen Sie es erneut .
You may need to update: {0},Sie müssen möglicherweise folgendes aktualisieren: {0}
You must Save the form before proceeding,Sie müssen das Formular speichern um fortzufahren 
Your Customer's TAX registration numbers (if applicable) or any general information,Steuernummern Ihres Kunden (falls zutreffend) oder allgemeine Informationen
Your Customers,Ihre Kunden
Your Login Id,Ihre Login-ID
Your Products or Services,Ihre Produkte oder Dienstleistungen
Your Suppliers,Ihre Lieferanten
Your email address,Ihre E-Mail -Adresse
Your financial year begins on,Ihr Geschäftsjahr beginnt am
Your financial year ends on,Ihr Geschäftsjahr endet am
Your sales person who will contact the customer in future,"Ihr Vertriebsmitarbeiter, der den Kunden in Zukunft kontaktiert"
Your sales person will get a reminder on this date to contact the customer,"Ihr Vertriebsmitarbeiter erhält an diesem Datum eine Erinnerung, den Kunden zu kontaktieren"
Your setup is complete. Refreshing...,die Einrichtung ist abgeschlossen. Aktualisiere...
Your support email id - must be a valid email - this is where your emails will come!,Ihre Support-E-Mail-ID - muss eine gültige E-Mail sein. An diese Adresse erhalten Sie Ihre E-Mails!
[Error],[Error]
[Select],[Select ]
`Freeze Stocks Older Than` should be smaller than %d days.,`Frost Stocks Älter als ` sollte kleiner als% d Tage.
and,und
are not allowed.,sind nicht erlaubt.
assigned by,zugewiesen von
cannot be greater than 100,darf nicht größer als 100 sein
"e.g. ""Build tools for builders""","z.B. ""Build -Tools für Bauherren """
"e.g. ""MC""","z.B. ""MC"""
"e.g. ""My Company LLC""","z.B. ""My Company LLC"""
e.g. 5,z.B. 5
"e.g. Bank, Cash, Credit Card","z.B. Bank, Bargeld, Kreditkarte"
"e.g. Kg, Unit, Nos, m","z.B. Kg, Einheit, Nr, m"
e.g. VAT,z.B. Mehrwertsteuer
eg. Cheque Number,z. B. Schecknummer
example: Next Day Shipping,Beispiel: Versand am nächsten Tag
fold,
hidden,versteckt
hours,
lft,li
old_parent,vorheriges Element
rgt,Rt
subject,Betreff
to,bis
website page link,Website-Link
{0} '{1}' not in Fiscal Year {2},{0} ' {1}' nicht im Geschäftsjahr {2}
{0} Credit limit {1} crossed,{0} Kreidlinie überschritte {1}
{0} Serial Numbers required for Item {0}. Only {0} provided.,{0} Seriennummern für Artikel erforderlich {0}. Nur {0} ist.
{0} budget for Account {1} against Cost Center {2} will exceed by {3},{0} Budget für Konto {1} gegen Kostenstelle {2} wird von {3} überschreiten
{0} can not be negative,{0} kann nicht negativ sein
{0} created,{0} erstellt
{0} days from {1}, {0} Tage von {1} ab
{0} does not belong to Company {1},{0} ist nicht auf Unternehmen gehören {1}
{0} entered twice in Item Tax,{0} trat zweimal in Artikel Tax
{0} is an invalid email address in 'Notification \					Email Address',{0} ist eine ungültige E-Mail-Adresse in 'Mitteilung E-Mail-Adresse'
{0} is mandatory,{0} ist obligatorisch
{0} is mandatory for Item {1},{0} Artikel ist obligatorisch für {1}
{0} is mandatory. Maybe Currency Exchange record is not created for {1} to {2}.,{0} ist obligatorisch. Vielleicht Devisenwechsel Datensatz nicht für {1} bis {2} erstellt.
{0} is not a stock Item,{0} ist kein Lagerartikel
{0} is not a valid Batch Number for Item {1},{0} ist keine gültige Chargennummer für Artikel {1}
{0} is not a valid Leave Approver. Removing row #{1}.,{0} ist kein gültiges Datum Genehmiger. Entfernen Folge # {1}.
{0} is not a valid email id,{0} ist keine gültige E-Mail -ID
{0} is now the default Fiscal Year. Please refresh your browser for the change to take effect.,"{0} ist jetzt der Standardgeschäftsjahr. Bitte aktualisieren Sie Ihren Browser, damit die Änderungen wirksam werden."
{0} is required,{0} ist erforderlich
{0} must be a Purchased or Sub-Contracted Item in row {1},{0} muss ein Gekaufte oder Subunternehmer vergebene Artikel in Zeile {1}
{0} must be reduced by {1} or you should increase overflow tolerance,"{0} muss {1} reduziert werden, oder sollten Sie Überlauftoleranz zu erhöhen"
{0} must have role 'Leave Approver',"{0} muss die Rolle ""Abwesenheitsgenehmiger"" haben"
{0} valid serial nos for Item {1},{0} gültige Seriennummernfür Artikel {1}
{0} {1} against Bill {2} dated {3},{0} {1} gegen Bill {2} {3} vom
{0} {1} against Invoice {2},{0} {1} gegen Rechnung {2}
{0} {1} has already been submitted,{0} {1} wurde bereits eingereich
{0} {1} has been modified. Please refresh.,{0} {1} wurde geändert. Bitte aktualisieren.
{0} {1} is not submitted,{0} {1} nicht vorgelegt
{0} {1} must be submitted,{0} {1} muss vorgelegt werden
{0} {1} not in any Fiscal Year,{0} {1} nicht in jedem Geschäftsjahr
{0} {1} status is 'Stopped',"{0} {1} hat den Status ""angehalten"""
{0} {1} status is Stopped,{0} {1} hat den Status angehalten
{0} {1} status is Unstopped,{0} {1} hat den Status fortgesetzt
{0} {1}: Cost Center is mandatory for Item {2},{0} {1}: Kostenstelle ist obligatorisch für Artikel {2}
{0}: {1} not found in Invoice Details table,{0}: {1} nicht in der Rechnungs Details-Tabelle gefunden
"<a href=""#Sales Browser/Customer Group"">Add / Edit</a>","<a href=""#Sales Browser/Customer Group""> Hinzufügen / Bearbeiten </ a>"
"<a href=""#Sales Browser/Territory"">Add / Edit</a>","<a href=""#Sales Browser/Territory""> Hinzufügen / Bearbeiten </ a>"
Billed,Abgerechnet
Company,Unternehmen
Currency is required for Price List {0},Die Währung ist für Preisliste erforderlich {0}
Default Customer Group,Standardkundengruppe
Default Territory,Standardregion
Default settings for Shopping Cart,Standardeinstellungen für Einkaufswagen
Delivered,Geliefert
Enable Shopping Cart,Einkaufswagen aktivieren
Go ahead and add something to your cart.,Gehen Sie voran und fügen Sie etwas in Ihren Warenkorb.
Hey! Go ahead and add an address,Hallo! Gehen Sie voran und fügen Sie eine Adresse
Invalid Billing Address,Ungültige Rechnungsadresse
Invalid Shipping Address,Falsche Lieferadresse
Missing Currency Exchange Rates for {0},Fehlende Wechselkurse für {0}
Name is required,Name ist erforderlich
Not Allowed,Nicht erlaubt
Paid,bezahlt
Partially Billed,teilweise Angekündigt
Partially Delivered,teilweise Lieferung
Please specify a Price List which is valid for Territory,"Legen Sie eine Preisliste fest, die für die Region gültig ist"
Please specify currency in Company,Geben Sie die Währung im Unternehmen an
Please write something,Bitte schreiben Sie etwas
Please write something in subject and message!,Bitte schreiben Sie etwas in Betreff und die Nachricht !
Price List,Preisliste
Price List not configured.,Preisliste nicht konfiguriert.
Quotation Series,Angebotsserie
Shipping Rule,Versandregel
Shopping Cart,Einkaufswagen
Shopping Cart Price List,Einkaufswagen Preisliste
Shopping Cart Price Lists,Einkaufswagen Preislisten
Shopping Cart Settings,Einkaufswageneinstellungen
Shopping Cart Shipping Rule,Einkaufswagen-Versandregel
Shopping Cart Shipping Rules,Einkaufswagen-Versandregeln
Shopping Cart Taxes and Charges Master,Einkaufswagen-Steuern und Abgabenstamm
Shopping Cart Taxes and Charges Masters,Einkaufswagen-Steuern und Abgabenstämme
Something went wrong!,Etwas ist schiefgelaufen!
Something went wrong.,Es gab ein Problem.
Tax Master,Steuerstamm
To Pay,To Pay
Updated,Aktualisiert
Website Manager,
You are not allowed to reply to this ticket.,"Sie sind nicht berechtigt, auf diesem Ticket antworten ."
You need to be logged in to view your cart.,"Sie müssen angemeldet sein, um Ihren Warenkorb zu sehen."
You need to enable Shopping Cart,Sie benötigen den Einkaufswagen zu ermöglichen
{0} cannot be purchased using Shopping Cart,{0} kann nicht mit Einkaufswagen erworben werden
{0} is required,{0} ist erforderlich
{0} {1} has a common territory {2},{0} {1} hat einen gemeinsamen Territorium {2}
<|MERGE_RESOLUTION|>--- conflicted
+++ resolved
@@ -1,3549 +1,3462 @@
- (Half Day),(Halber Tag) #ok
- and year: ,und Jahr: #ok
-""" does not exists",""" Existiert nicht"
-%  Delivered,%  geliefert
-% Amount Billed,% Betrag berechnet
-% Billed,% berechnet
-% Completed,% abgeschlossen
-% Delivered,Geliefert %
-% Installed,% installiert
-% Milestones Achieved,% Meilensteine erreicht
-% Milestones Completed,% Meilensteine fertiggestellt
-% Received,% erhalten
-% Tasks Completed,% Aufgaben fertiggestellt
-% of materials billed against this Purchase Order.,% der für diesen Lieferatenauftrag in Rechnung gestellten Materialien.
-% of materials billed against this Sales Order,% der für diesen Kundenauftrag in Rechnung gestellten Materialien
-% of materials delivered against this Delivery Note,% der für diesen Lieferschein gelieferten Materialien
-% of materials delivered against this Sales Order,% der für diesen Kundenauftrag gelieferten Materialien
-% of materials ordered against this Material Request,% der für diese Materialanfrage bestellten Materialien
-% of materials received against this Purchase Order,% der für diesen Lieferatenauftrag erhaltenen Materialien
-'Actual Start Date' can not be greater than 'Actual End Date',"das ""Startdatum"" kann nicht nach dem  ""Endedatum"" liegen"
-'Based On' and 'Group By' can not be same,"""basiert auf"" und ""guppiert durch"" können nicht gleich sein"
-'Days Since Last Order' must be greater than or equal to zero,"""Tage seit dem letzten Auftrag"" muss größer oder gleich Null sein"
-'Entries' cannot be empty,' Einträge ' darf nicht leer sein
-'Expected Start Date' can not be greater than 'Expected End Date',"""erwartetes Startdatum"" nicht nach dem  ""voraussichtlichen Endedatum"" liegen"
-'From Date' is required,"""Von-Datum"" ist erforderlich,"
-'From Date' must be after 'To Date',"""von Datum"" muss nach 'bis Datum"" liegen"
-'Has Serial No' can not be 'Yes' for non-stock item,"""hat Seriennummer"" kann nicht ""Ja"" sein bei Nicht-Lagerartikeln"
-'Notification Email Addresses' not specified for recurring %s,'Benachrichtigungs-E-Mail-Adresse nicht angegeben für wiederkehrendes Ereignis %s'
-'Profit and Loss' type account {0} not allowed in Opening Entry,"""Gewinn und Verlust"" Konto {0} kann nicht im Eröffnungseintrag sein"
-'To Case No.' cannot be less than 'From Case No.','Bis Fall Nr.' kann nicht kleiner als 'Von Fall Nr.' sein
-'To Date' is required,"""bis Datum"" ist erforderlich,"
-'Update Stock' for Sales Invoice {0} must be set,'Lager aktualisieren' muss für Ausgangsrechnung {0} eingestellt werden
-* Will be calculated in the transaction.,* Wird in der Transaktion berechnet.
-"**Budget Distribution** helps you distribute your budget across months if you have seasonality in your business.To distribute a budget using this distribution, set this **Budget Distribution** in the **Cost Center**","**Budget Distribution** helps you distribute your budget across months if you have seasonality in your business.To distribute a budget using this distribution, set this **Budget Distribution** in the **Cost Center**"
-**Currency** Master,**Währung** Stamm
-**Fiscal Year** represents a Financial Year. All accounting entries and other major transactions are tracked against **Fiscal Year**.,**Geschäftsjahr** steht für ein Geschäftsjahr. Alle Buchungen und anderen großen Transaktionen werden mit dem **Geschäftsjahr** verglichen.
-1 Currency = [?] FractionFor e.g. 1 USD = 100 Cent,1 Währungseinheit = [?] Teileinheit. Z.b. 1 USD = 100 Cent
-1. To maintain the customer wise item code and to make them searchable based on their code use this option,"1. Um die kundenspezifische Artikel-Nr zu erhalten und sie auffindbar zu machen, verwenden Sie diese Option"
-"<a href=""#Sales Browser/Customer Group"">Add / Edit</a>","<a href=""#Sales Browser/Customer Group""> Hinzufügen / Bearbeiten </ a>"
-"<a href=""#Sales Browser/Item Group"">Add / Edit</a>","<a href=""#Sales Browser/Item Group""> Hinzufügen / Bearbeiten </ a>"
-"<a href=""#Sales Browser/Territory"">Add / Edit</a>","<a href=""#Sales Browser/Territory""> Hinzufügen / Bearbeiten </ a>"
-"<h4>Default Template</h4><p>Uses <a href=""http://jinja.pocoo.org/docs/templates/"">Jinja Templating</a> and all the fields of Address (including Custom Fields if any) will be available</p><pre><code>{{ address_line1 }}&lt;br&gt;{% if address_line2 %}{{ address_line2 }}&lt;br&gt;{% endif -%}{{ city }}&lt;br&gt;{% if state %}{{ state }}&lt;br&gt;{% endif -%}{% if pincode %} PIN:  {{ pincode }}&lt;br&gt;{% endif -%}{{ country }}&lt;br&gt;{% if phone %}Phone: {{ phone }}&lt;br&gt;{% endif -%}{% if fax %}Fax: {{ fax }}&lt;br&gt;{% endif -%}{% if email_id %}Email: {{ email_id }}&lt;br&gt;{% endif -%}</code></pre>","<h4>Default Template</h4><p>Uses <a href=""http://jinja.pocoo.org/docs/templates/"">Jinja Templating</a> and all the fields of Address (including Custom Fields if any) will be available</p><pre><code>{{ address_line1 }}&lt;br&gt;{% if address_line2 %}{{ address_line2 }}&lt;br&gt;{% endif -%}{{ city }}&lt;br&gt;{% if state %}{{ state }}&lt;br&gt;{% endif -%}{% if pincode %} PIN:  {{ pincode }}&lt;br&gt;{% endif -%}{{ country }}&lt;br&gt;{% if phone %}Phone: {{ phone }}&lt;br&gt;{% endif -%}{% if fax %}Fax: {{ fax }}&lt;br&gt;{% endif -%}{% if email_id %}Email: {{ email_id }}&lt;br&gt;{% endif -%}</code></pre>"
-A Customer Group exists with same name please change the Customer name or rename the Customer Group,Eine Kundengruppe mit dem gleichen Namen existiert bereits. Ändern Sie den Kundennamen oder benennen Sie die Kundengruppe um
-A Customer exists with same name,Ein Kunde mit dem gleichen Namen existiert bereits!
-A Lead with this email id should exist,Eine Verkaufschance mit dieser E-Mail muss existieren
-A Product or Service,Ein Produkt oder Dienstleistung
-"A Product or a Service that is bought, sold or kept in stock.","Produkt oder Dienstleistung, die gekauft, verkauft oder auf Lager gehalten wird."
-A Supplier exists with same name,Ein Lieferant mit dem gleichen Namen existiert bereits
-A condition for a Shipping Rule,Vorraussetzung für eine Lieferbedinung
-A logical Warehouse against which stock entries are made.,Eine logisches Warenlager für das Bestandseinträge gemacht werden.
-A symbol for this currency. For e.g. $,"Ein Symbol für diese Währung, z.B. €"
-A third party distributor / dealer / commission agent / affiliate / reseller who sells the companies products for a commission.,Ein Partner der die Produkte auf Provisionsbasis verkauft.
-"A user with ""Expense Approver"" role",Ein Benutzer mit der Berechtigung Ausgaben zu genehmigen
-AMC Expiry Date,AMC Verfalldatum
-Abbr,Abk.
-Abbreviation cannot have more than 5 characters,Abkürzung darf nicht länger als 5 Zeichen sein
-Above Value,Über Wert
-Absent,Abwesend
-Acceptance Criteria,Akzeptanzkriterium
-Accepted,Genehmigt
-Accepted + Rejected Qty must be equal to Received quantity for Item {0},Akzeptierte + abgelehnte Menge muss für diese Position {0} gleich der erhaltenen Menge sein
-Accepted Quantity,Akzeptierte Menge
-Accepted Warehouse,Akzeptiertes Lager
-Account,Konto
-Account Balance,Kontostand
-Account Created: {0},Konto {0} erstellt
-Account Details,Kontendaten
-Account Head,Kostenstelleninhaber
-Account Name,Kontenname
-Account Type,Kontentyp
-"Account balance already in Credit, you are not allowed to set 'Balance Must Be' as 'Debit'","Konto bereits im Haben, es ist nicht mehr möglich das Konto als Sollkonto festzulegen"
-"Account balance already in Debit, you are not allowed to set 'Balance Must Be' as 'Credit'","Konto bereits im Soll, es ist nicht mehr möglich das Konto als Habenkonto festzulegen"
-Account for the warehouse (Perpetual Inventory) will be created under this Account.,Konto für das Lager (Permanente Inventur) wird unter diesem Konto erstellt.
-Account head {0} created,Kostenstelleninhaber {0} erstellt
-Account must be a balance sheet account,Dieses Konto muss ein Bilanzkonto sein
-Account with child nodes cannot be converted to ledger,Ein Konto mit Unterknoten kann nicht in ein Kontoblatt umgewandelt werden
-Account with existing transaction can not be converted to group.,Ein Konto mit bestehenden Transaktionen kann nicht in eine Gruppe umgewandelt werden
-Account with existing transaction can not be deleted,Ein Konto mit bestehenden Transaktionen kann nicht gelöscht werden
-Account with existing transaction cannot be converted to ledger,Ein Konto mit bestehenden Transaktion kann nicht in ein Kontoblatt umgewandelt werden
-Account {0} cannot be a Group,Konto {0} kann keine Gruppe sein
-Account {0} does not belong to Company {1},Konto {0} gehört nicht zum Unternehmen {1}
-Account {0} does not belong to company: {1},Konto {0} gehört nicht zum Unternehmen: {1}
-Account {0} does not exist,Konto {0} existiert nicht
-Account {0} does not exists,Konto {0} existiert nicht
-Account {0} has been entered more than once for fiscal year {1},Konto {0} wurde mehr als einmal für das Geschäftsjahr {1} erfasst
-Account {0} is frozen,Konto {0} ist gesperrt
-Account {0} is inactive,Konto {0} ist inaktiv
-Account {0} is not valid,Konto {0} ist nicht gültig
-Account {0} must be of type 'Fixed Asset' as Item {1} is an Asset Item,"Konto {0} muss vom Typ ""Aktivposten"" sein, weil der Artikel {1} ein Aktivposten ist"
-Account {0}: Parent account {1} can not be a ledger,Konto {0}: Eltern-Konto {1} kann kein Kontenblatt sein
-Account {0}: Parent account {1} does not belong to company: {2},Konto {0}: Eltern-Konto {1} gehört nicht zur Firma {2}
-Account {0}: Parent account {1} does not exist,Konto {0}: Eltern-Konto {1} existiert nicht
-Account {0}: You can not assign itself as parent account,Konto {0}: Sie können dieses Konto sich selbst nicht als Eltern-Konto zuweisen
-Account: {0} can only be updated via \					Stock Transactions,Konto {0} kann nur über Lagerbewegungen aktualisiert werden
-Accountant,Buchhalter
-Accounting,Buchhaltung
-"Accounting Entries can be made against leaf nodes, called","Buchhaltungseinträge können gegen Unterelemente gemacht werden, die so genannte"
-Accounting Entry for Stock,Buchhaltungseintrag für Lager
-"Accounting entry frozen up to this date, nobody can do / modify entry except role specified below.","Bis zu diesem Zeitpunkt gesperrter Buchhaltungseintrag, niemand außer der unten genannten Rolle kann den Eintrag bearbeiten/ändern."
-Accounting journal entries.,Buchhaltungsjournaleinträge
-Accounts,Rechnungswesen
-Accounts Browser,Kontenbrowser
-Accounts Frozen Upto,Konten gesperrt bis
-Accounts Manager,Rechnungswesen Verantwortlicher
-Accounts Payable,Kreditoren
-Accounts Receivable,Forderungen
-Accounts Settings,Konteneinstellungen
-Accounts User,Rechnungswesen Benutzer
-Active,Aktiv
-Active: Will extract emails from ,Aktiv: Werde E-Mails extrahieren von
-Activity,Ereignisse
-Activity Log,Ereignisprotokoll
-Activity Log:,Ereignisprotokoll:
-Activity Type,Ereignistyp
-Actual,Tatsächlich
-Actual Budget,Tatsächliches Budget
-Actual Completion Date,Tatsächliches Abschlussdatum
-Actual Date,Tatsächliches Datum
-Actual End Date,Tatsächliches Enddatum
-Actual Invoice Date,Tatsächliches Rechnungsdatum
-Actual Posting Date,Tatsächliches Buchungsdatum
-Actual Qty,Tatsächliche Anzahl
-Actual Qty (at source/target),Tatsächliche Anzahl (am Ursprung/Ziel)
-Actual Qty After Transaction,Tatsächliche Anzahl nach Transaktion
-Actual Qty: Quantity available in the warehouse.,Tatsächliche Menge: Menge verfügbar im Lager.
-Actual Quantity,Bestand
-Actual Start Date,Tatsächliches Startdatum
-Add,Hinzufügen
-Add / Edit Taxes and Charges,Hinzufügen/Bearbeiten von Steuern und Abgaben
-Add Child,Untergeordnetes Element hinzufügen
-Add Serial No,Seriennummer hinzufügen
-Add Taxes,Steuern hinzufügen
-Add or Deduct,Hinzuaddieren oder abziehen
-Add rows to set annual budgets on Accounts.,Zeilen hinzufügen um Jahresbudgets in Konten festzulegen.
-Add to Cart,In den Warenkorb
-Add to calendar on this date,An diesem Tag zum Kalender hinzufügen
-Add/Remove Recipients,Empfänger hinzufügen/entfernen
-Address,Adresse
-Address & Contact,Adresse & Kontakt
-Address & Contacts,Adresse & Kontakte
-Address Desc,Adresszusatz
-Address Details,Adressdetails
-Address HTML,Adresse HTML
-Address Line 1,Adresszeile 1
-Address Line 2,Adresszeile 2
-Address Template,Adressvorlage
-Address Title,Adresse Titel
-Address Title is mandatory.,Adresse Titel muss angegeben werden.
-Address Type,Adresstyp
-Address master.,Hauptanschrift.
-Administrative Expenses,Verwaltungskosten
-Administrative Officer,Administrative Officer
-Administrator,Administrator
-Advance Amount,Vorausbetrag
-Advance amount,Vorausbetrag
-Advances,Vorschüsse
-Advertisement,Anzeige
-Advertising,Werbung
-Aerospace,Luft- und Raumfahrt
-After Sale Installations,Installationen nach Verkauf
-Against,Gegen
-Against Account,Gegenkonto
-Against Docname,Gegen Dokumentennamen
-Against Doctype,Gegen Dokumententyp
-Against Document Detail No,Gegen Dokumentendetail Nr.
-Against Document No,Gegen Dokument Nr.
-Against Expense Account,Gegen Aufwandskonto
-Against Income Account,Gegen Einkommenskonto
-<<<<<<< HEAD
-Against Journal Entry,Gegen Journalgutschein
-Against Journal Entry {0} does not have any unmatched {1} entry,Vor Blatt Gutschein {0} keine unerreichte {1} Eintrag haben
-Against Purchase Invoice,Gegen Einkaufsrechnung
-Against Sales Invoice,Gegen Verkaufsrechnung
-Against Sales Order,Vor Sales Order
-Against Supplier Invoice {0} dated {1},Against Supplier Invoice {0} dated {1}
-=======
-Against Journal Voucher,Gegen Buchungsbeleg
-Against Journal Voucher {0} does not have any unmatched {1} entry,zu Buchungsbeleg {0} gibt es keine nicht zugeordneten {1} Einträge
-Against Purchase Invoice,Gegen Eingangsrechnung
-Against Sales Invoice,Gegen Ausgangsrechnung
-Against Sales Order,Gegen Kundenauftrag
-Against Supplier Invoice {0} dated {1},Gegen Eingangsrechnung {0} vom {1}
->>>>>>> eac82039
-Against Voucher,Gegen Gutschein
-Against Voucher Type,Gegen Gutscheintyp
-Ageing Based On,Altern basiert auf
-Ageing Date is mandatory for opening entry,Alterungsdatum ist notwendig bei Starteinträgen
-Ageing date is mandatory for opening entry,Alternde Datum ist obligatorisch für die Öffnung der Eintrag
-Agent,Beauftragter
-"Aggregate group of **Items** into another **Item**. This is useful if you are bundling a certain **Items** into a package and you maintain stock of the packed **Items** and not the aggregate **Item**. The package **Item** will have ""Is Stock Item"" as ""No"" and ""Is Sales Item"" as ""Yes"".For Example: If you are selling Laptops and Backpacks separately and have a special price if the customer buys both, then the Laptop + Backpack will be a new Sales BOM Item.Note: BOM = Bill of Materials","Zusammenfassen von einer Gruppe von **Artikeln** zu einem **Artikel**. Dies macht Sinn, wenn Sie bestimmte **Artikel** im Paket zusammenstellen und Sie diese Pakete am Lager vorhalten und nicht die **Einzelartikel**. Der Paket-**Artikel** wird bei ""Ist Lagerartikel"" ""Nein"" haben und bei ""ist Verkaufsartikel"" ein ""Ja"" haben. Wenn Sie Laptops und Laptoptaschen separat verkaufen und einen Sonderpreis für Kunden haben, die beides kaufen, dann wird aus Laptop + Laptoptasche eine Verkaufsstückliste."
-Aging Date,Fälligkeitsdatum
-Aging Date is mandatory for opening entry,Aging Datum ist obligatorisch für die Öffnung der Eintrag
-Agriculture,Landwirtschaft
-Airline,Fluggesellschaft
-All,Alle
-All Addresses.,Alle Adressen
-All Contact,Alle Kontakte
-All Contacts.,Alle Kontakte
-All Customer Contact,Alle Kundenkontakte
-All Customer Groups,Alle Kundengruppen
-All Day,Ganzer Tag
-All Employee (Active),Alle Mitarbeiter (Aktiv)
-All Item Groups,Alle Artikelgruppen
-All Lead (Open),Alle Interessenten (offen)
-All Products or Services.,Alle Produkte oder Dienstleistungen.
-All Sales Partner Contact,Alle Vertriebspartnerkontakte
-All Sales Person,Alle Vertriebsmitarbeiter
-All Sales Transactions can be tagged against multiple **Sales Persons** so that you can set and monitor targets.,"Alle Verkaufsvorgänge können für mehrere ** Vertriebsmitarbeiter** markiert werden, so dass Sie Ziele festlegen und überwachen können."
-All Supplier Contact,Alle Lieferantenkontakte
-All Supplier Types,Alle Lieferant Typen
-All Territories,Alle Staaten
-"All export related fields like currency, conversion rate, export total, export grand total etc are available in Delivery Note, POS, Quotation, Sales Invoice, Sales Order etc.","Alle Export verwandten Bereiche wie Währung, Wechselkurse, Summenexport, Gesamtsummenexport usw. sind in Lieferschein, POS, Angebot, Ausgangsrechnung, Kundenauftrag usw. verfügbar"
-"All import related fields like currency, conversion rate, import total, import grand total etc are available in Purchase Receipt, Supplier Quotation, Purchase Invoice, Purchase Order etc.","Alle Import verwandten Bereiche wie Währung, Wechselkurs, Summenimport, Gesamtsummenimport etc sind in Eingangslieferschein, Lieferant Angebot, Eingangsrechnung, Lieferatenauftrag usw. verfügbar"
-All items have already been invoiced,Alle Einzelteile sind bereits abgerechnet
-All these items have already been invoiced,Alle diese Elemente sind bereits in Rechnung gestellt
-Allocate,Zuordnung
-Allocate leaves for a period.,Jahresurlaube für einen Zeitraum.
-Allocate leaves for the year.,Jahresurlaube zuordnen.
-Allocated Amount,Zugewiesener Betrag
-Allocated Budget,Zugewiesenes Budget
-Allocated amount,Zugewiesener Betrag
-Allocated amount can not be negative,Geschätzter Betrag kann nicht negativ sein
-Allocated amount can not greater than unadusted amount,Geschätzter Betrag kann nicht größer als unadusted Menge
-Allow Bill of Materials,Stückliste zulassen
-Allow Bill of Materials should be 'Yes'. Because one or many active BOMs present for this item,"Stückliste erlauben sollte ""Ja"" sein, da eine oder mehrere zu diesem Artikel vorhandene Stücklisten aktiv sind"
-Allow Children,Lassen Sie Kinder
-Allow Dropbox Access,Dropbox-Zugang zulassen
-Allow Google Drive Access,Google Drive-Zugang zulassen
-Allow Negative Balance,Negativen Saldo zulassen
-Allow Negative Stock,Negatives Inventar zulassen
-Allow Production Order,Fertigungsauftrag zulassen
-Allow User,Benutzer zulassen
-Allow Users,Benutzer zulassen
-Allow the following users to approve Leave Applications for block days.,"Zulassen, dass die folgenden Benutzer Urlaubsanträge für Blöcke von Tagen genehmigen können."
-Allow user to edit Price List Rate in transactions,"Benutzer erlauben, die Preislistenrate in Transaktionen zu bearbeiten"
-Allowance Percent,Zulassen Prozent
-Allowance for over-{0} crossed for Item {1},Wertberichtigungen für Über {0} drücken für Artikel {1}
-Allowance for over-{0} crossed for Item {1}.,Wertberichtigungen für Über {0} drücken für Artikel {1}.
-Allowed Role to Edit Entries Before Frozen Date,"Erlaubt der Rolle, Einträge vor dem Sperrdatum zu bearbeiten"
-Amended From,Geändert am
-Amount,Betrag
-Amount (Company Currency),Betrag (Unternehmenswährung)
-Amount Paid,Zahlbetrag
-Amount to Bill,Rechnungsbetrag
-Amounts not reflected in bank,bei der Bank nicht berücksichtigte Beträge
-Amounts not reflected in system,im System nicht berücksichtigte Beträge
-An Customer exists with same name,Ein Kunde mit dem gleichen Namen existiert
-"An Item Group exists with same name, please change the item name or rename the item group","Mit dem gleichen Namen eine Artikelgruppe existiert, ändern Sie bitte die Artikel -Namen oder die Artikelgruppe umbenennen"
-"An item exists with same name ({0}), please change the item group name or rename the item","Ein Element mit dem gleichen Namen existiert ({0} ), ändern Sie bitte das Einzelgruppennamen oder den Artikel umzubenennen"
-Analyst,Analytiker
-Annual,jährlich
-Another Period Closing Entry {0} has been made after {1},Eine weitere Periode Schluss Eintrag {0} wurde nach gemacht worden {1}
-Another Salary Structure {0} is active for employee {1}. Please make its status 'Inactive' to proceed.,Eine andere Gehaltsstruktur {0} ist für diesen Mitarbeiter {1} aktiv. Setzen Sie dessen Status auf inaktiv um fortzufahren.
-"Any other comments, noteworthy effort that should go in the records.",Alle weiteren Kommentare sind bemerkenswert und sollten aufgezeichnet werden.
-Apparel & Accessories,Kleidung & Accessoires
-Applicability,Anwendbarkeit
-Applicable Charges,anwendbare Gebühren
-Applicable For,Anwendbar
-Applicable Holiday List,Geltende Urlaubsliste
-Applicable Territory,Anwendbar Territory
-Applicable To (Designation),Geltend für (Bestimmung)
-Applicable To (Employee),Geltend für (Mitarbeiter)
-Applicable To (Role),Anwendbar auf (Rolle)
-Applicable To (User),Anwendbar auf (User)
-Applicant Name,Bewerbername
-Applicant for a Job,Bewerber für einen Job
-Applicant for a Job.,Bewerber für einen Job.
-Application of Funds (Assets),Mittelverwendung (Aktiva)
-Applications for leave.,Urlaubsanträge
-Applies to Company,Gilt für Unternehmen
-Apply / Approve Leaves,Beurlaubungen anwenden/genehmigen
-Apply On,Bewerben auf
-Appraisal,Bewertung
-Appraisal Goal,Bewertungsziel
-Appraisal Goals,Bewertungsziele
-Appraisal Template,Bewertungsvorlage
-Appraisal Template Goal,Bewertungsvorlage Ziel
-Appraisal Template Title,Bewertungsvorlage Titel
-Appraisal {0} created for Employee {1} in the given date range,Bewertung {0} für Mitarbeiter erstellt {1} in der angegebenen Datumsbereich
-Apprentice,Lehrling
-Approval Status,Genehmigungsstatus
-Approval Status must be 'Approved' or 'Rejected',"Genehmigungsstatus muss ""genehmigt"" oder ""abgelehnt"" sein"
-Approved,Genehmigt
-Approver,Genehmigender
-Approving Role,Genehmigende Rolle
-Approving Role cannot be same as role the rule is Applicable To,Genehmigen Rolle kann nicht dieselbe sein wie die Rolle der Regel ist anwendbar auf
-Approving User,Genehmigen Benutzer
-Approving User cannot be same as user the rule is Applicable To,Genehmigen Benutzer kann nicht dieselbe sein wie Benutzer die Regel ist anwendbar auf
-Are you sure you want to STOP ,Sind Sie sicher das Sie dies anhalten möchten?
-Are you sure you want to UNSTOP ,Sind Sie sicher das Sie dies freigeben möchten?
-Arrear Amount,Ausstehender Betrag
-"As Production Order can be made for this item, it must be a stock item.","Da für diesen Artikel Fertigungsaufträge erlaubt sind, es muss dieser ein Lagerartikel sein."
-As per Stock UOM,Wie pro Lager-ME
-"As there are existing stock transactions for this item, you can not change the values of 'Has Serial No', 'Is Stock Item' and 'Valuation Method'","Da es bestehende Lagertransaktionen zu diesem Artikel gibt, können Sie die Werte von 'hat Seriennummer', 'ist Lagerartikel'  und 'Bewertungsmethode' nicht ändern"
-Asset,Vermögenswert
-Assistant,Assistent
-Associate,Mitarbeiterin
-Atleast one of the Selling or Buying must be selected,Mindestens eines aus Vertrieb oder Einkauf muss ausgewählt werden
-Atleast one warehouse is mandatory,Mindestens ein Warenlager ist obligatorisch
-Attach Image,Bild anhängen
-Attach Letterhead,Briefkopf anhängen
-Attach Logo,Logo anhängen
-Attach Your Picture,fügen Sie Ihr Bild hinzu
-Attendance,Teilnahme
-Attendance Date,Teilnahmedatum
-Attendance Details,Teilnahmedetails
-Attendance From Date,Teilnahmedatum von
-Attendance From Date and Attendance To Date is mandatory,Die Teilnahme von Datum bis Datum und Teilnahme ist obligatorisch
-Attendance To Date,Teilnahme bis Datum
-Attendance can not be marked for future dates,Die Teilnahme kann nicht für zukünftige Termine markiert werden
-Attendance for employee {0} is already marked,Die Teilnahme für Mitarbeiter {0} bereits markiert ist
-Attendance record.,Anwesenheitsnachweis
-Auditor,Prüfer
-Authorization Control,Berechtigungskontrolle
-Authorization Rule,Autorisierungsregel
-Auto Accounting For Stock Settings,Auto Accounting for Stock -Einstellungen
-Auto Material Request,Automatische Materialanforderung
-Auto-raise Material Request if quantity goes below re-order level in a warehouse,"Automatische Erstellung einer Materialanforderung, wenn die Menge in einem Warenlager unter der Grenze für Neubestellungen liegt"
-Automatically compose message on submission of transactions.,Automatisch komponieren Nachricht auf Vorlage von Transaktionen.
-Automatically updated via Stock Entry of type Manufacture/Repack,Automatisch über Lagerbuchung vom Typ Herstellung/Umpacken aktualisiert
-Automotive,Automotive
-Autoreply when a new mail is received,"Autoreply, wenn eine neue E-Mail eingegangen ist"
-Available,verfügbar
-Available Qty at Warehouse,Verfügbarer Lagerbestand
-Available Stock for Packing Items,Verfügbarer Bestand für Verpackungsartikel
-"Available in BOM, Delivery Note, Purchase Invoice, Production Order, Purchase Order, Purchase Receipt, Sales Invoice, Sales Order, Stock Entry, Timesheet","Verfügbar in Stückliste, Lieferschein, Eingangsrechnung, Fertigungsauftrag, Lieferatenauftrag, Eingangslieferschein, Ausgangsrechnung, Kundenauftrag, Lagerbeleg, Zeiterfassung"
-Average Age,Durchschnittsalter
-Average Commission Rate,Durchschnittliche Kommission bewerten
-Average Discount,Durchschnittlicher Rabatt
-Awesome Products,besondere Produkte
-Awesome Services,besondere Dienstleistungen
-BOM Detail No,Stückliste Detailnr.
-BOM Explosion Item,Position der Stücklistenauflösung
-BOM Item,Stücklistenartikel
-BOM No,Stücklistennr.
-BOM No. for a Finished Good Item,Stücklistennr. für einen fertigen Artikel
-BOM Operation,Stücklistenvorgang
-BOM Operations,Stücklistenvorgänge
-BOM Replace Tool,Stücklisten-Ersetzungstool
-BOM number is required for manufactured Item {0} in row {1},Stücklistennummer ist für hergestellten Artikel {0} erforderlich in Zeile {1}
-BOM number not allowed for non-manufactured Item {0} in row {1},Stücklistennummer für nicht hergestellten Artikel {0} in Zeile {1} ist nicht zulässig
-BOM recursion: {0} cannot be parent or child of {2},BOM Rekursion : {0} kann nicht Elternteil oder Kind von {2} sein
-BOM replaced,Stückliste ersetzt
-BOM {0} for Item {1} in row {2} is inactive or not submitted,Stückliste {0} für Artikel {1} in Zeile {2} ist inaktiv oder nicht eingereicht
-BOM {0} is not active or not submitted,Stückliste {0} ist nicht aktiv oder nicht eingereicht
-BOM {0} is not submitted or inactive BOM for Item {1},Stückliste {0} ist nicht eine eingereichte oder inaktive Stückliste für Artikel {1}
-Backup Manager,Datensicherungsverwaltung
-Backup Right Now,Jetzt eine Datensicherung durchführen
-Backups will be uploaded to,Datensicherungen werden hochgeladen nach
-Balance Qty,Bilanzmenge
-Balance Sheet,Bilanz
-Balance Value,Bilanzwert
-Balance for Account {0} must always be {1},Saldo für Konto {0} muss immer {1} sein
-Balance must be,Saldo muss sein
-"Balances of Accounts of type ""Bank"" or ""Cash""","Guthaben von Konten vom Typ ""Bank"" oder ""Cash"""
-Bank,Bank
-Bank / Cash Account,Bank / Geldkonto
-Bank A/C No.,Bankkonto-Nr.
-Bank Account,Bankkonto
-Bank Account No.,Bankkonto-Nr.
-Bank Accounts,Bankkonten
-Bank Clearance Summary,Zusammenfassung Bankgenehmigung
-Bank Draft,Bank Entwurf
-Bank Name,Name der Bank
-Bank Overdraft Account,Kontokorrentkredit Konto
-Bank Reconciliation,Kontenabstimmung
-Bank Reconciliation Detail,Kontenabstimmungsdetail
-Bank Reconciliation Statement,Kontenabstimmungsauszug
-Bank Entry,Bankbeleg
-Bank/Cash Balance,Bank-/Bargeldsaldo
-Banking,Bankwesen
-Barcode,Barcode
-Barcode {0} already used in Item {1},Barcode {0} wird bereits in Artikel {1} verwendet
-Based On,Beruht auf
-Basic,Grundlagen
-Basic Info,Grundinfo
-Basic Information,Grundinformationen
-Basic Rate,Grundrate
-Basic Rate (Company Currency),Grundrate (Unternehmenswährung)
-Batch,Stapel
-Batch (lot) of an Item.,Stapel (Partie) eines Artikels.
-Batch Finished Date,Stapel endet am
-Batch ID,Stapel-ID
-Batch No,Stapelnr.
-Batch Started Date,Stapel beginnt am
-Batch Time Logs for Billing.,Stapel-Zeitprotokolle für Abrechnung.
-Batch Time Logs for billing.,Stapel-Zeitprotokolle für Abrechnung.
-Batch-Wise Balance History,Stapelweiser Kontostand
-Batched for Billing,Für Abrechnung gebündelt
-Better Prospects,Bessere zukünftige Kunden
-Bill Date,Rechnungsdatum
-Bill No,Rechnungsnr.
-Bill of Material,Stückliste
-Bill of Material to be considered for manufacturing,"Stückliste, die für die Herstellung berücksichtigt werden soll"
-Bill of Materials (BOM),Stückliste (SL)
-Billable,Abrechenbar
-Billed,Abgerechnet
-Billed Amount,Rechnungsbetrag
-Billed Amt,Rechnungsbetrag
-Billing,Abrechnung
-Billing (Sales Invoice),Verkauf (Ausgangsrechnung)
-Billing Address,Rechnungsadresse
-Billing Address Name,Name der Rechnungsadresse
-Billing Status,Abrechnungsstatus
-Bills raised by Suppliers.,Rechnungen an Lieferanten
-Bills raised to Customers.,Rechnungen an Kunden
-Bin,Lagerfach
-Bio,Bio
-Biotechnology,Biotechnologie
-Birthday,Geburtstag
-Block Date,Datum sperren
-Block Days,Tage sperren
-Block Holidays on important days.,Urlaub an wichtigen Tagen sperren.
-Block leave applications by department.,Urlaubsanträge pro Abteilung sperren.
-Blog Post,Blog-Post
-Blog Subscriber,Blog-Abonnent
-Blood Group,Blutgruppe
-Both Warehouse must belong to same Company,Beide Lager müssen zur gleichen Gesellschaft gehören
-Box,Kiste
-Branch,Filiale
-Brand,Marke
-Brand Name,Markenname
-Brand master.,Marke Vorlage
-Brands,Marken
-Breakdown,Übersicht
-Broadcasting,Rundfunk
-Brokerage,Provision
-Budget,Budget
-Budget Allocated,Zugewiesenes Budget
-Budget Detail,Budgetdetail
-Budget Details,Budgetdetails
-Budget Distribution,Budgetverteilung
-Budget Distribution Detail,Budgetverteilung Details
-Budget Distribution Details,Budgetverteilung Details
-Budget Variance Report,Budget Abweichungsbericht
-Budget cannot be set for Group Cost Centers,Budget kann nicht für die Konzernkostenstelleneingerichtet werden
-Build Report,Bauen Bericht
-Bundle items at time of sale.,Artikel zum Zeitpunkt des Verkaufs zusammenfassen.
-Business Development Manager,Business Development Manager
-Buyer of Goods and Services.,Käufer von Waren und Dienstleistungen.
-Buying,Einkauf
-Buying & Selling,Einkauf und Vertrieb
-Buying Amount,Kaufbetrag
-Buying Settings,Einkaufs Einstellungen
-"Buying must be checked, if Applicable For is selected as {0}","Kaufen Sie muss überprüft werden, wenn Anwendbar ist als ausgewählt {0}"
-C-Form,C-Formular
-C-Form Applicable,C-Formular Anwendbar
-C-Form Invoice Detail,C-Formular Rechnungsdetails
-C-Form No,C-Formular Nr.
-C-Form records,C- Form- Aufzeichnungen
-CENVAT Capital Goods,CENVAT Investitionsgüter
-CENVAT Edu Cess,CENVAT Edu Cess
-CENVAT SHE Cess,CENVAT SHE Cess
-CENVAT Service Tax,CENVAT Service Steuer
-CENVAT Service Tax Cess 1,CENVAT Service Steuer Cess 1
-CENVAT Service Tax Cess 2,CENVAT Service Steuer Cess 2
-Calculate Based On,Berechnet auf Grundlage von
-Calculate Total Score,Gesamtwertung berechnen
-Calendar Events,Kalenderereignisse
-Call,Anruf
-Calls,Anrufe
-Campaign,Kampagne
-Campaign Name,Kampagnenname
-Campaign Name is required,Kampagnenname ist erforderlich
-Campaign Naming By,Kampagne benannt durch
-Campaign-.####,Kampagne-.####
-Can be approved by {0},Kann von {0} genehmigt werden
-"Can not filter based on Account, if grouped by Account","Basierend auf Konto kann nicht filtern, wenn sie von Konto gruppiert"
-"Can not filter based on Voucher No, if grouped by Voucher","Basierend auf Gutschein kann nicht auswählen, Nein, wenn durch Gutschein gruppiert"
-Can refer row only if the charge type is 'On Previous Row Amount' or 'Previous Row Total',"Kann sich nur auf diese Zeile beziehen, wenn die Berechnungsart 'bei vorherigem Zeilenbetrag' oder 'bei nachfolgendem Zeilenbetrag' ist"
-Cancel Material Visit {0} before cancelling this Customer Issue,Abbrechen Werkstoff Besuchen Sie {0} vor Streichung dieses Kunden Ausgabe
-Cancel Material Visits {0} before cancelling this Maintenance Visit,Abbrechen Werkstoff Besuche {0} vor Streichung dieses Wartungsbesuch
-Cancelled,Abgebrochen
-Cancelling this Stock Reconciliation will nullify its effect.,Abbruch der Lagerbewertung wird den Effekt zu nichte machen.
-Cannot Cancel Opportunity as Quotation Exists,Kann nicht Abbrechen Gelegenheit als Zitat vorhanden ist
-Cannot approve leave as you are not authorized to approve leaves on Block Dates,"Diese Abwesenheit kann nicht genehmigt werden, da Sie nicht über die Berechtigung zur Genehmigung von Block-Abwesenheiten verfügen."
-Cannot cancel because Employee {0} is already approved for {1},"Kann nicht kündigen, weil Mitarbeiter {0} ist bereits genehmigt {1}"
-Cannot cancel because submitted Stock Entry {0} exists,"Kann nicht kündigen, weil eingereichten Lizenz Eintrag {0} existiert"
-Cannot carry forward {0},Kann nicht mitnehmen {0}
-Cannot change Fiscal Year Start Date and Fiscal Year End Date once the Fiscal Year is saved.,"Geschäftsjahr Startdatum und Geschäftsjahresende Datum, wenn die Geschäftsjahr wird gespeichert nicht ändern kann."
-"Cannot change company's default currency, because there are existing transactions. Transactions must be cancelled to change the default currency.","Kann nicht die Standardwährung der Firma ändern, weil es bestehende Transaktionen gibt. Transaktionen müssen abgebrochen werden, um die Standardwährung zu ändern."
-Cannot convert Cost Center to ledger as it has child nodes,"Kann Kostenstelle nicht zu Kontenbuch konvertieren, da es untergeordnete Knoten hat"
-Cannot covert to Group because Master Type or Account Type is selected.,"Kann nicht zu Gruppe konvertiert werden, weil Hauptart oder Kontenart ausgewählt ist."
-Cannot deactive or cancle BOM as it is linked with other BOMs,"Kann Stückliste nicht deaktivieren oder abbrechen, da sie mit anderen Stücklisten verknüpft ist"
-"Cannot declare as lost, because Quotation has been made.","Kann nicht als Verloren deklariert werden, da dies bereits angeboten wurde."
-Cannot deduct when category is for 'Valuation' or 'Valuation and Total',"Abzug nicht möglich, wenn Kategorie ""Bewertung"" oder ""Bewertung und Summe"" ist"
-"Cannot delete Serial No {0} in stock. First remove from stock, then delete.","Kann Seriennummer {0} in Lager nicht löschen. Zuerst aus dem Lager entfernen, dann löschen."
-"Cannot directly set amount. For 'Actual' charge type, use the rate field","Kann Betrag nicht direkt setzen. Für ""tatsächliche"" Berechnungsart, verwenden Sie das Preisfeld"
-"Cannot overbill for Item {0} in row {0} more than {1}. To allow overbilling, please set in Stock Settings",Kann nicht für Artikel {0} in Zeile overbill {0} mehr als {1}. Um Überfakturierung erlauben Sie bitte Lizenzeinstellungen festgelegt
-Cannot produce more Item {0} than Sales Order quantity {1},"Kann nicht mehr Artikel {0} produzieren, als Kundenaufträge {1} dafür vorliegen"
-Cannot refer row number greater than or equal to current row number for this Charge type,Kann nicht Zeilennummer größer oder gleich aktuelle Zeilennummer für diesen Ladetypbeziehen
-Cannot return more than {0} for Item {1},Kann nicht mehr als {0} zurück zur Artikel {1}
-Cannot select charge type as 'On Previous Row Amount' or 'On Previous Row Total' for first row,"Kann nicht verantwortlich Typ wie 'On Zurück Reihe Betrag ""oder"" Auf Vorherige Row Total' für die erste Zeile auswählen"
-Cannot select charge type as 'On Previous Row Amount' or 'On Previous Row Total' for valuation. You can select only 'Total' option for previous row amount or previous row total,"Kann nicht verantwortlich Typ wie 'On Zurück Reihe Betrag ""oder"" Auf Vorherige Row Total' für die Bewertung zu wählen. Sie können nur die Option ""Total"" für die vorherige Zeile Betrag oder vorherigen Zeile Gesamt wählen"
-Cannot set as Lost as Sales Order is made.,"Kann nicht als Verlust gekennzeichnet werden, da ein Kundenauftrag dazu existiert."
-Cannot set authorization on basis of Discount for {0},Kann Genehmigung nicht auf der Basis des Rabattes für {0} festlegen
-Capacity,Kapazität
-Capacity Units,Kapazitätseinheiten
-Capital Account,Kapitalkonto
-Capital Equipments,Hauptstadt -Ausrüstungen
-Carry Forward,Übertragen
-Carry Forwarded Leaves,Übertragene Urlaubsgenehmigungen
-Case No(s) already in use. Try from Case No {0},"Fall Nr. (n) bereits im Einsatz. Versuchen Sie, von Fall Nr. {0}"
-Case No. cannot be 0,Fall Nr. kann nicht 0 sein
-Cash,Bargeld
-Cash In Hand,Bargeld in der Hand
-Cash Entry,Kassenbeleg
-Cash or Bank Account is mandatory for making payment entry,Barzahlung oder Bankkonto ist für die Zahlung Eintrag
-Cash/Bank Account,Kassen-/Bankkonto
-Casual Leave,Lässige Leave
-Cell Number,Mobiltelefonnummer
-Change Abbreviation,Abkürzung ändern
-Change UOM for an Item.,ME für einen Artikel ändern.
-Change the starting / current sequence number of an existing series.,Startnummer/aktuelle laufende Nummer einer bestehenden Serie ändern.
-Channel Partner,Vertriebspartner
-Charge of type 'Actual' in row {0} cannot be included in Item Rate,Verantwortlicher für Typ ' Actual ' in Zeile {0} kann nicht in Artikel bewerten aufgenommen werden
-Chargeable,Gebührenpflichtig
-Charges are updated in Purchase Receipt against each item,die Gebühren im Eingangslieferschein wurden für jeden Artikel aktualisiert
-Charges will be distributed proportionately based on item amount,Die Gebühren werden anteilig auf die Artikel umgelegt
-Charity and Donations,Charity und Spenden
-Chart Name,Diagrammname
-Chart of Accounts,Kontenplan
-Chart of Cost Centers,Tabelle der Kostenstellen
-Check how the newsletter looks in an email by sending it to your email.,"Prüfen Sie, wie der Newsletter in einer E-Mail aussieht, indem Sie ihn an Ihre E-Mail senden."
-"Check if recurring invoice, uncheck to stop recurring or put proper End Date","Aktivieren, wenn dies eine wiederkehrende Rechnung ist, deaktivieren, damit es keine wiederkehrende Rechnung mehr ist oder ein gültiges Enddatum angeben."
-"Check if recurring order, uncheck to stop recurring or put proper End Date",Aktivieren wenn es sich um eine wiederkehrende Bestellung handelt. Deaktivieren um die Wiederholungen anzuhalten oder geben Sie ein entsprechendes Ende-Datum an
-"Check if you need automatic recurring invoices. After submitting any sales invoice, Recurring section will be visible.","Aktivieren, wenn Sie automatisch wiederkehrende Ausgangsrechnungen benötigen. Nach dem Absenden einer Ausgangsrechnung wird der Bereich für wiederkehrende Ausgangsrechnungen angezeigt."
-Check if you want to send salary slip in mail to each employee while submitting salary slip,"Aktivieren, wenn Sie die Gehaltsabrechnung per Post an jeden Mitarbeiter senden möchten."
-Check this if you want to force the user to select a series before saving. There will be no default if you check this.,"Aktivieren, wenn Sie den Benutzer zwingen möchten, vor dem Speichern eine Serie auszuwählen. Wenn Sie dies aktivieren, gibt es keine Standardeinstellung."
-Check this if you want to show in website,"Aktivieren, wenn Sie den Inhalt auf der Website anzeigen möchten."
-Check this to disallow fractions. (for Nos),"Aktivieren, um keine Brüche zuzulassen. (für Nr.)"
-Check this to pull emails from your mailbox,"Aktivieren, um E-Mails aus Ihrem Postfach zu ziehen"
-Check to activate,"Aktivieren, um zu aktivieren"
-Check to make Shipping Address,"Aktivieren, um Lieferadresse anzugeben"
-Check to make primary address,"Aktivieren, um primäre Adresse anzugeben"
-Chemical,Chemikalie
-Cheque,Scheck
-Cheque Date,Scheckdatum
-Cheque Number,Schecknummer
-Child account exists for this account. You can not delete this account.,ein Unterkonto existiert für dieses Konto. Sie können dieses Konto nicht löschen.
-City,Stadt
-City/Town,Stadt/Ort
-Claim Amount,Betrag einfordern
-Claims for company expense.,Ansprüche auf Firmenkosten.
-Class / Percentage,Klasse/Anteil
-Classic,Klassisch
-Classification of Customers by region,Klassifizierung der Kunden nach Region
-Clear Table,Tabelle löschen
-Clearance Date,Löschdatum
-Clearance Date not mentioned,Räumungsdatumnicht genannt
-Clearance date cannot be before check date in row {0},Räumungsdatum kann nicht vor dem Check- in Datum Zeile {0}
-Click on 'Make Sales Invoice' button to create a new Sales Invoice.,"Klicken Sie auf 'Ausgangsrechnung erstellen', um eine neue Ausgangsrechnung zu erstellen."
-Click on a link to get options to expand get options ,auf den Link klicken um die Optionen anzuzeigen 
-Client,Kunde
-Close Balance Sheet and book Profit or Loss.,Bilanz schliessen und Gewinn und Verlust buchen.
-Closed,Geschlossen
-Closing (Cr),Closing (Cr)
-Closing (Dr),Closing (Dr)
-Closing Account Head,Abschluss Kontenführer
-Closing Account {0} must be of type 'Liability',"Schluss Konto {0} muss vom Typ ""Haftung"" sein"
-Closing Date,Abschlussdatum
-Closing Fiscal Year,Abschluss des Geschäftsjahres
-Closing Qty,Schließen Menge
-Closing Value,Schlusswerte
-CoA Help,CoA-Hilfe
-Code,Code
-Cold Calling,Kaltakquise
-Color,Farbe
-Column Break,Spaltenumbruch
-Comma separated list of email addresses,Durch Kommas getrennte Liste von E-Mail-Adressen
-Comment,Kommentar
-Comments,Kommentare
-Commercial,Handels-
-Commission,Provision
-Commission Rate,Provisionssatz
-Commission Rate (%),Provisionsrate (%)
-Commission on Sales,Provision auf den Umsatz
-Commission rate cannot be greater than 100,Provisionsrate nicht größer als 100 sein
-Communication,Kommunikation
-Communication HTML,Kommunikation HTML
-Communication History,Kommunikationshistorie
-Communication log.,Kommunikationsprotokoll
-Communications,Kommunikation
-Company,Firma
-Company (not Customer or Supplier) master.,Firma (nicht der Kunde bzw. Lieferant) Vorlage.
-Company Abbreviation,Firmen Abkürzung
-Company Details,Firmendetails
-Company Email,Firma E-Mail
-"Company Email ID not found, hence mail not sent","Firmen E-Mail-Adresse nicht gefunden, daher wird die Mail nicht gesendet"
-Company Info,Firmeninformationen
-Company Name,Firmenname
-Company Settings,Firmeneinstellungen
-Company is missing in warehouses {0},Firma fehlt in Lagern {0}
-Company is required,"Firma ist verpflichtet,"
-Company registration numbers for your reference. Example: VAT Registration Numbers etc.,Firmenregistrierungsnummern für Ihre Referenz. Beispiel: Umsatzsteuer-Identifikationsnummern usw.
-Company registration numbers for your reference. Tax numbers etc.,Firmenregistrierungsnummern für Ihre Referenz. Steuernummern usw.
-"Company, Month and Fiscal Year is mandatory","Unternehmen, Monat und Geschäftsjahr ist obligatorisch"
-Compensatory Off,Ausgleichs Off
-Complete,Abschließen
-Complete Setup,Setup vervollständigen
-Completed,Abgeschlossen
-Completed Production Orders,Abgeschlossene Fertigungsaufträge
-Completed Qty,Abgeschlossene Menge
-Completion Date,Abschlussdatum
-Completion Status,Fertigstellungsstatus
-Computer,Computer
-Computers,Computer
-Confirmation Date,Bestätigung Datum
-Confirmed orders from Customers.,Bestätigte Aufträge von Kunden.
-Consider Tax or Charge for,Steuern oder Gebühren berücksichtigen für
-Considered as Opening Balance,Gilt als Anfangsbestand
-Considered as an Opening Balance,Gilt als ein Anfangsbestand
-Consultant,Berater
-Consulting,Beratung
-Consumable,Verbrauchsgut
-Consumable Cost,Verbrauchskosten
-Consumable cost per hour,Verbrauchskosten pro Stunde
-Consumed Qty,Verbrauchte Menge
-Consumer Products,Consumer Products
-Contact,Kontakt
-Contact Control,Kontaktsteuerung
-Contact Desc,Kontakt-Beschr.
-Contact Details,Kontaktinformationen
-Contact Email,Kontakt E-Mail
-Contact HTML,Kontakt HTML
-Contact Info,Kontaktinformation
-Contact Mobile No,Kontakt Mobiltelefon
-Contact Name,Ansprechpartner
-Contact No.,Kontakt Nr.
-Contact Person,Kontaktperson
-Contact Type,Kontakttyp
-Contact master.,Kontakt Master.
-Contacts,Impressum
-Content,Inhalt
-Content Type,Inhaltstyp
-Contra Entry,Gegen Gutschein
-Contract,Vertrag
-Contract End Date,Vertragsende
-Contract End Date must be greater than Date of Joining,Vertragsende muss größer sein als Datum für Füge sein
-Contribution (%),Beitrag (%)
-Contribution to Net Total,Beitrag zum Gesamtnetto
-Conversion Factor,Umrechnungsfaktor
-Conversion Factor is required,Umrechnungsfaktor erforderlich
-Conversion factor cannot be in fractions,Umrechnungsfaktor kann nicht in den Fraktionen sein
-Conversion factor for default Unit of Measure must be 1 in row {0},Umrechnungsfaktor für Standard- Maßeinheit muss in Zeile 1 {0}
-Conversion rate cannot be 0 or 1,Die Conversion-Rate kann nicht 0 oder 1 sein
-Convert to Group,Konvertieren in Gruppe
-Convert to Ledger,Convert to Ledger
-Converted,Konvertiert
-Copy From Item Group,Kopie von Artikelgruppe
-Cosmetics,Kosmetika
-Cost Center,Kostenstelle
-Cost Center Details,Kostenstellendetails
-Cost Center For Item with Item Code ',Kostenstelle für den Artikel mit der Artikel-Nr
-Cost Center Name,Kostenstellenname
-Cost Center is required for 'Profit and Loss' account {0},Kostenstelle wird für ' Gewinn-und Verlustrechnung des erforderlichen {0}
-Cost Center is required in row {0} in Taxes table for type {1},Kostenstelle wird in der Zeile erforderlich {0} in Tabelle Steuern für Typ {1}
-Cost Center with existing transactions can not be converted to group,Kostenstelle mit bestehenden Geschäfte nicht zu Gruppe umgewandelt werden
-Cost Center with existing transactions can not be converted to ledger,Kostenstelle mit bestehenden Geschäfte nicht zu Buch umgewandelt werden
-Cost Center {0} does not belong to Company {1},Kostenstellen {0} ist nicht gehören Unternehmen {1}
-Cost of Goods Sold,Herstellungskosten der verkauften
-Costing,Kosten
-Country,Land
-Country Name,Ländername
-Country wise default Address Templates,landesspezifische Standardadressvorlagen
-"Country, Timezone and Currency","Land, Zeitzone und Währung"
-Cr,Cr
-<<<<<<< HEAD
-Create Bank Entry for the total salary paid for the above selected criteria,Bankgutschein für das Gesamtgehalt nach den oben ausgewählten Kriterien erstellen
-Create Customer,Neues Kunden
-=======
-Create Bank Voucher for the total salary paid for the above selected criteria,Bankgutschein für das Gesamtgehalt nach den oben ausgewählten Kriterien erstellen
-Create Customer,neuen Kunden erstellen
->>>>>>> eac82039
-Create Material Requests,Materialanfragen erstellen
-Create New,neuen Eintrag erstellen
-Create Opportunity,Gelegenheit erstellen
-Create Production Orders,Fertigungsaufträge erstellen
-Create Quotation,Angebot erstellen
-Create Receiver List,Empfängerliste erstellen
-Create Salary Slip,Gehaltsabrechnung erstellen
-Create Stock Ledger Entries when you submit a Sales Invoice,"Lagerbucheinträge erstellen, wenn Sie eine Ausgangsrechnung einreichen"
-Create and Send Newsletters,Newsletter erstellen und senden
-"Create and manage daily, weekly and monthly email digests.","Erstellen und Verwalten von täglichen, wöchentlichen und monatlichen E-Mail Berichten."
-Create rules to restrict transactions based on values.,Erstellen Sie Regeln um Transaktionen auf Basis von Werten zu beschränken.
-Created By,Erstellt von
-Creates salary slip for above mentioned criteria.,Erstellt Gehaltsabrechnung für oben genannte Kriterien.
-Creation Date,Erstellungsdatum
-Creation Document No,Creation Dokument Nr.
-Creation Document Type,Creation Dokumenttyp
-Creation Time,Erstellungszeit
-Credentials,Anmeldeinformationen
-Credit,Guthaben
-Credit Amt,Guthabenbetrag
-Credit Card,Kreditkarte
-Credit Card Entry,Kreditkarten-Gutschein
-Credit Controller,Kredit-Controller
-Credit Days,Kredittage
-Credit Limit,Kreditlimit
-Credit Note,Gutschriftsanzeige
-Credit To,Gutschreiben an
-Cross Listing of Item in multiple groups,Kreuzweise Auflistung der Artikel in mehreren Gruppen
-Currency,Währung
-Currency Exchange,Geldwechsel
-Currency Name,Währungsname
-Currency Settings,Währungseinstellungen
-Currency and Price List,Währungs- und Preisliste
-Currency exchange rate master.,Wechselkurs Master.
-Current Address,Aktuelle Adresse
-Current Address Is,Aktuelle Adresse
-Current Assets,Umlaufvermögen
-Current BOM,Aktuelle SL
-Current BOM and New BOM can not be same,Aktuelle Stückliste und neue Stückliste können nicht identisch sein
-Current Fiscal Year,Laufendes Geschäftsjahr
-Current Liabilities,Kurzfristige Verbindlichkeiten
-Current Stock,Aktueller Lagerbestand
-Current Stock UOM,Aktuelle Lager-ME
-Current Value,Aktueller Wert
-Custom,Benutzerdefiniert
-Custom Autoreply Message,Benutzerdefinierte Autoreply-Nachricht
-Custom Message,Benutzerdefinierte Nachricht
-Customer,Kunde
-Customer (Receivable) Account,Kunde (Debitoren) Konto
-Customer / Item Name,Kunde/Artikelname
-Customer / Lead Address,Kunden / Interessenten-Adresse
-Customer / Lead Name,Kunden /Interessenten Namen
-Customer > Customer Group > Territory,Kunden> Kundengruppe> Territory
-Customer Account Head,Kundenkontoführer
-Customer Acquisition and Loyalty,Kundengewinnung und-bindung
-Customer Address,Kundenadresse
-Customer Addresses And Contacts,Kundenadressen und Ansprechpartner
-Customer Addresses and Contacts,Kundenadressen und Ansprechpartner
-Customer Code,Kunden-Nr.
-Customer Codes,Kundennummern
-Customer Details,Kundendaten
-Customer Feedback,Kundenrückmeldung
-Customer Group,Kundengruppe
-Customer Group / Customer,Kundengruppe / Kunden
-Customer Group Name,Kundengruppenname
-Customer Intro,Kunden Intro
-Customer Issue,Kundenproblem
-Customer Issue against Serial No.,Kundenproblem zu Seriennr.
-Customer Name,Kundenname
-Customer Naming By,Benennung der Kunden nach
-Customer Service,Kundenservice
-Customer database.,Kundendatenbank.
-Customer is required,"Kunde ist verpflichtet,"
-Customer master.,Kundenstamm.
-Customer required for 'Customerwise Discount',Kunden für ' Customerwise Discount ' erforderlich
-Customer {0} does not belong to project {1},Customer {0} gehört nicht zum Projekt {1}
-Customer {0} does not exist,Kunden {0} existiert nicht
-Customer's Item Code,Kunden-Artikel-Nr
-Customer's Purchase Order Date,Kundenauftrag
-Customer's Purchase Order No,Kundenauftrags-Nr
-Customer's Purchase Order Number,Kundenauftragsnummer
-Customer's Vendor,Kundenverkäufer
-Customers Not Buying Since Long Time,"Kunden, die seit langer Zeit nichts gekauft haben"
-Customerwise Discount,Kundenweiser Rabatt
-Customize,Anpassen
-Customize the Notification,Mitteilung anpassen
-Customize the introductory text that goes as a part of that email. Each transaction has a separate introductory text.,"Einleitenden Text anpassen, der zu dieser E-Mail gehört. Jede Transaktion hat einen separaten Einleitungstext."
-DN Detail,DN-Detail
-Daily,Täglich
-Daily Time Log Summary,Tägliche Zeitprotokollzusammenfassung
-Database Folder ID,Datenbankordner-ID
-Database of potential customers.,Datenbank potentieller Kunden.
-Date,Datum
-Date Format,Datumsformat
-Date Of Retirement,Zeitpunkt der Pensionierung
-Date Of Retirement must be greater than Date of Joining,Zeitpunkt der Pensionierung muss größer sein als Datum für Füge sein
-Date is repeated,Ereignis wiederholen
-Date of Birth,Geburtsdatum
-Date of Issue,Ausstellungsdatum
-Date of Joining,Beitrittsdatum
-Date of Joining must be greater than Date of Birth,Beitrittsdatum muss nach dem Geburtsdatum sein
-Date on which lorry started from supplier warehouse,Abfahrtdatum des LKW aus dem Lieferantenlager
-Date on which lorry started from your warehouse,Abfahrtdatum des LKW aus Ihrem Lager
-Dates,Termine
-Days Since Last Order,Tage seit dem letzten Auftrag
-Days for which Holidays are blocked for this department.,"Tage, an denen eine Urlaubssperre für diese Abteilung gilt."
-Dealer,Händler
-Debit,Soll
-Debit Amt,Sollbetrag
-Debit Note,Lastschrift
-Debit To,Lastschrift für
-Debit and Credit not equal for this voucher. Difference is {0}.,Debit-und Kreditkarten nicht gleich für diesen Gutschein. Der Unterschied ist {0}.
-Deduct,Abziehen
-Deduction,Abzug
-Deduction Type,Abzugsart
-Deduction1,Abzug1
-Deductions,Abzüge
-Default,Standard
-Default Account,Standardkonto
-Default Address Template cannot be deleted,Standard-Adressvorlage kann nicht gelöscht werden
-Default Amount,Standard-Betrag
-Default BOM,Standardstückliste
-Default Bank / Cash account will be automatically updated in POS Invoice when this mode is selected.,"Standard Bank-/Geldkonto wird automatisch in Kassenbon aktualisiert, wenn dieser Modus ausgewählt ist."
-Default Bank Account,Standardbankkonto
-Default Buying Cost Center,Standard Buying Kostenstelle
-Default Buying Price List,Standard Kaufpreisliste
-Default Cash Account,Standardkassenkonto
-Default Company,Standardunternehmen
-Default Cost Center,Standardkostenstelle
-Default Currency,Standardwährung
-Default Customer Group,Standardkundengruppe
-Default Expense Account,Standardaufwandskonto
-Default Income Account,Standard-Gewinnkonto
-Default Item Group,Standard-Artikelgruppe
-Default Price List,Standardpreisliste
-Default Purchase Account in which cost of the item will be debited.,"Standard-Einkaufskonto, von dem die Kosten des Artikels eingezogen werden."
-Default Selling Cost Center,Standard-Vertriebs Kostenstelle
-Default Settings,Standardeinstellungen
-Default Source Warehouse,Standard-Ursprungswarenlager
-Default Stock UOM,Standard Lager-ME
-Default Supplier,Standardlieferant
-Default Supplier Type,Standardlieferantentyp
-Default Target Warehouse,Standard-Zielwarenlager
-Default Territory,Standardregion
-Default Unit of Measure,Standardmaßeinheit
-"Default Unit of Measure can not be changed directly because you have already made some transaction(s) with another UOM. To change default UOM, use 'UOM Replace Utility' tool under Stock module.","Standard- Mengeneinheit kann nicht direkt geändert werden, weil Sie bereits Transaktion(en) mit einer anderen Mengeneinheit gemacht haben. Um die Standardmengeneinheit zu ändern, verwenden Sie das 'Verpackung ersetzen'-Tool im Lagermodul."
-Default Valuation Method,Standard-Bewertungsmethode
-Default Warehouse,Standardwarenlager
-Default Warehouse is mandatory for stock Item.,Standard-Lager ist für Lager Artikel notwendig.
-Default settings for accounting transactions.,Standardeinstellungen für Buchhaltungstransaktionen.
-Default settings for buying transactions.,Standardeinstellungen für Einkaufstransaktionen.
-Default settings for selling transactions.,Standardeinstellungen für Vertriebstransaktionen.
-Default settings for stock transactions.,Standardeinstellungen für Lagertransaktionen.
-Defense,Verteidigung
-"Define Budget for this Cost Center. To set budget action, see <a href=""#!List/Company"">Company Master</a>","Budget für diese Kostenstelle festlegen. Zuordnen des Budgets, siehe <a href=""#!List/Company"">Unternehmensstamm</a>"
-Del,löschen
-Delete,Löschen
-Delete {0} {1}?,Löschen {0} {1} ?
-Delivered,Geliefert
-Delivered Items To Be Billed,Gelieferte Artikel für Abrechnung
-Delivered Qty,Gelieferte Menge
-Delivered Serial No {0} cannot be deleted,Geliefert Seriennummer {0} kann nicht gelöscht werden
-Delivery Date,Liefertermin
-Delivery Details,Lieferdetails
-Delivery Document No,Lieferbelegnummer
-Delivery Document Type,Lieferbelegtyp
-Delivery Note,Lieferschein
-Delivery Note Item,Lieferschein Artikel
-Delivery Note Items,Lieferschein Artikel
-Delivery Note Message,Lieferschein Nachricht
-Delivery Note No,Lieferscheinnummer
-Delivery Note Required,Lieferschein erforderlich
-Delivery Note Trends,Lieferscheintrends
-Delivery Note {0} is not submitted,Lieferschein {0} wurde nicht eingereicht
-Delivery Note {0} must not be submitted,Lieferschein {0} muss nicht eingereicht werden
-Delivery Notes {0} must be cancelled before cancelling this Sales Order,Lieferscheine {0} müssen vor Stornierung dieser Kundenaufträge storniert werden
-Delivery Status,Lieferstatus
-Delivery Time,Lieferzeit
-Delivery To,Lieferung an
-Department,Abteilung
-Department Stores,Kaufhäuser
-Depends on LWP,Abhängig von LWP
-Depreciation,Abschreibung
-Description,Beschreibung
-Description HTML,Beschreibung HTML
-Description of a Job Opening,Beschreibung eines Stellenangebot
-Designation,Bezeichnung
-Designer,Konstrukteur
-Detailed Breakup of the totals,Detaillierte Aufschlüsselung der Gesamtsummen
-Details,Details
-Difference (Dr - Cr),Differenz ( Dr - Cr )
-Difference Account,Unterschied Konto
-"Difference Account must be a 'Liability' type account, since this Stock Reconciliation is an Opening Entry","Differenzkonto muss vom Typ ""Verbildlichkeit"" sein, da diese Lagerbewertung ein öffnender Eintag ist"
-Different UOM for items will lead to incorrect (Total) Net Weight value. Make sure that Net Weight of each item is in the same UOM.,"Unterschiedliche Verpackung für Einzelteile werden zu falschen (Gesamt-) Nettogewichtswerten führen. Stellen Sie sicher, dass die Netto-Gewichte der einzelnen Artikel in der gleichen Mengeneinheit sind."
-Direct Expenses,Direkte Aufwendungen
-Direct Income,Direkte Einkommens
-Disable,Deaktivieren
-Disable Rounded Total,Abgerundete Gesamtsumme deaktivieren
-Disabled,Deaktiviert
-Discount,Rabatt
-Discount  %,Rabatt %
-Discount %,Rabatt %
-Discount (%),Rabatt (%)
-Discount Amount,Discount Amount
-"Discount Fields will be available in Purchase Order, Purchase Receipt, Purchase Invoice","Rabattfelder stehen in  Lieferatenauftrag, Eingangslieferschein und in der Eingangsrechnung zur Verfügung"
-Discount Percentage,Rabatt Prozent
-Discount Percentage can be applied either against a Price List or for all Price List.,Rabatt Prozent kann entweder gegen eine Preisliste oder Preisliste für alle angewendet werden.
-Discount must be less than 100,Discount muss kleiner als 100 sein
-Discount(%),Rabatt (%)
-Dispatch,Versand
-Display all the individual items delivered with the main items,Alle einzelnen Positionen zu den Hauptartikeln anzeigen
-Distinct unit of an Item,Eigene Einheit eines Artikels
-Distribution,Verteilung
-Distribution Id,Verteilungs-ID
-Distribution Name,Verteilungsnamen
-Distributor,Lieferant
-Divorced,Geschieden
-Do Not Contact,Nicht berühren
-Do not show any symbol like $ etc next to currencies.,Kein Symbol wie $ usw. neben Währungen anzeigen.
-Do really want to unstop production order: ,Wollen Sie wirklich den Fertigungsauftrag fortsetzen: 
-Do you really want to STOP ,Möchten Sie dies wirklich anhalten
-Do you really want to STOP this Material Request?,Wollen Sie wirklich diese Materialanforderung anhalten?
-Do you really want to Submit all Salary Slip for month {0} and year {1},Wollen Sie wirklich alle Gehaltsabrechnungen für den Monat {0} im Jahr {1} versenden
-Do you really want to UNSTOP ,Möchten Sie dies wirklich fortsetzen
-Do you really want to UNSTOP this Material Request?,Wollen Sie wirklich diese Materialanforderung fortsetzen?
-Do you really want to stop production order: ,Möchten Sie den Fertigungsauftrag wirklich anhalten: 
-Doc Name,Dokumentenname
-Doc Type,Dokumententyp
-Document Description,Dokumentenbeschreibung
-Document Type,Dokumenttyp
-Documents,Dokumente
-Domain,Domäne
-Don't send Employee Birthday Reminders,Senden Sie keine Mitarbeitergeburtstagserinnerungen
-Download Materials Required,Erforderliche Materialien herunterladen
-Download Reconcilation Data,Laden Versöhnung Daten
-Download Template,Vorlage herunterladen
-Download a report containing all raw materials with their latest inventory status,"Einen Bericht herunterladen, der alle Rohstoffe mit ihrem neuesten Bestandsstatus angibt"
-"Download the Template, fill appropriate data and attach the modified file.","Herunterladen der Vorlage, füllen Sie die entsprechenden Angaben aus und hängen Sie die geänderte Datei an."
-"Download the Template, fill appropriate data and attach the modified file.All dates and employee combination in the selected period will come in the template, with existing attendance records","Herunterladen der Vorlage, füllen Sie die entsprechenden Angaben aus und hängen Sie die geänderte Datei an. Alle Datumsangaben und Mitarbeiterkombinationen erscheinen in der ausgewählten Periode für die Anwesenheitseinträge in der Vorlage."
-Dr,Dr
-Draft,Entwurf
-Dropbox,Dropbox
-Dropbox Access Allowed,Dropbox-Zugang erlaubt
-Dropbox Access Key,Dropbox-Zugangsschlüssel
-Dropbox Access Secret,Dropbox-Zugangsgeheimnis
-Due Date,Fälligkeitsdatum
-Due Date cannot be after {0},Fälligkeitsdatum kann nicht nach {0}
-Due Date cannot be before Posting Date,Fälligkeitsdatum kann nicht vor dem Buchungsdatum sein
-Duplicate Entry. Please check Authorization Rule {0},Doppelter Eintrag. Bitte überprüfen Sie Autorisierungsregel {0}
-Duplicate Serial No entered for Item {0},Doppelte Seriennummer für Posten {0}
-Duplicate entry,Duplizieren Eintrag
-Duplicate row {0} with same {1},Doppelte Zeile {0} mit dem gleichen {1}
-Duties and Taxes,Zölle und Steuern
-ERPNext Setup,ERPNext -Setup
-Earliest,Frühest
-Earnest Money,Angeld
-Earning,Einkommen
-Earning & Deduction,Einkommen & Abzug
-Earning Type,Einkommensart
-Earning1,Einkommen1
-Edit,Bearbeiten
-Edu. Cess on Excise,Edu. Cess Verbrauch
-Edu. Cess on Service Tax,Edu. Cess auf Service Steuer
-Edu. Cess on TDS,Edu. Cess auf TDS
-Education,Bildung
-Educational Qualification,Schulische Qualifikation
-Educational Qualification Details,Einzelheiten der schulischen Qualifikation
-Eg. smsgateway.com/api/send_sms.cgi,z. B. smsgateway.com/api/send_sms.cgi
-Either debit or credit amount is required for {0},Entweder Debit-oder Kreditbetragist erforderlich für {0}
-Either target qty or target amount is mandatory,Entweder Zielmengeoder Zielmenge ist obligatorisch
-Either target qty or target amount is mandatory.,Entweder Zielmengeoder Zielmenge ist obligatorisch.
-Electrical,elektrisch
-Electricity Cost,Stromkosten
-Electricity cost per hour,Stromkosten pro Stunde
-Electronics,Elektronik
-Email,E-Mail
-Email Digest,Täglicher E-Mail-Bericht
-Email Digest Settings,Einstellungen täglicher E-Mail-Bericht
-Email Digest: ,E-Mail-Bericht: 
-Email Id,E-Mail-ID
-"Email Id where a job applicant will email e.g. ""jobs@example.com""","E-Mail-Adresse, an die ein Bewerber schreibt, z. B. ""jobs@example.com"""
-Email Notifications,E-Mail- Benachrichtigungen
-Email Sent?,Wurde die E-Mail abgesendet?
-Email Settings for Outgoing and Incoming Emails.,E-Mail-Einstellungen für ausgehende und eingehende E-Mails.
-"Email id must be unique, already exists for {0}",E-Mail-Adresse muss eindeutig sein; Diese existiert bereits für {0}
-Email ids separated by commas.,E-Mail-Adressen durch Kommas getrennt.
-"Email settings for jobs email id ""jobs@example.com""","E-Mail-Einstellungen für Bewerbungs-ID ""jobs@example.com"""
-"Email settings to extract Leads from sales email id e.g. ""sales@example.com""","E-Mail-Einstellungen, mit denen Interessenten aus Verkaufs-E-Mail-Adressen wie z.B. ""vertrieb@example.com"" extrahiert werden."
-Emergency Contact,Notfallkontakt
-Emergency Contact Details,Notfallkontaktdaten
-Emergency Phone,Notruf
-Employee,Mitarbeiter
-Employee Birthday,Mitarbeiter Geburtstag
-Employee Details,Mitarbeiterdetails
-Employee Education,Mitarbeiterschulung
-Employee External Work History,Mitarbeiter externe Berufserfahrung
-Employee Information,Mitarbeiterinformationen
-Employee Internal Work History,Mitarbeiter interne Berufserfahrung
-Employee Internal Work Historys,Mitarbeiter interne Berufserfahrungen
-Employee Leave Approver,Mitarbeiter Urlaubsgenehmiger
-Employee Leave Balance,Mitarbeiter Urlaubskonto
-Employee Name,Mitarbeitername
-Employee Number,Mitarbeiternummer
-Employee Records to be created by,Mitarbeiterakte wird erstellt von
-Employee Settings,Mitarbeitereinstellungen
-Employee Type,Mitarbeitertyp
-Employee can not be changed,Mitarbeiter kann nicht verändert werden
-"Employee designation (e.g. CEO, Director etc.).","Mitarbeiterbezeichnung (z.B. Geschäftsführer, Direktor etc.)."
-Employee master.,Mitarbeiterstamm .
-Employee record is created using selected field. ,Mitarbeiter Datensatz erstellt anhand von ausgewählten Feld.
-Employee records.,Mitarbeiterdatensätze.
-Employee relieved on {0} must be set as 'Left',"freigestellter Angestellter {0} muss als ""entlassen"" eingestellt werden"
-Employee {0} has already applied for {1} between {2} and {3},Angestellter {0} ist bereits für {1} zwischen angewendet {2} und {3}
-Employee {0} is not active or does not exist,Angestellter {0} ist nicht aktiv oder existiert nicht
-Employee {0} was on leave on {1}. Cannot mark attendance.,Angestellter {0} war in Urlaub am {1}. Kann nicht als anwesend gesetzt werden.
-Employees Email Id,Mitarbeiter E-Mail-Adresse
-Employment Details,Beschäftigungsdetails
-Employment Type,Art der Beschäftigung
-Enable / disable currencies.,Aktivieren / Deaktivieren der Währungen.
-Enabled,Aktiviert
-Encashment Date,Inkassodatum
-End Date,Enddatum
-End Date can not be less than Start Date,Ende Datum kann nicht kleiner als Startdatum sein
-End date of current invoice's period,Ende der laufenden Rechnungsperiode
-End date of current order's period,Enddatum der aktuellen Bestellperiode
-End of Life,Lebensdauer
-Energy,Energie
-Engineer,Ingenieur
-Enter Verification Code,Sicherheitscode eingeben
-Enter campaign name if the source of lead is campaign.,"Namen der Kampagne eingeben, wenn die Interessenten-Quelle eine Kampagne ist."
-Enter department to which this Contact belongs,"Abteilung eingeben, zu der dieser Kontakt gehört"
-Enter designation of this Contact,Bezeichnung dieses Kontakts eingeben
-"Enter email id separated by commas, invoice will be mailed automatically on particular date","Geben Sie die durch Kommas getrennte E-Mail-Adresse  ein, die Rechnung wird automatisch an einem bestimmten Rechnungsdatum abgeschickt"
-"Enter email id separated by commas, order will be mailed automatically on particular date","Geben Sie die durch Kommas getrennte E-Mail-Adresse  ein, die Bestellung wird automatisch an einem bestimmten Datum abgeschickt"
-Enter items and planned qty for which you want to raise production orders or download raw materials for analysis.,"Geben Sie die Posten und die geplante Menge ein, für die Sie die Fertigungsaufträge erhöhen möchten, oder laden Sie Rohstoffe für die Analyse herunter."
-Enter name of campaign if source of enquiry is campaign,"Geben Sie den Namen der Kampagne ein, wenn der Ursprung der Anfrage eine Kampagne ist"
-"Enter static url parameters here (Eg. sender=ERPNext, username=ERPNext, password=1234 etc.)","Geben Sie hier statische URL-Parameter ein (z. B. Absender=ERPNext, Benutzername=ERPNext, Passwort=1234 usw.)"
-Enter the company name under which Account Head will be created for this Supplier,"Geben Sie den Namen der Firma ein, unter dem ein Kontenführer mit diesem Lieferanten erstellt werden soll"
-Enter url parameter for message,Geben Sie den URL-Parameter für die Nachricht ein
-Enter url parameter for receiver nos,Geben Sie den URL-Parameter für die Empfängernummern an
-Entertainment & Leisure,Unterhaltung & Freizeit
-Entertainment Expenses,Bewirtungskosten
-Entries,Einträge
-Entries against ,Einträge gegen
-Entries are not allowed against this Fiscal Year if the year is closed.,"Einträge sind für dieses Geschäftsjahr nicht zulässig, wenn es bereits abgeschlossen ist."
-Equity,Gerechtigkeit
-Error: {0} > {1},Fehler: {0}> {1}
-Estimated Material Cost,Geschätzte Materialkosten
-"Even if there are multiple Pricing Rules with highest priority, then following internal priorities are applied:","Auch wenn es mehrere Preisregeln mit der höchsten Priorität, werden dann folgende interne Prioritäten angewandt:"
-Everyone can read,Jeder kann lesen
-"Example: ABCD.#####If series is set and Serial No is not mentioned in transactions, then automatic serial number will be created based on this series. If you always want to explicitly mention Serial Nos for this item. leave this blank.","Example: ABCD.#####If series is set and Serial No is not mentioned in transactions, then automatic serial number will be created based on this series. If you always want to explicitly mention Serial Nos for this item. leave this blank."
-Exchange Rate,Wechselkurs
-Excise Duty 10,Verbrauchsteuer 10
-Excise Duty 14,Verbrauchsteuer 14
-Excise Duty 4,Excise Duty 4
-Excise Duty 8,Verbrauchsteuer 8
-Excise Duty @ 10,Verbrauchsteuer @ 10
-Excise Duty @ 14,Verbrauchsteuer @ 14
-Excise Duty @ 4,Verbrauchsteuer @ 4
-Excise Duty @ 8,Verbrauchsteuer @ 8
-Excise Duty Edu Cess 2,Verbrauchsteuer Edu Cess 2
-Excise Duty SHE Cess 1,Verbrauchsteuer SHE Cess 1
-Excise Page Number,Seitenzahl ausschneiden
-Excise Entry,Gutschein ausschneiden
-Execution,Ausführung
-Executive Search,Executive Search
-Exhibition,Ausstellung
-Existing Customer,Bestehender Kunde
-Exit,Beenden
-Exit Interview Details,Interview-Details beenden
-Expected,Voraussichtlich
-Expected Completion Date can not be less than Project Start Date,Erwartete Abschlussdatum kann nicht weniger als Projektstartdatumsein
-Expected Date cannot be before Material Request Date,Erwartete Datum kann nicht vor -Material anfordern Date
-Expected Delivery Date,Voraussichtlicher Liefertermin
-Expected Delivery Date cannot be before Purchase Order Date,Voraussichtlicher Liefertermin kann nicht vor dem Lieferatenauftragsdatum sein
-Expected Delivery Date cannot be before Sales Order Date,Voraussichtlicher Liefertermin kann nicht vor Kundenauftragsdatum liegen
-Expected End Date,Voraussichtliches Enddatum
-Expected Start Date,Voraussichtliches Startdatum
-Expected balance as per bank,erwartetet Kontostand laut Bank
-Expense,Ausgabe
-Expense / Difference account ({0}) must be a 'Profit or Loss' account,"Aufwand / Differenz-Konto ({0}) muss ein ""Gewinn oder Verlust""-Konto sein"
-Expense Account,Aufwandskonto
-Expense Account is mandatory,Aufwandskonto ist obligatorisch
-Expense Approver,Ausgaben Genehmiger
-Expense Claim,Spesenabrechnung
-Expense Claim Approved,Spesenabrechnung zugelassen
-Expense Claim Approved Message,Spesenabrechnung zugelassen Nachricht
-Expense Claim Detail,Spesenabrechnungsdetail
-Expense Claim Details,Spesenabrechnungsdetails
-Expense Claim Rejected,Spesenabrechnung abgelehnt
-Expense Claim Rejected Message,Spesenabrechnung abgelehnt Nachricht
-Expense Claim Type,Spesenabrechnungstyp
-Expense Claim has been approved.,Spesenabrechnung wurde genehmigt.
-Expense Claim has been rejected.,Spesenabrechnung wurde abgelehnt.
-Expense Claim is pending approval. Only the Expense Approver can update status.,Spesenabrechnung wird wartet auf Genehmigung. Nur der Ausgabenwilliger kann den Status aktualisieren.
-Expense Date,Datum der Aufwendung
-Expense Details,Details der Aufwendung
-Expense Head,Kopf der Aufwendungen
-Expense account is mandatory for item {0},Aufwandskonto ist für item {0}
-Expense or Difference account is mandatory for Item {0} as it impacts overall stock value,"Ausgaben- oder Differenz-Konto ist Pflicht für Artikel {0}, da es Auswirkungen gesamten Lagerwert hat"
-Expenses,Kosten
-Expenses Booked,Gebuchte Aufwendungen
-Expenses Included In Valuation,In der Bewertung enthaltene Aufwendungen
-Expenses booked for the digest period,Gebuchte Aufwendungen für den Berichtszeitraum
-Expired,verfallen
-Expiry,Verfall
-Expiry Date,Verfalldatum
-Exports,Exporte
-External,Extern
-Extract Emails,E-Mails extrahieren
-FCFS Rate,FCFS-Rate
-Failed: ,Failed:
-Family Background,Familiärer Hintergrund
-Fax,Fax
-Features Setup,Funktionssetup
-Feed,Feed
-Feed Type,Art des Feeds
-Feedback,Feedback
-Female,Weiblich
-Fetch exploded BOM (including sub-assemblies),Abruch der Stücklisteneinträge (einschließlich der Unterelemente)
-"Field available in Delivery Note, Quotation, Sales Invoice, Sales Order","Feld ist in Lieferschein, Angebot, Ausgangsrechnung, Kundenauftrag verfügbar"
-Files Folder ID,Dateien-Ordner-ID
-Fill the form and save it,Füllen Sie das Formular aus und speichern Sie sie
-Filter based on customer,Filtern nach Kunden
-Filter based on item,Filtern nach Artikeln
-Financial / accounting year.,Finanz / Rechnungsjahres.
-Financial Analytics,Finanzielle Analyse
-Financial Chart of Accounts. Imported from file.,FInanzübersicht der Konten. Importiert aus einer Datei
-Financial Services,Finanzdienstleistungen
-Financial Year End Date,Geschäftsjahr Enddatum
-Financial Year Start Date,Geschäftsjahr Startdatum
-Finished Goods,Fertigwaren
-First Name,Vorname
-First Responded On,Erstmalig reagiert am
-Fiscal Year,Geschäftsjahr
-Fiscal Year Start Date and Fiscal Year End Date are already set in Fiscal Year {0},Geschäftsjahr Startdatum und Geschäftsjahresende Datum sind bereits im Geschäftsjahr gesetzt {0}
-Fiscal Year Start Date and Fiscal Year End Date cannot be more than a year apart.,Geschäftsjahr Startdatum und Geschäftsjahresende Datum kann nicht mehr als ein Jahr betragen.
-Fiscal Year Start Date should not be greater than Fiscal Year End Date,Geschäftsjahr Startdatum sollte nicht größer als Geschäftsjahresende Date
-Fiscal Year {0} not found.,Geschäftsjahr {0} nicht gefunden
-Fixed Asset,Fixed Asset
-Fixed Assets,Anlagevermögen
-Fold,eingeklappt
-Follow via Email,Per E-Mail nachverfolgen
-"Following table will show values if items are sub - contracted. These values will be fetched from the master of ""Bill of Materials"" of sub - contracted items.","Die folgende Tabelle zeigt die Werte, wenn Artikel von Zulieferern stammen. Diese Werte werden aus dem Stamm der ""Materialliste"" für Artikel von Zulieferern abgerufen."
-Food,Lebensmittel
-"Food, Beverage & Tobacco","Lebensmittel, Getränke und Tabak"
-"For 'Sales BOM' items, Warehouse, Serial No and Batch No will be considered from the 'Packing List' table. If Warehouse and Batch No are same for all packing items for any 'Sales BOM' item, those values can be entered in the main Item table, values will be copied to 'Packing List' table.","Für 'Sales BOM Stücke, Lagerhaus, Seriennummer und Chargen Nein wird von der ""Packliste"" Tabelle berücksichtigt werden. Wenn Lager-und Stapel Nein sind für alle Verpackungsteile aus irgendeinem 'Sales BOM' Punkt können die Werte in der Haupt Artikel-Tabelle eingetragen werden, werden die Werte zu ""Packliste"" Tabelle kopiert werden."
-For Company,Für Unternehmen
-For Employee,Für Mitarbeiter
-For Employee Name,Für Mitarbeiter Name
-For Price List,Für Preisliste
-For Production,Für Produktion
-For Reference Only.,Nur zu Referenzzwecken.
-For Sales Invoice,Für Ausgangsrechnungen
-For Server Side Print Formats,Für Druckformate auf Serverseite
-For Supplier,für Lieferanten
-For Warehouse,Für Warenlager
-For Warehouse is required before Submit,"Für Warehouse erforderlich ist, bevor abschicken"
-"For e.g. 2012, 2012-13",Für z.B. 2012 2012-13
-For reference,Zu Referenzzwecken
-For reference only.,Nur zu Referenzzwecken.
-"For the convenience of customers, these codes can be used in print formats like Invoices and Delivery Notes","Um es den Kunden zu erleichtern, können diese Codes in Druckformaten wie Rechnungen und Lieferscheinen verwendet werden"
-Fraction,Teilmenge
-Fraction Units,Bruchteile von Einheiten
-Freeze Stock Entries,Lagerbestandseinträge einfrieren
-Freeze Stocks Older Than [Days],Frieren Stocks Älter als [ Tage ]
-Freight and Forwarding Charges,Fracht-und Versandkosten
-Friday,Freitag
-From,Von
-From Bill of Materials,Von Stückliste
-From Company,Von Unternehmen
-From Currency,Von Währung
-From Currency and To Currency cannot be same,Von-Währung und Bis-Währung dürfen nicht gleich sein
-From Customer,Von Kunden
-From Customer Issue,Von Kunden Ausgabe
-From Date,Von Datum
-From Date cannot be greater than To Date,Von-Datum darf nicht größer als bisher sein
-From Date must be before To Date,Von-Datum muss vor dem Bis-Datum liegen
-From Date should be within the Fiscal Year. Assuming From Date = {0},"Von-Datum sollte im Geschäftsjahr sein. Unter der Annahme, Von-Datum = {0}"
-From Delivery Note,von Lieferschein
-From Employee,Von Mitarbeiter
-From Lead,von Interessent
-From Maintenance Schedule,Vom Wartungsplan
-From Material Request,Von Materialanforderung
-From Opportunity,von der Chance
-From Package No.,Von Paket-Nr.
-From Purchase Order,von Lieferatenauftrag
-From Purchase Receipt,von Eingangslieferschein
-From Quotation,von Zitat
-From Sales Order,Aus Kundenauftrag
-From Supplier Quotation,von Lieferantenangebot
-From Time,Von Zeit
-From Value,Von Wert
-From and To dates required,Von-und Bis Daten erforderlich
-From value must be less than to value in row {0},Vom Wert von weniger als um den Wert in der Zeile sein muss {0}
-Frozen,Eingefroren
-Frozen Accounts Modifier,Eingefrorenen Konten Modifier
-Fulfilled,Erledigt
-Full Name,Vollständiger Name
-Full-time,Vollzeit-
-Fully Billed,Voll Angekündigt
-Fully Completed,Vollständig abgeschlossen
-Fully Delivered,Komplett geliefert
-Furniture and Fixture,Möbel -und Maschinen
-Further accounts can be made under Groups but entries can be made against Ledger,"Weitere Konten können unter Gruppen gemacht werden, aber gegen Ledger Einträge können vorgenommen werden"
-"Further accounts can be made under Groups, but entries can be made against Ledger","Weitere Konten können unter Gruppen gemacht werden, aber gegen Ledger Einträge können vorgenommen werden"
-Further nodes can be only created under 'Group' type nodes,"Weitere Knoten kann nur unter Typ -Knoten ""Gruppe"" erstellt werden"
-GL Entry,HB-Eintrag
-Gantt Chart,Gantt-Diagramm
-Gantt chart of all tasks.,Gantt-Diagramm aller Aufgaben.
-Gender,Geschlecht
-General,Allgemein
-General Ledger,Hauptbuch
-General Settings,Grundeinstellungen
-Generate Description HTML,Beschreibungs-HTML generieren
-Generate Material Requests (MRP) and Production Orders.,Materialanforderungen (MRP) und Fertigungsaufträge generieren.
-Generate Salary Slips,Gehaltsabrechnungen generieren
-Generate Schedule,Zeitplan generieren
-"Generate packing slips for packages to be delivered. Used to notify package number, package contents and its weight.","Packzettel für zu liefernde Pakete generieren. Wird verwendet, um Paketnummer, Packungsinhalt und das Gewicht zu dokumentieren."
-Generates HTML to include selected image in the description,"Generiert HTML, die das ausgewählte Bild in der Beschreibung enthält"
-Get Advances Paid,Vorkasse aufrufen
-Get Advances Received,Erhaltene Anzahlungen aufrufen
-Get Current Stock,Aktuellen Lagerbestand aufrufen
-Get Items,Artikel aufrufen
-Get Items From Purchase Receipts,Artikel vom Eingangslieferschein übernehmen
-Get Items From Sales Orders,Artikel aus Kundenaufträgen abrufen
-Get Items from BOM,Artikel aus der Stückliste holen
-Get Last Purchase Rate,Letzten Anschaffungskurs abrufen
-Get Outstanding Invoices,Ausstehende Rechnungen abrufen
-Get Relevant Entries,Holen Relevante Einträge
-Get Sales Orders,Kundenaufträge abrufen
-Get Specification Details,Spezifikationsdetails abrufen
-Get Stock and Rate,Lagerbestand und Rate abrufen
-Get Template,Vorlage abrufen
-Get Terms and Conditions,Allgemeine Geschäftsbedingungen abrufen
-Get Unreconciled Entries,Holen Nicht abgestimmte Einträge
-Get Weekly Off Dates,Wöchentliche Abwesenheitstermine abrufen
-"Get valuation rate and available stock at source/target warehouse on mentioned posting date-time. If serialized item, please press this button after entering serial nos.","Bewertungsrate und verfügbaren Lagerbestand an Ursprungs-/Zielwarenlager zum genannten Buchungsdatum/Uhrzeit abrufen. Bei Serienartikel, drücken Sie diese Taste nach der Eingabe der Seriennummern."
-Global Defaults,Globale Standardwerte
-Global POS Setting {0} already created for company {1},"Globale POS Einstellung {0} bereits für Unternehmen geschaffen, {1}"
-Global Settings,Globale Einstellungen
-"Go to the appropriate group (usually Application of Funds > Current Assets > Bank Accounts and create a new Account Ledger (by clicking on Add Child) of type ""Bank""","Gehen Sie auf die entsprechende Gruppe (in der Regel Anwendungszweck > Umlaufvermögen > Bankkonten und erstellen einen neuen Belegeintrag (durch Klicken auf Untereintrag hinzufügen) vom Typ ""Bank"""
-"Go to the appropriate group (usually Source of Funds > Current Liabilities > Taxes and Duties and create a new Account Ledger (by clicking on Add Child) of type ""Tax"" and do mention the Tax rate.","Gehen Sie auf die entsprechende Gruppe (in der Regel Quelle der Dahrlehen > kurzfristige Verbindlichkeiten > Steuern und Abgaben und legen einen neuen Buchungsbeleg (durch Klicken auf Unterelement einfügen) des Typs ""Steuer"" an und geben den Steuersatz mit an."
-Goal,Ziel
-Goals,Ziele
-Goods received from Suppliers.,Von Lieferanten erhaltene Ware.
-Google Drive,Google Drive
-Google Drive Access Allowed,Google Drive-Zugang erlaubt
-Government,Regierung
-Graduate,Hochschulabsolvent
-Grand Total,Gesamtbetrag
-Grand Total (Company Currency),Gesamtbetrag (Unternehmenswährung)
-"Grid ""","Grid """
-Grocery,Lebensmittelgeschäft
-Gross Margin %,Bruttoergebnis %
-Gross Margin Value,Bruttoergebniswert
-Gross Pay,Bruttolohn
-Gross Pay + Arrear Amount +Encashment Amount - Total Deduction,Bruttolohn +  ausstehender Betrag +   Inkassobetrag - Gesamtabzug
-Gross Profit,Rohgewinn
-Gross Profit (%),Rohgewinn (%)
-Gross Weight,Bruttogewicht
-Gross Weight UOM,Bruttogewicht ME
-Group,Gruppe
-Group by Account,Gruppe von Konto
-Group by Voucher,Gruppe von Gutschein
-Group or Ledger,Gruppen oder Sachbuch
-Groups,Gruppen
-Guest,Gast
-HR Manager,HR-Manager
-HR Settings,HR-Einstellungen
-HR User,HR Mitarbeiter
-HTML / Banner that will show on the top of product list.,"HTML/Banner, das oben auf der der Produktliste angezeigt wird."
-Half Day,Halbtags
-Half Yearly,Halbjährlich
-Half-yearly,Halbjährlich
-Happy Birthday!,Happy Birthday!
-Hardware,Hardware
-Has Batch No,Hat Stapelnr.
-Has Child Node,Hat untergeordneten Knoten
-Has Serial No,Hat Seriennummer
-Head of Marketing and Sales,Leiter Marketing und Vertrieb
-Header,Kopfzeile
-Heads (or groups) against which Accounting Entries are made and balances are maintained.,"Vorgesetzte (oder Gruppen), für die Buchungseinträge vorgenommen und Salden geführt werden."
-Health Care,Health Care
-Health Concerns,Gesundheitliche Bedenken
-Health Details,Gesundheitsdetails
-Held On,Abgehalten am
-Help HTML,HTML-Hilfe
-"Help: To link to another record in the system, use ""#Form/Note/[Note Name]"" as the Link URL. (don't use ""http://"")","Hilfe: Um eine Verknüpfung zu einem anderen Datensatz im System herzustellen, verwenden Sie ""#Formular/Anmerkung/[Anmerkungsname]"" als Link-URL. (verwenden Sie nicht ""http://"")"
-"Here you can maintain family details like name and occupation of parent, spouse and children","Hier können Sie Familiendetails wie Namen und Beruf der Eltern, Ehepartner und Kinder angeben"
-"Here you can maintain height, weight, allergies, medical concerns etc","Hier können Sie Größe, Gewicht, Allergien, medizinische Bedenken usw. eingeben"
-Hide Currency Symbol,Währungssymbol ausblenden
-High,Hoch
-History In Company,Historie im Unternehmen
-Hold,Anhalten
-Holiday,Urlaub
-Holiday List,Urlaubsliste
-Holiday List Name,Urlaubslistenname
-Holiday master.,Ferien Master.
-Holidays,Feiertage
-Home,Startseite
-Host,Host
-"Host, Email and Password required if emails are to be pulled","Host-, E-Mail und Passwort erforderlich, wenn E-Mails gezogen werden sollen"
-Hour,Stunde
-Hour Rate,Stundensatz
-Hour Rate Labour,Stundensatz Arbeitslohn
-Hours,Stunden
-How Pricing Rule is applied?,Wie Pricing-Regel angewendet wird?
-How frequently?,Wie häufig?
-"How should this currency be formatted? If not set, will use system defaults","Wie soll diese Währung formatiert werden? Wenn nicht festgelegt, werden die Systemstands verwendet"
-Human Resources,Personalwesen
-Identification of the package for the delivery (for print),Bezeichnung des Pakets für die Lieferung (für den Druck)
-If Income or Expense,Wenn Ertrag oder Aufwand
-If Monthly Budget Exceeded,Wenn Monatsbudget überschritten
-"If Supplier Part Number exists for given Item, it gets stored here","Falls für eine bestimmte Position eine Lieferantenteilenummer vorhanden ist, wird sie hier gespeichert"
-If Yearly Budget Exceeded,Wenn Jahresbudget überschritten
-"If checked, BOM for sub-assembly items will be considered for getting raw materials. Otherwise, all sub-assembly items will be treated as a raw material.","Wenn aktiviert, wird die Stückliste für Unterbaugruppen-Artikel beim Abrufen von Rohstoffen berücksichtigt. Andernfalls werden alle Unterbaugruppen-Artikel als Rohmaterial behandelt."
-"If checked, Total no. of Working Days will include holidays, and this will reduce the value of Salary Per Day","Wenn aktiviert, beinhaltet die Gesamtanzahl der Arbeitstage auch Feiertage und dies reduziert den Wert des Gehalts pro Tag."
-"If checked, the tax amount will be considered as already included in the Print Rate / Print Amount","Wenn aktiviert, wird der Steuerbetrag als bereits in der Druckrate oder im Druckbetrag enthalten betrachtet."
-If different than customer address,Wenn anders als Kundenadresse
-"If disable, 'Rounded Total' field will not be visible in any transaction","Wenn deaktiviert, wird das Feld 'Gerundeter Gesamtbetrag' in keiner Transaktion angezeigt"
-"If enabled, the system will post accounting entries for inventory automatically.","Wenn aktiviert, veröffentlicht das System Bestandsbuchungseinträge automatisch."
-If more than one package of the same type (for print),Wenn mehr als ein Paket von der gleichen Art (für den Druck)
-"If multiple Pricing Rules continue to prevail, users are asked to set Priority manually to resolve conflict.","Wenn mehrere Preisregeln weiterhin herrschen, werden die Benutzer aufgefordert, Priorität manuell einstellen, um Konflikt zu lösen."
-"If no change in either Quantity or Valuation Rate, leave the cell blank.","Wenn es keine Änderung entweder bei Mengen- oder Bewertungspreis gibt, lassen Sie das Eingabefeld leer."
-"If not checked, the list will have to be added to each Department where it has to be applied.","Wenn deaktiviert, muss die Liste zu jeder Abteilung hinzugefügt werden, für die sie gilt."
-"If selected Pricing Rule is made for 'Price', it will overwrite Price List. Pricing Rule price is the final price, so no further discount should be applied. Hence, in transactions like Sales Order, Purchase Order etc, it will be fetched in 'Rate' field, rather than 'Price List Rate' field.","Wenn Preisregel für 'Preis' ausgewählt wird, wird der Wert aus der Preisliste überschrieben. Der Preis der Preisregel ist der Endpreis, so dass keine weiteren Rabatt angewendet werden sollten. Daher wird in Transaktionen wie z.B. Kundenauftrag, Lieferatenauftrag usw., es nicht im Feld 'Preis' eingetragen werden, sondern im Feld 'Preisliste'."
-"If specified, send the newsletter using this email address","Wenn angegeben, senden Sie den Newsletter mit dieser E-Mail-Adresse"
-"If the account is frozen, entries are allowed to restricted users.","Wenn das Konto eingefroren ist, werden Einträge für eingeschränkte Benutzer erlaubt."
-"If this Account represents a Customer, Supplier or Employee, set it here.","Wenn dieses Konto zu einem Kunden, Lieferanten oder Mitarbeiter gehört, legen Sie dies hier fest."
-"If two or more Pricing Rules are found based on the above conditions, Priority is applied. Priority is a number between 0 to 20 while default value is zero (blank). Higher number means it will take precedence if there are multiple Pricing Rules with same conditions.","Wenn zwei oder mehrere Preisregeln werden auf der Grundlage der obigen Bedingungen festgestellt wird Priorität angewandt. Priorität ist eine Zahl zwischen 0 und 20, während Standardwert ist null (leer). Höhere Zahl bedeutet es Vorrang, wenn es mehrere Preisregeln mit gleichen Bedingungen."
-If you follow Quality Inspection. Enables Item QA Required and QA No in Purchase Receipt,"Wenn Sie Qualitätskontrollen druchführen. Aktiviert bei Artikel """"Qualitätssicherung notwendig"""" und """"Qualitätssicherung Nein"""" in Eingangslieferschein"
-If you have Sales Team and Sale Partners (Channel Partners)  they can be tagged and maintain their contribution in the sales activity,"Wenn Sie ein Verkaufsteam und Verkaufspartner (Vertriebskanalpartner) haben, können sie markiert werden und ihren Beitrag zur Umsatztätigkeit behalten"
-"If you have created a standard template in Purchase Taxes and Charges Master, select one and click on the button below.","Wenn Sie eine Standardvorlage im Stamm für Verkaufssteuern und Abgaben erstellt haben, wählen Sie eine aus und klicken Sie unten auf die Schaltfläche."
-"If you have created a standard template in Sales Taxes and Charges Master, select one and click on the button below.","Wenn Sie eine Standardvorlage im Stamm für Steuern und Abgaben erstellt haben, wählen Sie eine aus und klicken Sie unten auf die Schaltfläche."
-"If you have long print formats, this feature can be used to split the page to be printed on multiple pages with all headers and footers on each page","Wenn Sie lange Druckformate haben, kann diese Funktion verwendet werden, um die Seite auf mehrere Seiten mit allen Kopf- und Fußzeilen aufzuteilen"
-If you involve in manufacturing activity. Enables Item 'Is Manufactured',Wenn Sie in die produzierenden Aktivitäten einzubeziehen. Ermöglicht Item ' hergestellt '
-Ignore,Ignorieren
-Ignore Pricing Rule,Ignorieren Preisregel
-Ignored: ,Ignoriert:
-Image,Bild
-Image View,Bildansicht
-Implementation Partner,Implementierungspartner
-Import Attendance,Importteilnahme
-Import Failed!,Import fehlgeschlagen !
-Import Log,Importprotokoll
-Import Successful!,Importieren Sie erfolgreich!
-Imports,Importe
-In Hours,In Stunden
-In Process,In Bearbeitung
-In Qty,Menge
-In Stock,an Lager
-In Value,Wert bei
-In Words,In Worten
-In Words (Company Currency),In Worten (Unternehmenswährung)
-In Words (Export) will be visible once you save the Delivery Note.,"In Worten (Export) wird sichtbar, sobald Sie den Lieferschein speichern."
-In Words will be visible once you save the Delivery Note.,"In Worten wird sichtbar, sobald Sie den Lieferschein speichern."
-In Words will be visible once you save the Purchase Invoice.,"In Worten wird sichtbar, sobald Sie die Eingangsrechnung speichern."
-In Words will be visible once you save the Purchase Order.,"In Worten wird sichtbar, sobald Sie den Lieferatenauftrag speichern."
-In Words will be visible once you save the Purchase Receipt.,"In Worten wird sichtbar, sobald Sie den Eingangslieferschein speichern."
-In Words will be visible once you save the Quotation.,"In Worten wird sichtbar, sobald Sie den Kostenvoranschlag speichern."
-In Words will be visible once you save the Sales Invoice.,"In Worten wird sichtbar, sobald Sie die Ausgangsrechnung speichern."
-In Words will be visible once you save the Sales Order.,"In Worten wird sichtbar, sobald Sie den Kundenauftrag speichern."
-Incentives,Anreize
-Include Reconciled Entries,Fügen versöhnt Einträge
-Include holidays in Total no. of Working Days,Urlaub in die Gesamtzahl der Arbeitstage einschließen
-Income,Einkommen
-Income / Expense,Einnahmen/Ausgaben
-Income Account,Gewinnkonto
-Income Booked,Gebuchter Gewinn
-Income Tax,Einkommensteuer
-Income Year to Date,Jahresertrag bis dato
-Income booked for the digest period,Gebuchter Gewinn für den Berichtszeitraum
-Incoming,Eingehend
-Incoming Rate,Eingehende Rate
-Incoming quality inspection.,Eingehende Qualitätsprüfung.
-Incorrect number of General Ledger Entries found. You might have selected a wrong Account in the transaction.,Falsche Anzahl von Hauptbuch-Einträge gefunden. Sie könnten ein falsches Konto in der Transaktion ausgewählt haben.
-Incorrect or Inactive BOM {0} for Item {1} at row {2}, fehlerhafte oder inaktive Stückliste {0} für Artikel {1} in Zeile {2}
-Indicates that the package is a part of this delivery (Only Draft),"Zeigt an, dass das Paket ist ein Teil dieser Lieferung (nur Entwurf)"
-Indirect Expenses,Indirekte Aufwendungen
-Indirect Income,Indirekte Erträge
-Individual,Einzelperson
-Industry,Industrie
-Industry Type,Industrietyp
-Inspected By,Geprüft von
-Inspection Criteria,Prüfkriterien
-Inspection Required,Prüfung ist Pflicht
-Inspection Type,Art der Prüfung
-Installation Date,Datum der Installation
-Installation Note,Installationshinweis
-Installation Note Item,Bestandteil Installationshinweis
-Installation Note {0} has already been submitted,Installation Hinweis {0} wurde bereits eingereicht
-Installation Status,Installationsstatus
-Installation Time,Installationszeit
-Installation date cannot be before delivery date for Item {0},Installationsdatum kann nicht vor dem Liefertermin für Artikel {0}
-Installation record for a Serial No.,Installationsdatensatz für eine Seriennummer
-Installed Qty,Installierte Anzahl
-Instructions,Anweisungen
-Interested,Interessiert
-Intern,internieren
-Internal,Intern
-Internet Publishing,Internet Publishing
-Introduction,Einführung
-Invalid Barcode,Ungültige Barcode
-Invalid Barcode or Serial No,Ungültige Barcode oder Seriennummer
-Invalid Mail Server. Please rectify and try again.,Ungültiger E-Mail-Server. Bitte Angaben korrigieren und erneut versuchen.
-Invalid Master Name,Ungültige Master-Name
-Invalid User Name or Support Password. Please rectify and try again.,Ungültiger Benutzername oder Passwort. Bitte Angaben korrigieren und erneut versuchen.
-Invalid quantity specified for item {0}. Quantity should be greater than 0.,Zum Artikel angegebenen ungültig Menge {0}. Menge sollte grßer als 0 sein.
-Inventory,Lagerbestand
-Inventory & Support,Inventar & Support
-Investment Banking,Investment Banking
-Investments,Investments
-Invoice Date,Rechnungsdatum
-Invoice Details,Rechnungsdetails
-Invoice No,Rechnungs-Nr.
-Invoice Number,Rechnungsnummer
-Invoice Type,Rechnungstyp
-<<<<<<< HEAD
-Invoice/Journal Entry Details,Rechnung / Journal Gutschein-Details
-Invoiced Amount (Exculsive Tax),Rechnungsbetrag ( Exculsive MwSt.)
-=======
-Invoice/Journal Voucher Details,Rechnungs- / Buchungsbeleg-Details
-Invoiced Amount (Exculsive Tax),berechneter Betrag (ohne MwSt.)
->>>>>>> eac82039
-Is Active,Ist aktiv
-Is Advance,Ist Voraus
-Is Cancelled,Ist storniert
-Is Carry Forward,Ist Übertrag
-Is Default,Ist Standard
-Is Encash,Ist Inkasso
-Is Fixed Asset Item,Ist Posten des Anlagevermögens
-Is LWP,Ist LWP
-Is Opening,Ist Öffnung
-Is Opening Entry,Ist Öffnungseintrag
-Is POS,Ist POS
-Is Primary Contact,Ist primärer Kontakt
-Is Purchase Item,Ist Einkaufsartikel
-Is Recurring,ist wiederkehrend
-Is Sales Item,Ist Verkaufsartikel
-Is Service Item,Ist Leistungsposition
-Is Stock Item,Ist Bestandsartikel
-Is Sub Contracted Item,Ist Zulieferer-Artikel
-Is Subcontracted,Ist Untervergabe
-Is this Tax included in Basic Rate?,Ist diese Steuer in der Basisrate enthalten?
-Issue,Ausstellung
-Issue Date,Ausstellungsdatum
-Issue Details,Vorgangsdetails
-Issued Items Against Production Order,Gegen Fertigungsauftrag ausgegebene Artikel
-It can also be used to create opening stock entries and to fix stock value.,"Es kann auch verwendet werden, um die Öffnung der Vorratszugänge zu schaffen und Bestandswert zu beheben."
-Item,Artikel
-Item #{0}: Ordered qty can not less than item's minimum order qty (defined in item master).,Artikel #{0}: Bestellmenge kann nicht kleiner sein als die Mindestbestellmenge (festgelegt im Artikelstamm)
-Item Advanced,Erweiterter Artikel
-Item Barcode,Artikelstrichcode
-Item Batch Nos,Artikel-Chargennummern
-Item Classification,Artikelklassifizierung
-Item Code,Artikel-Nr
-Item Code > Item Group > Brand,Artikel-Nr > Artikelgruppe > Marke
-Item Code and Warehouse should already exist.,Artikel-Nummer und Lager sollten bereits vorhanden sein.
-Item Code cannot be changed for Serial No.,Item Code kann nicht für Seriennummer geändert werden
-Item Code is mandatory because Item is not automatically numbered,"Artikel-Code ist zwingend erforderlich, da Einzelteil wird nicht automatisch nummeriert"
-Item Code required at Row No {0},Item Code in Zeile Keine erforderlich {0}
-Item Customer Detail,Kundendetail Artikel
-Item Description,Artikelbeschreibung
-Item Desription,Artikelbeschreibung
-Item Details,Artikeldetails
-Item Group,Artikelgruppe
-Item Group Name,Name der Artikelgruppe
-Item Group Tree,Artikelgruppenstruktur
-Item Group not mentioned in item master for item {0},Im Artikelstamm für Artikel nicht erwähnt Artikelgruppe {0}
-Item Groups in Details,Artikelgruppen in Details
-Item Image (if not slideshow),Artikelbild (wenn keine Diashow)
-Item Name,Artikelname
-Item Naming By,Artikelbenennung nach
-Item Price,Artikelpreis
-Item Prices,Artikelpreise
-Item Quality Inspection Parameter,Parameter der Artikel-Qualitätsprüfung
-Item Reorder,Artikel Wiederbestellung
-Item Row {0}: Purchase Receipt {1} does not exist in above 'Purchase Receipts' table,Artikel Zeile {0}: Eingangslieferschein {1} existiert nicht in den o.g. Eingangslieferscheinen
-Item Serial No,Artikel-Seriennummer
-Item Serial Nos,Artikel-Seriennummern
-Item Shortage Report,Artikel Mangel Bericht
-Item Supplier,Artikellieferant
-Item Supplier Details,Details Artikellieferant
-Item Tax,Artikelsteuer
-Item Tax Amount,Artikel-Steuerbetrag
-Item Tax Rate,Artikel-Steuersatz
-Item Tax Row {0} must have account of type Tax or Income or Expense or Chargeable,Artikel Tax Row {0} muss wegen Art oder Steuerertrag oder-aufwand oder Kostenpflichtige haben
-Item Tax1,Artikelsteuer1
-Item To Manufacture,Artikel Bis-Herstellung
-Item UOM,Artikel-ME
-Item Website Specification,Artikel-Webseitenspezifikation
-Item Website Specifications,Artikel-Webseitenspezifikationen
-Item Wise Tax Detail,Artikel Wise UST Details
-Item Wise Tax Detail ,Artikel Wise UST Details
-Item is required,Artikel erforderlich
-Item is updated,Artikel wird aktualisiert
-Item master.,Artikelstamm.
-"Item must be a purchase item, as it is present in one or many Active BOMs","Artikel muss ein Zukaufsartikel sein, da es in einer oder mehreren aktiven Stücklisten vorhanden ist"
-Item must be added using 'Get Items from Purchase Receipts' button,"Artikel müssen mit dem Button ""Artikel von Eingangslieferschein übernehmen"" hinzugefühgt werden"
-Item or Warehouse for row {0} does not match Material Request,Artikel- oder Lagerreihe{0} ist Materialanforderung nicht überein
-Item table can not be blank,Artikel- Tabelle kann nicht leer sein
-Item to be manufactured or repacked,Hergestellter oder umgepackter Artikel
-Item valuation rate is recalculated considering landed cost voucher amount,Artikelpreis wird anhand von Frachtkosten neu berechnet
-Item valuation updated,Artikel- Bewertung aktualisiert
-Item will be saved by this name in the data base.,Einzelteil wird mit diesem Namen in der Datenbank gespeichert.
-Item {0} appears multiple times in Price List {1},Artikel {0} erscheint mehrfach in Preisliste {1}
-Item {0} does not exist,Artikel {0} existiert nicht
-Item {0} does not exist in the system or has expired,Artikel {0} ist nicht im System vorhanden oder abgelaufen
-Item {0} does not exist in {1} {2},Artikel {0} existiert nicht in {1} {2}
-Item {0} has already been returned,Artikel {0} wurde bereits zurück
-Item {0} has been entered multiple times against same operation,Artikel {0} wurde mehrmals gegen dieselbe Operation eingegeben
-Item {0} has been entered multiple times with same description or date,Artikel {0} wurde mehrmals mit der gleichen Beschreibung oder Datum eingegeben
-Item {0} has been entered multiple times with same description or date or warehouse,Artikel {0} wurde mehrmals mit der gleichen Beschreibung oder Datum oder Lager eingetragen
-Item {0} has been entered twice,Artikel {0} wurde zweimal eingegeben
-Item {0} has reached its end of life on {1},Artikel {0} hat das Ende ihrer Lebensdauer erreicht auf {1}
-Item {0} ignored since it is not a stock item,"Artikel {0} ignoriert, da es sich nicht um Lagerware"
-Item {0} is cancelled,Artikel {0} wird abgebrochen
-Item {0} is not Purchase Item,Artikel {0} ist nicht Kaufsache
-Item {0} is not a serialized Item,Artikel {0} ist keine serialisierten Artikel
-Item {0} is not a stock Item,Artikel {0} ist kein Lagerartikel
-Item {0} is not active or end of life has been reached,Artikel {0} ist nicht aktiv oder Ende des Lebens ist erreicht
-Item {0} is not setup for Serial Nos. Check Item master,Artikel {0} ist kein Setup für den Seriennummern prüfen Artikelstamm
-Item {0} is not setup for Serial Nos. Column must be blank,Artikel {0} ist kein Setup für den Seriennummern Spalte muss leer sein
-Item {0} must be Sales Item,Artikel {0} muss sein Verkaufsartikel
-Item {0} must be Sales or Service Item in {1},Artikel {0} muss Vertriebs-oder Service Artikel in {1}
-Item {0} must be Service Item,Artikel {0} muss sein Service- Artikel
-Item {0} must be a Purchase Item,Artikel {0} muss ein Kaufsache sein
-Item {0} must be a Sales Item,Artikel {0} muss ein Verkaufsartikel sein
-Item {0} must be a Service Item.,Artikel {0} muss ein Service- Element sein.
-Item {0} must be a Sub-contracted Item,Artikel {0} muss ein Subunternehmer vergebene Titel
-Item {0} must be a stock Item,Artikel {0} muss ein Lager Artikel sein
-Item {0} must be manufactured or sub-contracted,Artikel {0} hergestellt werden muss oder Unteraufträge vergeben
-Item {0} not found,Artikel {0} nicht gefunden
-Item {0} with Serial No {1} is already installed,Artikel {0} mit Seriennummer {1} ist bereits installiert
-Item {0} with same description entered twice,Artikel {0} mit derselben Beschreibung zweimal eingegeben
-"Item, Warranty, AMC (Annual Maintenance Contract) details will be automatically fetched when Serial Number is selected.","Details zu Artikel, Garantie, AMC (Jahreswartungsvertrag) werden automatisch angezeigt, wenn die Seriennummer ausgewählt wird."
-Item-wise Price List Rate,Artikel weise Preis List
-Item-wise Purchase History,Artikelweiser Einkaufsverlauf
-Item-wise Purchase Register,Artikelweises Einkaufsregister
-Item-wise Sales History,Artikelweiser Vertriebsverlauf
-Item-wise Sales Register,Artikelweises Vertriebsregister
-"Item: {0} managed batch-wise, can not be reconciled using \					Stock Reconciliation, instead use Stock Entry",Artikel: {0} wird stapelweise verarbeitet; kann nicht mit Lagerabgleich abgestimmt werden. Nutze nun Lagerbestand.
-Item: {0} not found in the system,Item: {0} nicht im System gefunden
-Items,Artikel
-Items To Be Requested,Artikel angefordert werden
-Items required,Artikel erforderlich
-"Items to be requested which are ""Out of Stock"" considering all warehouses based on projected qty and minimum order qty","Angeforderte Artikel, die im gesamten Warenlager bezüglich der geforderten Menge und Mindestbestellmenge ""Nicht vorrätig"" sind."
-Items which do not exist in Item master can also be entered on customer's request,"Artikel, die nicht im Artikelstamm vorhanden sind, können auf Wunsch des Kunden auch eingetragen werden"
-Itemwise Discount,Artikelweiser Rabatt
-Itemwise Recommended Reorder Level,Artikelweise empfohlene Neubestellungsebene
-Job Applicant,Bewerber
-Job Opening,Offene Stelle
-Job Profile,Stellenbeschreibung
-Job Title,Stellenbezeichnung
-"Job profile, qualifications required etc.","Stellenbeschreibung, erforderliche Qualifikationen usw."
-Jobs Email Settings,Stellen-E-Mail-Einstellungen
-Journal Entries,Journaleinträge
-Journal Entry,Journaleintrag
-<<<<<<< HEAD
-Journal Entry,Journal
-Journal Entry Account,Detailansicht Beleg
-Journal Entry Account No,Journalnummer
-Journal Entry {0} does not have account {1} or already matched,Blatt Gutschein {0} ist nicht Konto haben {1} oder bereits abgestimmt
-Journal Entries {0} are un-linked,Blatt Gutscheine {0} sind un -linked
-"Keep Track of Sales Campaigns. Keep track of Leads, Quotations, Sales Order etc from Campaigns to gauge Return on Investment. ","Keep Track of Sales Campaigns. Keep track of Leads, Quotations, Sales Order etc from Campaigns to gauge Return on Investment. "
-=======
-Journal Voucher,Buchungsbeleg
-Journal Voucher Detail,Buchungsbeleg Detail
-Journal Voucher Detail No,Buchungsbeleg Detailnr.
-Journal Voucher {0} does not have account {1} or already matched,Buchungsbeleg {0} hat kein Konto {1} oder oder wurde bereits zugeordnet
-Journal Vouchers {0} are un-linked,{0} Buchungsbelege sind nicht verknüpft
-"Keep Track of Sales Campaigns. Keep track of Leads, Quotations, Sales Order etc from Campaigns to gauge Return on Investment. ","Verfolgung von Vertriebskampangen, Interessenten, Angebote, Kundenauftrag, usw. zur Beurteilung des Erfolges von Kampangen."
->>>>>>> eac82039
-Keep a track of communication related to this enquiry which will help for future reference.,Kommunikation bezüglich dieser Anfrage für zukünftige Zwecke aufbewahren.
-Keep it web friendly 900px (w) by 100px (h),halten Sie es Webfreundlich - 900px (breit) bei 100px (hoch)
-Key Performance Area,Wichtigster Leistungsbereich
-Key Responsibility Area,Wichtigster Verantwortungsbereich
-Kg,kg
-LR Date,LR-Datum
-LR No,LR-Nr.
-Label,Etikett
-Landed Cost Help,Einstandpreis Hilfe
-Landed Cost Item,Einstandspreis Artikel
-Landed Cost Purchase Receipt,Einstandspreis Eingangslieferschein
-Landed Cost Taxes and Charges,Einstandspreis Steuern und Abgaben
-Landed Cost Voucher,Einstandspreis Gutschein
-Landed Cost Voucher Amount,Einstandspreis Gutscheinbetrag
-Language,Sprache
-Last Name,Familienname
-Last Purchase Rate,Letzter Anschaffungskurs
-Latest,neueste
-Lead,Interessent
-Lead Details,Interessent-Details
-Lead Id,Interessent Id
-Lead Name,Interessent Name
-Lead Owner,Interessent Eigentümer
-Lead Source,Interessent Ursprung
-Lead Status,Interessent Status
-Lead Time Date,Durchlaufzeit Datum
-Lead Time Days,Durchlaufzeit Tage
-Lead Time days is number of days by which this item is expected in your warehouse. This days is fetched in Material Request when you select this item.,"""Durchlaufzeit Tage"" beschreibt die Anzahl der Tage, bis wann mit dem Eintreffen des Artikels im Lager zu rechnen ist. Diese Tage werden aus der Materialanforderung abgefragt, wenn Sie diesen Artikel auswählen."
-Lead Type,Lead-Typ
-Lead must be set if Opportunity is made from Lead,"Interessent muss eingestellt werden, wenn Chancen aus Interessenten erstellt werden"
-Leave Allocation,Urlaubszuordnung
-Leave Allocation Tool,Urlaubszuordnungs-Tool
-Leave Application,Abwesenheitsantrag
-Leave Approver,Urlaubsgenehmiger
-Leave Approvers,Urlaubsgenehmiger
-Leave Balance Before Application,Urlaubskonto vor Anwendung
-Leave Block List,Urlaubssperrenliste
-Leave Block List Allow,Urlaubssperrenliste zulassen
-Leave Block List Allowed,Urlaubssperrenliste zugelassen
-Leave Block List Date,Urlaubssperrenliste Datum
-Leave Block List Dates,Urlaubssperrenliste Termine
-Leave Block List Name,Urlaubssperrenliste Name
-Leave Blocked,Urlaub gesperrt
-Leave Control Panel,Urlaubskontrolloberfläche
-Leave Encashed?,Urlaub eingelöst?
-Leave Encashment Amount,Urlaubseinlösung Betrag
-Leave Type,Urlaubstyp
-Leave Type Name,Urlaubstyp Name
-Leave Without Pay,Unbezahlter Urlaub
-Leave application has been approved.,Urlaubsantrag wurde genehmigt.
-Leave application has been rejected.,Urlaubsantrag wurde abgelehnt.
-Leave approver must be one of {0},Urlaube und Abwesenheiten müssen von {0} genehmigt werden.
-Leave blank if considered for all branches,"Freilassen, wenn es für alle Branchen gelten soll"
-Leave blank if considered for all departments,"Freilassen, wenn es für alle Abteilungen gelten soll"
-Leave blank if considered for all designations,"Freilassen, wenn es für alle Bezeichnungen gelten soll"
-Leave blank if considered for all employee types,"Freilassen, wenn es für alle Mitarbeitertypen gelten soll"
-"Leave can be approved by users with Role, ""Leave Approver""","Urlaub kann von Benutzern mit der Rolle ""Urlaubsgenehmiger"" genehmigt werden"
-Leave of type {0} cannot be longer than {1},Abwesenheit vom Typ {0} kann nicht länger sein als {1}
-Leaves Allocated Successfully for {0},Erfolgreich zugewiesene Abwesenheiten für {0}
-Leaves for type {0} already allocated for Employee {1} for Fiscal Year {0},Abwesenheiten für Typ {0} sind bereits für das Geschäftsjahr {0} dem Arbeitnehmer {1} zugeteilt
-Leaves must be allocated in multiples of 0.5,"Abwesenheiten müssen ein Vielfaches von 0,5 sein"
-Ledger,Sachkonto
-Ledgers,Sachkonten
-Left,Links
-Legal,Juristisch
-Legal Entity / Subsidiary with a separate Chart of Accounts belonging to the Organization.,"Juristische Einheit/Niederlassung mit einem separaten Kontenplan, der zum Unternehmen gehört."
-Legal Expenses,Anwaltskosten
-Letter Head,Briefkopf
-Letter Heads for print templates.,Briefköpfe für Druckvorlagen.
-Level,Ebene
-Lft,li
-Liability,Haftung
-List a few of your customers. They could be organizations or individuals.,Geben Sie ein paar Ihrer Kunden an. Dies können Firmen oder Einzelpersonen sein.
-List a few of your suppliers. They could be organizations or individuals.,Geben Sie ein paar von Ihren Lieferanten an. Diese können Firmen oder Einzelpersonen sein.
-List items that form the package.,"Listenelemente, die das Paket bilden."
-List of users who can edit a particular Note,"Liste der Benutzer, die eine besondere Notiz bearbeiten können"
-List this Item in multiple groups on the website.,Diesen Artikel in mehreren Gruppen auf der Website auflisten.
-"List your products or services that you buy or sell. Make sure to check the Item Group, Unit of Measure and other properties when you start.","Geben Sie ein paar Ihrer Produkte oder Dienstleistungen an, die Sie kaufen oder verkaufen."
-"List your tax heads (e.g. VAT, Excise; they should have unique names) and their standard rates. This will create a standard template, which you can edit and add more later.","Geben Sie Ihre Steuerangaben (z.B. Mehrwertsteuer, Verbrauchssteuern, etc.; Diese sollten eindeutige Namen haben) und die jeweiligen Standardsätze an."
-Loading...,Wird geladen ...
-Loans (Liabilities),Kredite (Passiva)
-Loans and Advances (Assets),Forderungen (Aktiva)
-Local,lokal
-"Log of Activities performed by users against Tasks that can be used for tracking time, billing.","Protokoll der von Benutzern durchgeführten Aktivitäten bei Aufgaben, die zum Protokollieren von Zeit und zur Rechnungslegung verwendet werden."
-Login,Anmelden
-Login with your new User ID,Loggen Sie sich mit Ihrer neuen Benutzer-ID ein
-Logo,Logo
-Logo and Letter Heads,Logo und Briefköpfe
-Lost,verloren
-Lost Reason,Verlustgrund
-Low,Niedrig
-Lower Income,Niedrigeres Einkommen
-MTN Details,MTN-Details
-Main,Haupt
-Main Reports,Hauptberichte
-Maintain Same Rate Throughout Sales Cycle,Gleiche Rate im gesamten Verkaufszyklus beibehalten
-Maintain same rate throughout purchase cycle,Gleiche Rate im gesamten Kaufzyklus beibehalten
-Maintenance,Wartung
-Maintenance Date,Wartungsdatum
-Maintenance Details,Wartungsdetails
-Maintenance Manager,Verantwortlicher für die Wartung
-Maintenance Schedule,Wartungsplan
-Maintenance Schedule Detail,Wartungsplandetail
-Maintenance Schedule Item,Wartungsplanposition
-Maintenance Schedule is not generated for all the items. Please click on 'Generate Schedule',"Wartungsplan wird nicht für alle Elemente erzeugt. Bitte klicken Sie auf ""Zeitplan generieren"""
-Maintenance Schedule {0} exists against {0},Wartungsplan {0} gegen {0} existiert
-Maintenance Schedule {0} must be cancelled before cancelling this Sales Order,Wartungsplan {0} muss vor Stornierung dieses Kundenauftrages storniert werden
-Maintenance Schedules,Wartungspläne
-Maintenance Status,Wartungsstatus
-Maintenance Time,Wartungszeit
-Maintenance Type,Wartungstyp
-Maintenance User,Mitarbeiter für die Wartung
-Maintenance Visit,Wartungsbesuch
-Maintenance Visit Purpose,Wartungsbesuch Zweck
-Maintenance Visit {0} must be cancelled before cancelling this Sales Order,Wartungsbesuch {0} muss vor Stornierung dieses Kundenauftrages storniert werden
-Maintenance start date can not be before delivery date for Serial No {0},Wartung Startdatum kann nicht vor dem Liefertermin für Seriennummer {0} sein
-Major/Optional Subjects,Wichtiger/optionaler Betreff
-Make ,Ausführen 
-Make Accounting Entry For Every Stock Movement,Machen Accounting Eintrag für jede Lagerbewegung
-Make Bank Entry,Bankbeleg erstellen
-Make Credit Note,Gutschrift erstellen
-Make Debit Note,Lastschrift erstellen
-Make Delivery,Lieferung erstellen
-Make Difference Entry,Differenzeintrag erstellen
-Make Excise Invoice,Machen Verbrauch Rechnung
-Make Installation Note,Installationshinweis erstellen
-Make Invoice,Rechnung erstellen
-Make Maint. Schedule,Wartungsfenster erstellen
-Make Maint. Visit,Wartungsbesuch erstellen
-Make Maintenance Visit,Wartungsbesuch erstellen
-Make Packing Slip,Packzettel erstellen
-Make Payment,Zahlung durchführen
-Make Payment Entry,Zahlung hinzufügen
-Make Purchase Invoice,Einkaufsrechnung erstellen
-Make Purchase Order,Bestellung erstellen
-Make Purchase Receipt,Kaufbeleg erstellen
-Make Salary Slip,Gehaltsabrechnung erstellen
-Make Salary Structure,Gehaltsübersicht erstellen
-Make Sales Invoice,Verkaufsrechnung erstellen
-Make Sales Order,Verkaufsauftrag erstellen
-Make Supplier Quotation,Lieferantenanfrage erstellen
-Make Time Log Batch,Zeitprotokollstapel erstellen
-Make new POS Setting,POS-Einstellung hinzufügen
-Male,Männlich
-Manage Customer Group Tree.,Verwalten von Kundengruppen
-Manage Sales Partners.,Verwalten von Vertriebspartnern
-Manage Sales Person Tree.,Verwalten von Vertriebsmitarbeitern
-Manage Territory Tree.,Verwalten von Vertriebsgebieten
-Manage cost of operations,Betriebskosten verwalten
-Management,Management
-Manager,Manager
-"Mandatory if Stock Item is ""Yes"". Also the default warehouse where reserved quantity is set from Sales Order.","Notwendige Angabe, wenn Bestandsartikel ""Ja"" ist. Ebenfalls das Standardwarenlager, in dem die Menge über den Kundenauftrag reserviert wurde."
-Manufacture against Sales Order,Herstellung laut Kundenauftrag
-Manufacture/Repack,Herstellung/Neuverpackung
-Manufactured Item,Fertigungsartikel
-Manufactured Qty,Hergestellte Menge
-Manufactured quantity will be updated in this warehouse,Hergestellte Menge wird in diesem Lager aktualisiert
-Manufactured quantity {0} cannot be greater than planned quanitity {1} in Production Order {2},Hergestellte Menge {0} kann nicht größer sein als die geplante Menge {1} in Fertigungsauftrag {2}
-Manufacturer,Hersteller
-Manufacturer Part Number,Hersteller-Teilenummer
-Manufacturing,Produktionsplanung
-Manufacturing Manager,Fertigung Verantwortlicher
-Manufacturing Quantity,Fertigungsmenge
-Manufacturing Quantity is mandatory,Eingabe einer Fertigungsmenge ist obligatorisch!
-Manufacturing User,Fertigung Mitarbeiter
-Margin,Marge
-Marital Status,Familienstand
-Market Segment,Marktsegment
-Marketing,Marketing
-Marketing Expenses,Marketingkosten
-Married,verheiratet
-Mass Mailing,Massenmailversand
-Master Name,Stammname
-Master Name is mandatory if account type is Warehouse,"Meister -Name ist obligatorisch, wenn Kontotyp Warehouse"
-Master Type,Stammtyp
-Masters,Stämme
-Match non-linked Invoices and Payments.,Zuordnung nicht verknüpfter Rechnungen und Zahlungen.
-Material Issue,Materialentnahme
-Material Manager,Lager Verantwortlicher
-Material Master Manager,Lager Hauptverantwortlicher
-Material Receipt,Materialannahme
-Material Request,Materialanforderung
-Material Request Detail No,Detailnr. der Materialanforderung
-Material Request For Warehouse,Materialanforderung für Warenlager
-Material Request Item,Materialanforderungsposition
-Material Request Items,Materialanforderungspositionen
-Material Request No,Materialanforderungsnr.
-Material Request Type,Materialanforderungstyp
-Material Request of maximum {0} can be made for Item {1} against Sales Order {2},Materialanforderung von maximal {0} kann für Artikel {1} aus Kundenauftrag {2} gemacht werden
-Material Request used to make this Stock Entry,Verwendete Materialanforderung für diesen Lagereintrag
-Material Request {0} is cancelled or stopped,Materialanforderung {0} wird abgebrochen oder gestoppt
-Material Requests for which Supplier Quotations are not created,Materialanfragen für die Lieferantenbestellungen werden nicht erstellt
-Material Requests {0} created,Material Requests {0} erstellt
-Material Requirement,Materialanforderung
-Material Transfer,Materialtransfer
-Material User,Lager Mitarbeiter
-Materials,Materialien
-Materials Required (Exploded),Benötigte Materialien (erweitert)
-Max 5 characters,Max 5 Zeichen
-Max Days Leave Allowed,Maximal zulässige Urlaubstage
-Max Discount (%),Maximaler Rabatt (%)
-Max Qty,Max Menge
-Max discount allowed for item: {0} is {1}%,Max Rabatt erlaubt zum Artikel: {0} {1}%
-Maximum Amount,Höchstbetrag
-Maximum allowed credit is {0} days after posting date,Die maximal zulässige Kredit ist {0} Tage nach Buchungsdatum
-Maximum {0} rows allowed,Maximum {0} Zeilen erlaubt
-Maxiumm discount for Item {0} is {1}%,Maxiumm Rabatt für Artikel {0} {1}%
-Medical,Medizin-
-Medium,Mittel
-"Merging is only possible if following properties are same in both records. Group or Ledger, Root Type, Company","Merging ist nur möglich, wenn folgenden Objekte sind in beiden Datensätzen."
-Message,Nachricht
-Message Parameter,Nachrichtenparameter
-Message Sent,Nachricht gesendet
-Message updated,Nachricht aktualisiert
-Messages,Nachrichten
-Messages greater than 160 characters will be split into multiple messages,Nachrichten mit mehr als 160 Zeichen werden in mehrere Nachrichten aufgeteilt
-Middle Income,Mittleres Einkommen
-Milestone,Ecktermin
-Milestone Date,Ecktermin Datum
-Milestones,Ecktermine
-Milestones will be added as Events in the Calendar,Ecktermine werden als Ereignisse in den Kalender aufgenommen
-Min Order Qty,Mindestbestellmenge
-Min Qty,Mindestmenge
-Min Qty can not be greater than Max Qty,Mindestmenge nicht größer als Max Menge sein
-Minimum Amount,Mindestbetrag
-Minimum Order Qty,Mindestbestellmenge
-Minute,Minute
-Misc Details,Sonstige Einzelheiten
-Miscellaneous Expenses,Sonstige Aufwendungen
-Miscelleneous,Sonstiges
-Mobile No,Mobilfunknummer
-Mobile No.,Mobilfunknr.
-Mode of Payment,Zahlungsweise
-Modern,Modern
-Monday,Montag
-Month,Monat
-Monthly,Monatlich
-Monthly Attendance Sheet,Monatliche Anwesenheitsliste
-Monthly Earning & Deduction,Monatliches Einkommen & Abzug
-Monthly Salary Register,Monatsgehalt Register
-Monthly salary statement.,Monatliche Gehaltsabrechnung
-More Details,Weitere Details
-More Info,Mehr Informationen
-Motion Picture & Video,Motion Picture & Video
-Moving Average,Gleitender Mittelwert
-Moving Average Rate,Gleitende Mittelwertsrate
-Mr,Herr
-Ms,Frau
-Multiple Item prices.,Mehrere Artikelpreise.
-"Multiple Price Rule exists with same criteria, please resolve \			conflict by assigning priority. Price Rules: {0}","mehrere Preisregeln exisitieren mit den gleich Kriterien, bitte beheben durch Angabe der Priorität- Preisregel: {0}"
-Music,Musik
-Must be Whole Number,Muss eine Ganzzahl sein
-Name,Name
-Name and Description,Name und Beschreibung
-Name and Employee ID,Name und Personalnummer
-"Name of new Account. Note: Please don't create accounts for Customers and Suppliers, they are created automatically from the Customer and Supplier master","Name des neuen Kontos. Hinweis: Bitte erstellen Sie keine Konten für Kunden und Lieferanten zu schaffen, diese werden automatisch vom Kunden- und Lieferantenstamm angelegt"
-Name of person or organization that this address belongs to.,"Name der Person oder des Unternehmens, zu dem diese Adresse gehört."
-Name of the Budget Distribution,Name der Budgetverteilung
-Naming Series,Benennungsreihenfolge
-Negative Quantity is not allowed,Negative Menge ist nicht erlaubt
-Negative Stock Error ({6}) for Item {0} in Warehouse {1} on {2} {3} in {4} {5},Negative Auf Error ( {6}) für Artikel {0} in {1} Warehouse auf {2} {3} {4} in {5}
-Negative Valuation Rate is not allowed,Negative Bewertungsbetrag ist nicht erlaubt
-Negative balance in Batch {0} for Item {1} at Warehouse {2} on {3} {4},Negative Bilanz in Batch {0} für {1} Artikel bei Warehouse {2} auf {3} {4}
-Net Pay,Nettolohn
-Net Pay (in words) will be visible once you save the Salary Slip.,"Nettolohn (in Worten) wird angezeigt, sobald Sie die Gehaltsabrechnung speichern."
-Net Profit / Loss,Nettogewinn /-verlust
-Net Total,Nettosumme
-Net Total (Company Currency),Nettosumme (Unternehmenswährung)
-Net Weight,Nettogewicht
-Net Weight UOM,Nettogewicht-ME
-Net Weight of each Item,Nettogewicht der einzelnen Artikel
-Net pay cannot be negative,Nettolohn kann nicht negativ sein
-Never,Nie
-New ,Neue 
-New Account,Neues Konto
-New Account Name,New Account Name
-New BOM,Neue Stückliste
-New Communications,Neue Nachrichten
-New Company,Neue Gesellschaft
-New Cost Center,Neue Kostenstelle
-New Cost Center Name,Neue Kostenstellennamen
-New Delivery Notes,Neue Lieferscheine
-New Enquiries,Neue Anfragen
-New Leads,Neue Interessenten
-New Leave Application,Neuer Urlaubsantrag
-New Leaves Allocated,Neue Urlaubszuordnung
-New Leaves Allocated (In Days),Neue Urlaubszuordnung (in Tagen)
-New Material Requests,Neue Materialanfragen
-New Projects,Neue Projekte
-New Purchase Orders,Neue Lieferatenaufträge
-New Purchase Receipts,Neue Eingangslieferscheine
-New Quotations,Neue Angebote
-New Sales Orders,Neue Kundenaufträge
-New Serial No cannot have Warehouse. Warehouse must be set by Stock Entry or Purchase Receipt,Neue Seriennummer kann kann kein Lager haben. Lagerangaben müssen durch Lagerzugang oder Eingangslieferschein erstellt werden
-New Stock Entries,Neue Lagerbestandseinträge
-New Stock UOM,Neue Lagerbestands-ME
-New Stock UOM is required,Neue Lager-ME erforderlich
-New Stock UOM must be different from current stock UOM,Neue Lager-ME muss sich von aktuellen Lager-ME unterscheiden
-New Supplier Quotations,Neue Lieferantenangebote
-New Support Tickets,Neue Support-Tickets
-New UOM must NOT be of type Whole Number,Neue Mengeneinheit darf NICHT vom Typ ganze Zahl sein
-New Workplace,Neuer Arbeitsplatz
-New {0}: #{1},Neu: {0} - #{1}
-Newsletter,Newsletter
-Newsletter Content,Newsletter-Inhalt
-Newsletter Status,Newsletter-Status
-Newsletter has already been sent,Newsletter wurde bereits gesendet
-"Newsletters to contacts, leads.","Newsletter an Kontakte, Interessenten"
-Newspaper Publishers,Zeitungsverleger
-Next,weiter
-Next Contact By,nächster Kontakt durch
-Next Contact Date,nächstes Kontaktdatum
-Next Date,nächster Termin
-Next Recurring {0} will be created on {1},nächste Wiederholung von {0} wird erstellt am {1}
-Next email will be sent on:,Nächste E-Mail wird gesendet am:
-No,Nein
-No Customer Accounts found.,Keine Kundenkonten gefunden.
-No Customer or Supplier Accounts found,Keine Kunden-oder Lieferantenkontengefunden
-No Item with Barcode {0},Kein Artikel mit Barcode {0}
-No Item with Serial No {0},Kein Artikel mit Seriennummer {0}
-No Items to pack,Keine Artikel zu packen
-No Permission,Keine Berechtigung
-No Production Orders created,Keine Fertigungsaufträge erstellt
-No Remarks,ohne Anmerkungen
-No Supplier Accounts found. Supplier Accounts are identified based on 'Master Type' value in account record.,Keine Lieferantenkontengefunden. Lieferant Konten werden basierend auf dem Wert 'Master Type' in Kontodatensatz identifiziert.
-No accounting entries for the following warehouses,Keine Buchungen für die folgenden Hallen
-No addresses created,Keine Adressen erstellt
-No contacts created,Keine Kontakte erstellt
-No default Address Template found. Please create a new one from Setup > Printing and Branding > Address Template.,Kein Standardadressvorlage gefunden. Bitte erstellen Sie eine Neue unter Setup > Druck und Branding -> Adressvorlage.
-No default BOM exists for Item {0},für Artikel {0} existiert keine Standardstückliste
-No description given,Keine Beschreibung angegeben
-No employee found,Kein Mitarbeiter gefunden
-No employee found!,Kein Mitarbeiter gefunden!
-No of Requested SMS,Anzahl angeforderter SMS
-No of Sent SMS,Anzahl abgesendeter SMS
-No of Visits,Anzahl der Besuche
-No permission,Keine Berechtigung
-No record found,Kein Eintrag gefunden
-No records found in the Invoice table,Keine Einträge in der Rechnungstabelle gefunden
-No records found in the Payment table,Keine Datensätze in der Tabelle gefunden Zahlung
-No salary slip found for month: ,Keine Gehaltsabrechnung gefunden für den Monat:
-Non Profit,Non-Profit
-Nos,Stk
-Not Active,nicht aktiv
-Not Applicable,nicht anwendbar
-Not Available,nicht verfügbar
-Not Billed,nicht abgerechnet
-Not Delivered,nicht geliefert
-Not In Stock,nicht an Lager
-Not Sent,nicht versendet
-Not Set,nicht festgelegt
-Not allowed to update stock transactions older than {0},"Nicht erlaubt, um zu aktualisieren, Aktiengeschäfte, die älter als {0}"
-Not authorized to edit frozen Account {0},Keine Berechtigung für gefrorene Konto bearbeiten {0}
-Not authroized since {0} exceeds limits,Nicht authroized seit {0} überschreitet Grenzen
-Not permitted,Nicht zulässig
-Note,Anmerkung
-Note User,Anmerkungsbenutzer
-Note is a free page where users can share documents / notes,"""Anmerkung"" ist eine kostenlose Seite, wo Benutzer Dokumente/Anmerkungen freigeben können"
-"Note: Backups and files are not deleted from Dropbox, you will have to delete them manually.",Hinweis: Backups und Dateien werden nicht von Dropbox gelöscht; Sie müssen sie manuell löschen.
-"Note: Backups and files are not deleted from Google Drive, you will have to delete them manually.",Hinweis: Backups und Dateien werden nicht von Google Drive gelöscht; Sie müssen sie manuell löschen.
-Note: Due Date exceeds the allowed credit days by {0} day(s),Hinweis: Due Date übersteigt die zulässigen Kredit Tage von {0} Tag (e)
-Note: Email will not be sent to disabled users,Hinweis: E-Mail wird nicht an behinderte Nutzer gesendet
-Note: Item {0} entered multiple times,Hinweis: Artikel {0} mehrfach eingegeben
-Note: Payment Entry will not be created since 'Cash or Bank Account' was not specified,"Hinweis: Zahlung Eintrag nicht da ""Cash oder Bankkonto ' wurde nicht angegeben erstellt werden"
-Note: System will not check over-delivery and over-booking for Item {0} as quantity or amount is 0,Hinweis: Das System wird nicht über Lieferung und Überbuchung überprüfen zu Artikel {0} als Menge oder die Menge ist 0
-Note: There is not enough leave balance for Leave Type {0},Hinweis: Es ist nicht genügend Urlaubsbilanz für Leave Typ {0}
-Note: This Cost Center is a Group. Cannot make accounting entries against groups.,Hinweis: Diese Kostenstelle ist eine Gruppe. Kann nicht gegen eine Gruppe buchen.
-Note: {0},Hinweis: {0}
-Notes,Notizen
-Notes:,Notizen:
-Nothing to request,"Nichts zu verlangen,"
-Notice (days),Kenntnis (Tage)
-Notification Control,Benachrichtungseinstellungen
-Notification Email Address,Benachrichtigungs E-Mail Adresse
-Notify by Email on creation of automatic Material Request,Bei Erstellung einer automatischen Materialanforderung per E-Mail benachrichtigen
-Number Format,Zahlenformat
-Offer Date,Angebot Datum
-Office,Büro
-Office Equipments,Büro Ausstattung
-Office Maintenance Expenses,Office-Wartungskosten
-Office Rent,Büromiete
-Old Parent,Alte übergeordnete Position
-On Net Total,Auf Nettosumme
-On Previous Row Amount,Auf vorherigen Zeilenbetrag
-On Previous Row Total,Auf vorherige Zeilensumme
-Online Auctions,Online-Auktionen
-Only Leave Applications with status 'Approved' can be submitted,"Nur Lassen Anwendungen mit dem Status ""Genehmigt"" eingereicht werden können"
-"Only Serial Nos with status ""Available"" can be delivered.","Nur Seriennummernmit dem Status ""Verfügbar"" geliefert werden."
-Only leaf nodes are allowed in transaction,In der Transaktion sind nur Unterelemente erlaubt
-Only the selected Leave Approver can submit this Leave Application,Nur der ausgewählte Datum Genehmiger können diese Urlaubsantrag einreichen
-Open,Offen
-Open Production Orders,Offene Fertigungsaufträge
-Open Tickets,Tickets eröffnen
-Opening (Cr),Eröffnung (Cr)
-Opening (Dr),Opening ( Dr)
-Opening Date,Öffnungsdatum
-Opening Entry,Öffnungseintrag
-Opening Qty,Öffnungs Menge
-Opening Time,Öffnungszeit
-Opening Value,Öffnungs Wert
-Opening for a Job.,Stellenausschreibung
-Operating Cost,Betriebskosten
-Operation Description,Vorgangsbeschreibung
-Operation No,Vorgangsnr.
-Operation Time (mins),Betriebszeit (Min.)
-Operation {0} is repeated in Operations Table,Bedienung {0} ist in Operations Tabelle wiederholt
-Operation {0} not present in Operations Table,Bedienung {0} nicht in Operations Tabelle vorhanden
-Operations,Vorgänge
-Opportunity,Gelegenheit
-Opportunity Date,Datum der Gelegenheit
-Opportunity From,Gelegenheit von
-Opportunity Item,Gelegenheitsartikel
-Opportunity Items,Gelegenheitsartikel
-Opportunity Lost,Gelegenheit verpasst
-Opportunity Type,Gelegenheitstyp
-Optional. This setting will be used to filter in various transactions.,"Optional. Diese Einstellung wird verwendet, um in verschiedenen Transaktionen zu filtern."
-Order Type,Bestelltyp
-Order Type must be one of {0},Auftragstyp muss einer der {0}
-Ordered,Bestellt
-Ordered Items To Be Billed,"Abzurechnende, bestellte Artikel"
-Ordered Items To Be Delivered,"Zu liefernde, bestellte Artikel"
-Ordered Qty,bestellte Menge
-"Ordered Qty: Quantity ordered for purchase, but not received.","Bestellte Menge: Bestellmenge für den Kauf, aber nicht erhalten."
-Ordered Quantity,Bestellte Menge
-Orders released for production.,Für die Produktion freigegebene Bestellungen.
-Organization Name,Firmenname
-Organization Profile,Firmenprofil
-Organization branch master.,Firmen-Niederlassungen Vorlage.
-Organization unit (department) master.,Firmeneinheit (Abteilung) Vorlage.
-Other,sonstige
-Other Details,weitere Details
-Others,andere
-Out Qty,out Menge
-Out Value,out Wert
-Out of AMC,Außerhalb AMC
-Out of Warranty,Außerhalb der Garantie
-Outgoing,Postausgang
-Outstanding Amount,Ausstehender Betrag
-Outstanding for {0} cannot be less than zero ({1}),Herausragende für {0} kann nicht kleiner als Null sein ({1})
-Overdue,überfällig
-Overdue: ,überfällig:
-Overhead,Gemeinkosten
-Overheads,Gemeinkosten
-Overlapping conditions found between:,überlagernde Bedingungen gefunden zwischen:
-Overview,Überblick
-Owned,Im Besitz
-Owner,Eigentümer
-P L A - Cess Portion,PLA - Cess Portion
-PL or BS,PL oder BS
-PO Date,Bestelldatum
-PO No,Lieferantenauftag Nr
-POP3 Mail Server,POP3-Mail-Server
-POP3 Mail Settings,POP3-Mail-Einstellungen
-POP3 mail server (e.g. pop.gmail.com),POP3-Mail-Server (z. B. pop.gmail.com)
-POP3 server e.g. (pop.gmail.com),POP3-Server (z. B. pop.gmail.com)
-POS,POS
-POS Setting,POS-Einstellung
-POS Setting required to make POS Entry,"POS -Einstellung erforderlich, um POS- Eintrag machen"
-POS Setting {0} already created for user: {1} and company {2},POS -Einstellung {0} bereits Benutzer angelegt : {1} und {2} Unternehmen
-POS View,POS-Ansicht
-PR Detail,PR-Detail
-Package Item Details,Artikeldetails zum Paket
-Package Items,Artikel im Paket
-Package Weight Details,Details Paketgewicht
-Packed Item,Verpackter Artikel
-Packed quantity must equal quantity for Item {0} in row {1},Lunch Menge muss Menge für Artikel gleich {0} in Zeile {1}
-Packing Details,Verpackungsdetails
-Packing List,Lieferschein
-Packing Slip,Packzettel
-Packing Slip Item,Packzettel Artikel
-Packing Slip Items,Packzettel Artikel
-Packing Slip(s) cancelled,Lieferschein (e) abgesagt
-Page Break,Seitenumbruch
-Page Name,Seitenname
-Paid,bezahlt
-Paid Amount,Gezahlter Betrag
-Paid amount + Write Off Amount can not be greater than Grand Total,Bezahlte Betrag + Write Off Betrag kann nicht größer als Gesamtsumme sein
-Pair,Paar
-Parameter,Parameter
-Parent Account,Übergeordnetes Konto
-Parent Cost Center,Übergeordnete Kostenstelle
-Parent Customer Group,Übergeordnete Kundengruppe
-Parent Detail docname,Übergeordnetes Detail Dokumentenname
-Parent Item,Übergeordnete Position
-Parent Item Group,Übergeordnete Artikelgruppe
-Parent Item {0} must be not Stock Item and must be a Sales Item,Eltern Artikel {0} muss nicht Stock Artikel sein und ein Verkaufsartikel sein
-Parent Party Type,Eltern -Party -Typ
-Parent Sales Person,Übergeordneter Verkäufer
-Parent Territory,Übergeordnete Region
-Parent Website Route,Eltern- Webseite Routen
-Parenttype,Übergeordnete Position
-Part-time,Teilzeit-
-Partially Completed,Teilweise abgeschlossen
-Partly Billed,Teilweise abgerechnet
-Partly Delivered,Teilweise geliefert
-Partner Target Detail,Partner Zieldetail
-Partner Type,Partnertyp
-Partner's Website,Webseite des Partners
-Party,Gruppe
-Party Account,Gruppenzugang
-Party Type,Gruppen-Typ
-Party Type Name,Gruppen-Typ Name
-Passive,Passiv
-Passport Number,Passnummer
-Password,Passwort
-Pay To / Recd From,Zahlen an/Zurücktreten von
-Payable,zahlbar
-Payables,Verbindlichkeiten
-Payables Group,Verbindlichkeiten Gruppe
-Payment Days,Zahltage
-Payment Due Date,Zahlungstermin
-Payment Pending,Zahlung ausstehend
-Payment Period Based On Invoice Date,Zahlungszeitraum basiert auf Rechnungsdatum
-Payment Reconciliation,Zahlungsabstimmung
-Payment Reconciliation Invoice,Zahlung Versöhnung Rechnung
-Payment Reconciliation Invoices,Zahlung Versöhnung Rechnungen
-Payment Reconciliation Payment,Payment Zahlungs Versöhnung
-Payment Reconciliation Payments,Zahlung Versöhnung Zahlungen
-Payment Type,Zahlungsart
-Payment cannot be made for empty cart,Die Zahlung kann nicht für leere Korb gemacht werden
-Payment of salary for the month {0} and year {1},Die Zahlung der Gehälter für den Monat {0} und {1} Jahre
-Payments,Zahlungen
-Payments Made,Getätigte Zahlungen
-Payments Received,Erhaltene Zahlungen
-Payments made during the digest period,Während des Berichtszeitraums vorgenommene Zahlungen
-Payments received during the digest period,Während des Berichtszeitraums erhaltene Zahlungen
-Payroll Settings,Payroll -Einstellungen
-Pending,Ausstehend
-Pending Amount,Bis Betrag
-Pending Items {0} updated,Ausstehende Elemente {0} aktualisiert
-Pending Review,Wartet auf Bewertung
-Pending SO Items For Purchase Request,SO-Artikel stehen für Einkaufsanforderung aus
-Pension Funds,Pensionsfonds
-Percentage Allocation,Prozentuale Aufteilung
-Percentage Allocation should be equal to 100%,Prozentuale Aufteilung sollte gleich 100%
-Percentage variation in quantity to be allowed while receiving or delivering this item.,"Prozentuale Abweichung in der Menge, die beim Empfang oder bei der Lieferung dieses Artikels zulässig ist."
-Percentage you are allowed to receive or deliver more against the quantity ordered. For example: If you have ordered 100 units. and your Allowance is 10% then you are allowed to receive 110 units.,"Zusätzlich zur bestellten Menge zulässiger Prozentsatz, der empfangen oder geliefert werden kann. Zum Beispiel: Wenn Sie 100 Einheiten bestellt haben und Ihre Spanne beträgt 10 %, dann können Sie 110 Einheiten empfangen."
-Performance appraisal.,Mitarbeiterbeurteilung
-Period,Zeit
-Period Closing Entry,Zeitraum Abschluss Eintrag
-Period Closing Voucher,Zeitraum Abschluss Gutschein
-Period From and Period To dates mandatory for recurring %s,Zeitraum von und Zeitraum bis sind notwendig bei wiederkehrendem Eintrag %s
-Periodicity,Periodizität
-Permanent Address,Dauerhafte Adresse
-Permanent Address Is,Permanent -Adresse ist
-Permission,Berechtigung
-Personal,Persönlich
-Personal Details,Persönliche Daten
-Personal Email,Persönliche E-Mail
-Pharmaceutical,pharmazeutisch
-Pharmaceuticals,Pharmaceuticals
-Phone,Telefon
-Phone No,Telefonnummer
-Piecework,Akkordarbeit
-Pincode,Pincode
-Place of Issue,Ausstellungsort
-Plan for maintenance visits.,Wartungsbesuche planen
-Planned Qty,Geplante Menge
-"Planned Qty: Quantity, for which, Production Order has been raised, but is pending to be manufactured.","Geplante Menge: Menge, für die Fertigungsaufträge ausgelöst wurden, aber noch hergestellt wurden."
-Planned Quantity,Geplante Menge
-Planning,Planung
-Plant,Fabrik
-Plant and Machinery,Anlagen und Maschinen
-Please Enter Abbreviation or Short Name properly as it will be added as Suffix to all Account Heads.,"Geben Sie das Kürzel oder den Kurznamen richtig ein, weil dieser als Suffix allen Kontenführern hinzugefügt wird."
-Please Update SMS Settings,Bitte aktualisiere SMS-Einstellungen
-Please add expense voucher details,Bitte fügen Sie Kosten Gutschein Details
-Please add to Modes of Payment from Setup.,Bitte um Zahlungsmodalitäten legen aus einrichten.
-Please check 'Is Advance' against Account {0} if this is an advance entry.,"Bitte prüfen Sie 'Ist Vorkasse' zu Konto {0}, wenn dies ein Vorkassen-Eintrag ist."
-Please click on 'Generate Schedule',"Bitte klicken Sie auf ""Zeitplan generieren"""
-Please click on 'Generate Schedule' to fetch Serial No added for Item {0},"Bitte klicken Sie auf ""Zeitplan generieren"" die Seriennummer für Artikel {0} hinzuzufügen"
-Please click on 'Generate Schedule' to get schedule,"Bitte klicken Sie auf ""Zeitplan generieren"" um den Zeitplan zu bekommen"
-Please create Customer from Lead {0},Bitte erstellen Sie einen Kunden aus dem Interessent {0}
-Please create Salary Structure for employee {0},Legen Sie bitte Gehaltsstruktur für Mitarbeiter {0}
-Please create new account from Chart of Accounts.,Bitte neues Konto erstellen von Kontenübersicht.
-Please do NOT create Account (Ledgers) for Customers and Suppliers. They are created directly from the Customer / Supplier masters.,Bitte keine Konten (Buchungsbelege) für Kunden und Lieferanten erstellen. Diese werden direkt von den Kunden-/Lieferanten-Stammdaten aus erstellt.
-Please enter 'Expected Delivery Date',"Bitte geben Sie den ""voraussichtlichen Liefertermin"" ein"
-Please enter 'Is Subcontracted' as Yes or No,"Bitte geben Sie Untervergabe"""" als Ja oder Nein ein"""
-Please enter 'Repeat on Day of Month' field value,"Bitte geben Sie ""Wiederholung am Tag des Monats"" als Feldwert ein"
-Please enter Account Receivable/Payable group in company master,Bitte geben Sie Debitoren / Kreditorengruppein der Firma Master
-Please enter Approving Role or Approving User,Bitte geben Sie die Genehmigung von Rolle oder Genehmigung Benutzer
-Please enter BOM for Item {0} at row {1},Bitte geben Sie Stückliste für Artikel {0} in Zeile {1}
-Please enter Company,Bitte geben Sie Firmen
-Please enter Cost Center,Bitte geben Sie Kostenstelle
-Please enter Delivery Note No or Sales Invoice No to proceed,"Geben Sie die Lieferschein- oder die Ausgangsrechnungs-Nr ein, um fortzufahren"
-Please enter Employee Id of this sales parson,Bitte geben Sie die Mitarbeiter-ID dieses Verkaufs Pfarrer
-Please enter Expense Account,Geben Sie das Aufwandskonto ein
-Please enter Item Code to get batch no,Bitte geben Sie Artikel-Code zu Charge nicht bekommen
-Please enter Item Code.,Bitte geben Sie die Artikel-Nummer ein.
-Please enter Item first,Bitte geben Sie zuerst Artikel
-Please enter Maintaince Details first,Bitte geben Sie Maintaince Einzelheiten ersten
-Please enter Master Name once the account is created.,Bitte geben Sie den Hauptmamen ein sobald das Konto angelegt wurde.
-Please enter Planned Qty for Item {0} at row {1},Bitte geben Sie Geplante Menge für Artikel {0} in Zeile {1}
-Please enter Production Item first,Bitte geben Sie zuerst Herstellungs Artikel
-Please enter Purchase Receipt No to proceed,"Geben Sie 'Eingangslieferschein-Nr.' ein, um fortzufahren"
-Please enter Purchase Receipt first,erfassen Sie zuerst den Eingangslieferschein
-Please enter Purchase Receipts,Erfassen Sie die Eingangslieferscheine
-Please enter Reference date,Bitte geben Sie Stichtag
-Please enter Taxes and Charges,Erfassen Sie die Steuern und Abgaben
-Please enter Warehouse for which Material Request will be raised,Bitte geben Sie für die Warehouse -Material anfordern wird angehoben
-Please enter Write Off Account,Bitte geben Sie Write Off Konto
-Please enter atleast 1 invoice in the table,Bitte geben Sie atleast 1 Rechnung in der Tabelle
-Please enter company first,Bitte geben Sie Unternehmen zunächst
-Please enter company name first,Bitte geben erste Firmennamen
-Please enter default Unit of Measure,Bitte geben Sie Standard Maßeinheit
-Please enter default currency in Company Master,Bitte geben Sie die Standardwährung in Firmen Meister
-Please enter email address,Bitte geben Sie eine E-Mail-Adresse an
-Please enter item details,Bitte geben Sie Artikel-Details an
-Please enter message before sending,Bitte geben Sie eine Nachricht vor dem Versenden ein
-Please enter parent account group for warehouse {0},Bitte geben Sie die Stammkontengruppe für das Lager {0} an
-Please enter parent cost center,Bitte geben Sie Mutterkostenstelle
-Please enter quantity for Item {0},Bitte geben Sie Menge für Artikel {0}
-Please enter relieving date.,Bitte geben Sie Linderung Datum.
-Please enter sales order in the above table,Bitte geben Sie den Kundenauftrag in der obigen Tabelle an
-Please enter valid Company Email,Bitte geben Sie eine gültige E-Mail- Gesellschaft
-Please enter valid Email Id,Bitte geben Sie eine gültige E-Mail -ID
-Please enter valid Personal Email,Bitte geben Sie eine gültige E-Mail- Personal
-Please enter valid mobile nos,Bitte geben Sie eine gültige Mobil nos
-Please find attached {0} #{1},Bitte nehmen Sie den Anhang {0} #{1} zur Kenntnis
-Please install dropbox python module,Installieren Sie das Dropbox Python-Modul
-Please mention no of visits required,Bitte erwähnen Sie keine Besuche erforderlich
-Please pull items from Delivery Note,Bitte nehmen Sie die Artikel aus dem Lieferschein
-Please save the Newsletter before sending,Bitte speichern Sie den Newsletter vor dem Senden
-Please save the document before generating maintenance schedule,Bitte speichern Sie das Dokument vor dem Speichern des Wartungsplans
-Please see attachment,siehe Anhang
-Please select Bank Account,Wählen Sie ein Bankkonto aus
-Please select Carry Forward if you also want to include previous fiscal year's balance leaves to this fiscal year,"Klicken Sie auf 'Übertragen', wenn Sie auch die Bilanz des vorangegangenen Geschäftsjahrs in dieses Geschäftsjahr einbeziehen möchten."
-Please select Category first,Bitte wählen Sie zuerst Kategorie
-Please select Charge Type first,Bitte wählen Sie zunächst Ladungstyp
-Please select Fiscal Year,Bitte wählen Geschäftsjahr
-Please select Group or Ledger value,Bitte wählen Sie Gruppen-oder Buchwert
-Please select Incharge Person's name,Bitte wählen Sie Incharge Person Name
-Please select Invoice Type and Invoice Number in atleast one row,Bitte wählen Sie Rechnungstyp und Rechnungsnummer in einer Zeile atleast
-"Please select Item where ""Is Stock Item"" is ""No"" and ""Is Sales Item"" is ""Yes"" and there is no other Sales BOM","Bitte wählen Sie den Artikel, bei dem ""Ist Lageratikel"" ""Nein"" ist und ""Ist Verkaufsartikel ""Ja"" ist und es keine andere Vertriebsstückliste gibt"
-Please select Price List,Wählen Sie eine Preisliste aus
-Please select Start Date and End Date for Item {0},Bitte wählen Sie Start -und Enddatum für den Posten {0}
-Please select Time Logs.,Wählen Sie Zeitprotokolle aus.
-Please select a csv file,Wählen Sie eine CSV-Datei aus.
-Please select a valid csv file with data,Bitte wählen Sie eine gültige CSV-Datei mit Daten
-Please select a value for {0} quotation_to {1},Bitte wählen Sie einen Wert für {0} {1} quotation_to
-"Please select an ""Image"" first","Bitte wählen Sie einen ""Bild"" erste"
-Please select charge type first,Bitte wählen Sie zunächst Ladungstyp
-Please select company first,Bitte wählen Unternehmen zunächst
-Please select company first.,Bitte wählen zuerst die Firma aus.
-Please select item code,Bitte wählen Sie Artikel Code
-Please select month and year,Wählen Sie Monat und Jahr aus
-Please select prefix first,Bitte wählen Sie zunächst Präfix
-Please select the document type first,Wählen Sie zuerst den Dokumententyp aus
-Please select weekly off day,Bitte wählen Sie Wochen schlechten Tag
-Please select {0},Bitte wählen Sie {0}
-Please select {0} first,Bitte wählen Sie {0} zuerst
-Please select {0} first.,Bitte wählen Sie {0} zuerst.
-Please set Dropbox access keys in your site config,Bitte setzen Dropbox Zugriffstasten auf Ihrer Website Config
-Please set Google Drive access keys in {0},Bitte setzen Google Drive Zugriffstasten in {0}
-Please set default Cash or Bank account in Mode of Payment {0},Bitte setzen Standard Bargeld oder Bank- Konto in Zahlungsmodus {0}
-Please set default value {0} in Company {0},Bitte setzen Standardwert {0} in Gesellschaft {0}
-Please set {0},Bitte setzen Sie {0}
-Please setup Employee Naming System in Human Resource > HR Settings,Richten Sie das Mitarbeiterbenennungssystem unter Personalwesen > HR-Einstellungen ein
-Please setup numbering series for Attendance via Setup > Numbering Series,Bitte Setup Nummerierungsserie für Besucher über Setup> Nummerierung Serie
-Please setup your POS Preferences,Bitte richten Sie zunächst die POS-Einstellungen ein
-Please setup your chart of accounts before you start Accounting Entries,"Bitte richten Sie zunächst Ihre Kontenbuchhaltung ein, bevor Sie Einträge vornehmen"
-Please specify,Geben Sie Folgendes an
-Please specify Company,Geben Sie das Unternehmen an
-Please specify Company to proceed,"Geben Sie das Unternehmen an, um fortzufahren"
-Please specify Default Currency in Company Master and Global Defaults,Bitte geben Sie Standardwährung in Unternehmen und Global Master- Defaults
-Please specify a,Legen Sie Folgendes fest
-Please specify a valid 'From Case No.',Geben Sie eine gültige 'Von Fall Nr.' an
-Please specify a valid Row ID for {0} in row {1},Bitte geben Sie eine gültige Zeilen-ID für {0} in Zeile {1}
-Please specify either Quantity or Valuation Rate or both,Bitte geben Sie entweder Menge oder Bewertungs bewerten oder beide
-Please submit to update Leave Balance.,"Bitte reichen Sie zu verlassen, Bilanz zu aktualisieren."
-Plot,Grundstück
-Plot By,Grundstück von
-Point of Sale,Verkaufsstelle
-Point-of-Sale Setting,Verkaufsstellen-Einstellung
-Post Graduate,Graduiert
-Postal,Post
-Postal Expenses,Post Aufwendungen
-Posting Date,Buchungsdatum
-Posting Time,Buchungszeit
-Posting date and posting time is mandatory,Buchungsdatum und Buchungszeit ist obligatorisch
-Posting timestamp must be after {0},Buchungszeitmarkemuss nach {0}
-Potential Sales Deal,Mögliches Umsatzgeschäft
-Potential opportunities for selling.,Mögliche Gelegenheiten für den Vertrieb.
-Preferred Billing Address,Bevorzugte Rechnungsadresse
-Preferred Shipping Address,Bevorzugte Lieferadresse
-Prefix,Präfix
-Present,Gegenwart
-Prevdoc DocType,Dokumententyp Prevdoc
-Prevdoc Doctype,Dokumententyp Prevdoc
-Preview,Vorschau
-Previous,zurück
-Previous Work Experience,Vorherige Berufserfahrung
-Price,Preis
-Price / Discount,Preis / Rabatt
-Price List,Preisliste
-Price List Currency,Preislistenwährung
-Price List Currency not selected,Preisliste Währung nicht ausgewählt
-Price List Exchange Rate,Preisliste Wechselkurs
-Price List Master,Preislistenstamm
-Price List Name,Preislistenname
-Price List Rate,Preislistenrate
-Price List Rate (Company Currency),Preislisten-Preis (Unternehmenswährung)
-Price List master.,Preisliste Master.
-Price List must be applicable for Buying or Selling,Preisliste muss für Einkauf oder Vertrieb gültig sein
-Price List not selected,Preisliste nicht ausgewählt
-Price List {0} is disabled,Preisliste {0} ist deaktiviert
-Price or Discount,Preis -oder Rabatt-
-Pricing Rule,Preisregel
-Pricing Rule Help,Pricing Rule Hilfe
-"Pricing Rule is first selected based on 'Apply On' field, which can be Item, Item Group or Brand.","Pricing-Regel wird zunächst basierend auf 'Anwenden auf' Feld, die Artikel, Artikelgruppe oder Marke sein kann, ausgewählt."
-"Pricing Rule is made to overwrite Price List / define discount percentage, based on some criteria.","Pricing-Regel gemacht wird, überschreiben Preisliste / Rabattsatz definieren, nach bestimmten Kriterien."
-Pricing Rules are further filtered based on quantity.,Preisregeln sind weiter auf Quantität gefiltert.
-Print Format Style,Druckformatstil
-Print Heading,Überschrift drucken
-Print Without Amount,Drucken ohne Betrag
-Print and Stationary,Print-und Schreibwaren
-Printing and Branding,Druck-und Branding-
-Priority,Priorität
-Private,Privat
-Private Equity,Private Equity
-Privilege Leave,Privilege Leave
-Probation,Bewährung
-Process Payroll,Gehaltsabrechnung bearbeiten
-Produced,produziert
-Produced Quantity,Produzierte Menge
-Product Enquiry,Produktanfrage
-Production,Produktion
-Production Order,Fertigungsauftrag
-Production Order status is {0},Status des Fertigungsauftrags lautet {0}
-Production Order {0} must be cancelled before cancelling this Sales Order,Fertigungsauftrag {0} muss vor Stornierung dieses Kundenauftages storniert werden
-Production Order {0} must be submitted,Fertigungsauftrag {0} muss eingereicht werden
-Production Orders,Fertigungsaufträge
-Production Orders in Progress,Fertigungsaufträge in Arbeit
-Production Plan Item,Produktionsplan Artikel
-Production Plan Items,Produktionsplan Artikel
-Production Plan Sales Order,Produktionsplan Kundenauftrag
-Production Plan Sales Orders,Produktionsplan Kundentaufträge
-Production Planning Tool,Produktionsplanungstool
-Products,Produkte
-"Products will be sorted by weight-age in default searches. More the weight-age, higher the product will appear in the list.","Die Produkte werden bei der Standardsuche nach Gewicht-Alter sortiert. Je höher das Gewicht-Alter, desto weiter oben wird das Produkt in der Liste angezeigt."
-Professional Tax,Professionelle Steuer
-Profit and Loss,Gewinn-und Verlust
-Profit and Loss Statement,Gewinn-und Verlustrechnung
-Project,Projekt
-Project Costing,Projektkalkulation
-Project Details,Projektdetails
-Project Manager,Projektleiter
-Project Milestone,Meilenstein
-Project Milestones,Meilensteine
-Project Name,Projektname
-Project Start Date,Projektstartdatum
-Project Type,Projekttyp
-Project Value,Projektwert
-Project activity / task.,Projektaktivität/Aufgabe
-Project master.,Projektstamm
-Project will get saved and will be searchable with project name given,Projekt wird gespeichert und kann unter dem Projektnamen durchsucht werden
-Project wise Stock Tracking,Projektweise Lagerbestandsverfolgung
-Project-wise data is not available for Quotation,Daten des Projekts sind für das Angebot nicht verfügbar
-Projected,projektiert
-Projected Qty,Projektspezifische Menge
-Projects,Projekte
-Projects & System,Projekte & System
-Projects Manager,Projekte Verantwortlicher
-Projects User,Projekte Mitarbeiter
-Prompt for Email on Submission of,Eingabeaufforderung per E-Mail bei Einreichung von
-Proposal Writing,Proposal Writing
-Provide email id registered in company,Geben Sie die im Unternehmen registrierte E-Mail an
-Provisional Profit / Loss (Credit),Vorläufige Gewinn / Verlust (Kredit)
-Public,Öffentlich
-Published on website at: {0},Veröffentlicht auf der Website unter: {0}
-Publishing,Herausgabe
-Pull sales orders (pending to deliver) based on the above criteria,Aufträge (deren Lieferung aussteht) entsprechend der oben genannten Kriterien ziehen
-Purchase,Einkauf
-Purchase / Manufacture Details,Kauf / Herstellung Einzelheiten
-Purchase Analytics,Einkaufsanalyse
-Purchase Common,Einkauf Allgemein
-Purchase Details,Kaufinformationen
-Purchase Discounts,Einkaufsrabatte
-Purchase Invoice,Eingangsrechnung
-Purchase Invoice Advance,Eingangsrechnung Vorkasse
-Purchase Invoice Advances,Eingangsrechnung Vorkasse
-Purchase Invoice Item,Eingangsrechnung Artikel
-Purchase Invoice Trends,Eingangsrechnung Trends
-Purchase Invoice {0} is already submitted,Eingangsrechnung {0} ist bereits eingereicht
-Purchase Item,Einkaufsartikel
-Purchase Manager,Einkaf Verantwortlicher
-Purchase Master Manager,Einkauf Hauptverantwortlicher
-Purchase Order,Lieferatenauftrag
-Purchase Order Item,Lieferatenauftrag Artikel
-Purchase Order Item No,Lieferatenauftrag Artikel-Nr.
-Purchase Order Item Supplied,Lieferatenauftrag Artikel geliefert
-Purchase Order Items,Lieferatenauftrag Artikel
-Purchase Order Items Supplied,Lieferatenauftrag Artikel geliefert
-Purchase Order Items To Be Billed,Abzurechnende Lieferatenauftrags-Artikel
-Purchase Order Items To Be Received,Eingehende Lieferatenauftrags-Artikel
-Purchase Order Message,Lieferatenauftrag Nachricht
-Purchase Order Required,Lieferatenauftrag erforderlich
-Purchase Order Trends,Lieferatenauftrag Trends
-Purchase Order number required for Item {0},Lieferatenauftragsnummer ist für den Artikel {0} erforderlich
-Purchase Order {0} is 'Stopped',Lieferatenauftrag {0} wurde 'angehalten'
-Purchase Order {0} is not submitted,Lieferatenauftrag {0} wurde nicht eingereicht
-Purchase Orders given to Suppliers.,An Lieferanten weitergegebene Lieferatenaufträge.
-Purchase Receipt,Eingangslieferschein
-Purchase Receipt Item,Eingangslieferschein Artikel
-Purchase Receipt Item Supplied,Eingangslieferschein Artikel geliefert
-Purchase Receipt Item Supplieds,Eingangslieferschein Artikel geliefert
-Purchase Receipt Items,Eingangslieferschein Artikel
-Purchase Receipt Message,Eingangslieferschein Nachricht
-Purchase Receipt No,Eingangslieferschein Nr.
-Purchase Receipt Required,Eingangslieferschein notwendig
-Purchase Receipt Trends,Eingangslieferschein Trends
-Purchase Receipt must be submitted,Eingangslieferscheine müssen eingereicht werden
-Purchase Receipt number required for Item {0},Eingangslieferschein-Nr ist für Artikel {0} erforderlich
-Purchase Receipt {0} is not submitted,Eingangslieferschein {0} wurde nicht eingereicht
-Purchase Receipts,Eingangslieferscheine
-Purchase Register,Einkaufsregister
-Purchase Return,Warenrücksendung
-Purchase Returned,Zurückgegebene Ware
-Purchase Taxes and Charges,Einkauf Steuern und Abgaben
-Purchase Taxes and Charges Master,Einkaufssteuern und Abgabenstamm
-Purchase User,Einkauf Mitarbeiter
-Purchse Order number required for Item {0},Lieferantenbestellnummer ist für Artikel {0} erforderlich
-Purpose,Zweck
-Purpose must be one of {0},Zweck muss einer von diesen sein: {0}
-QA Inspection,QA-Inspektion
-Qty,Menge
-Qty Consumed Per Unit,Verbrauchte Menge pro Einheit
-Qty To Manufacture,Herzustellende Menge
-Qty as per Stock UOM,Menge nach Lager-ME
-Qty to Deliver,Menge zu liefern
-Qty to Order,Menge zu bestellen
-Qty to Receive,Menge zu erhalten
-Qty to Transfer,Menge zu versenden
-Qualification,Qualifikation
-Quality,Qualität
-Quality Inspection,Qualitätsprüfung
-Quality Inspection Parameters,Qualitätsprüfungsparameter
-Quality Inspection Reading,Qualitätsprüfung Ablesen
-Quality Inspection Readings,Qualitätsprüfung Ablesungen
-Quality Inspection required for Item {0},Qualitätsprüfung für den Posten erforderlich {0}
-Quality Management,Qualitätsmanagement
-Quality Manager,Qualitätsbeauftragter
-Quantity,Menge
-Quantity Requested for Purchase,Erforderliche Bestellmenge
-Quantity and Rate,Menge und Preis
-Quantity and Warehouse,Menge und Lager
-Quantity cannot be a fraction in row {0},Menge kann nicht ein Bruchteil in Zeile {0}
-Quantity for Item {0} must be less than {1},Menge Artikel für {0} muss kleiner sein als {1}
-Quantity in row {0} ({1}) must be same as manufactured quantity {2},Menge in Zeile {0} ( {1}) muss die gleiche sein wie hergestellte Menge {2}
-Quantity of item obtained after manufacturing / repacking from given quantities of raw materials,Menge eines Artikels nach der Herstellung / Menge durch Umpacken von bestimmten Mengen an Rohstoffen
-Quantity required for Item {0} in row {1},Menge Artikel für erforderlich {0} in Zeile {1}
-Quarter,Quartal
-Quarterly,Quartalsweise
-Quick Help,Schnellinfo
-Quotation,Angebot
-Quotation Item,Angebotsposition
-Quotation Items,Angebotspositionen
-Quotation Lost Reason,Angebot verloren - Grund
-Quotation Message,Angebotsnachricht
-Quotation To,Angebot für
-Quotation Trends,Angebot Trends
-Quotation {0} is cancelled,Angebot {0} wird abgebrochen
-Quotation {0} not of type {1},Angebot {0} nicht vom Typ {1}
-Quotations received from Suppliers.,Angebote von Lieferanten
-Quotes to Leads or Customers.,Angebote an Interessenten oder Kunden.
-Raise Material Request when stock reaches re-order level,"Materialanfrage erstellen, wenn der Lagerbestand unter einen Wert sinkt"
-Raised By,Gemeldet von
-Raised By (Email),Gemeldet von (E-Mail)
-Random,Zufällig
-Range,Bandbreite
-Rate,Rate
-Rate ,Rate
-Rate (%),Satz ( %)
-Rate (Company Currency),Satz (Firmen Währung)
-Rate Of Materials Based On,Rate der zu Grunde liegenden Materialien
-Rate and Amount,Kurs und Menge
-Rate at which Customer Currency is converted to customer's base currency,"Kurs, zu dem die Kundenwährung in die Basiswährung des Kunden umgerechnet wird"
-Rate at which Price list currency is converted to company's base currency,"Kurs, zu dem die Preislistenwährung in die Basiswährung des Unternehmens umgerechnet wird"
-Rate at which Price list currency is converted to customer's base currency,"Kurs, zu dem die Preislistenwährung in die Basiswährung des Kunden umgerechnet wird"
-Rate at which customer's currency is converted to company's base currency,"Kurs, zu dem die Kundenwährung in die Basiswährung des Kunden umgerechnet wird"
-Rate at which supplier's currency is converted to company's base currency,"Kurs, zu dem die Lieferantenwährung in die Basiswährung des Unternehmens umgerechnet wird"
-Rate at which this tax is applied,"Kurs, zu dem dieser Steuersatz angewendet wird"
-Raw Material,Rohstoff
-Raw Material Item Code,Artikel-Nr Rohstoffe
-Raw Materials Supplied,Gelieferte Rohstoffe
-Raw Materials Supplied Cost,Kosten gelieferter Rohstoffe
-Raw material cannot be same as main Item,Raw Material nicht wie Haupt Titel
-Re-Order Level,Nachbestellungsebene
-Re-Order Qty,Nachbestellungsmenge
-Re-order,Nachbestellung
-Re-order Level,Nachbestellungsebene
-Re-order Qty,Nachbestellungsmenge
-Read,Lesen
-Reading 1,Ablesung 1
-Reading 10,Ablesung 10
-Reading 2,Ablesung 2
-Reading 3,Ablesung 3
-Reading 4,Ablesung 4
-Reading 5,Ablesung 5
-Reading 6,Ablesung 6
-Reading 7,Ablesung 7
-Reading 8,Ablesung 8
-Reading 9,Ablesung 9
-Real Estate,Immobilien
-Reason,Grund
-Reason for Leaving,Grund für das Verlassen
-Reason for Resignation,Grund für Rücktritt
-Reason for losing,Grund für den Verlust
-Recd Quantity,Zurückgegebene Menge
-Receivable,Forderung
-Receivable / Payable account will be identified based on the field Master Type,Debitoren-/Kreditorenkonto wird auf der Grundlage des Feld-Stammtyps identifiziert
-Receivables,Forderungen
-Receivables / Payables,Forderungen / Verbindlichkeiten
-Receivables Group,Forderungen-Gruppe
-Received,Erhalten
-Received Date,Empfangsdatum
-Received Items To Be Billed,"Empfangene Artikel, die in Rechnung gestellt werden"
-Received Qty,Empfangene Menge
-Received and Accepted,Erhalten und akzeptiert
-Receiver List,Empfängerliste
-Receiver List is empty. Please create Receiver List,Empfängerliste ist leer. Bitte erstellen Sie Empfängerliste
-Receiver Parameter,Empfängerparameter
-Recipients,Empfänger
-Reconcile,versöhnen
-Reconciliation Data,Tilgungsdatum
-Reconciliation HTML,Tilgung HTML
-Reconciliation JSON,Tilgung JSON
-Record item movement.,Verschiebung Datenposition
-Recurring Id,Wiederkehrende ID
-Recurring Invoice,Wiederkehrende Rechnung
-Recurring Order,sich Wiederholende Bestellung
-Recurring Type,Wiederkehrender Typ
-Reduce Deduction for Leave Without Pay (LWP),Abzug für unbezahlten Urlaub (LWP) senken
-Reduce Earning for Leave Without Pay (LWP),Verdienst für unbezahlten Urlaub (LWP) senken
-Ref,Ref.
-Ref Code,Ref-Code
-Ref SQ,Ref-SQ
-Reference,Referenz
-Reference #{0} dated {1},Referenz # {0} vom {1}
-Reference Date,Referenzdatum
-Reference Name,Referenzname
-Reference No & Reference Date is required for {0},Referenz Nr & Stichtag ist erforderlich für {0}
-Reference No is mandatory if you entered Reference Date,"Referenznummer ist obligatorisch, wenn Sie Stichtag eingegeben"
-Reference Number,Referenznummer
-Reference Row #,Referenz Row #
-Refresh,aktualisieren
-Registration Details,Details zur Anmeldung
-Registration Info,Anmeldungsinfo
-Rejected,Abgelehnt
-Rejected Quantity,Abgelehnte Menge
-Rejected Serial No,Abgelehnte Seriennummer
-Rejected Warehouse,Abgelehntes Warenlager
-Rejected Warehouse is mandatory against regected item,Abgelehnt Warehouse ist obligatorisch gegen regected Artikel
-Relation,Beziehung
-Relieving Date,Ablösedatum
-Relieving Date must be greater than Date of Joining,Entlastung Datum muss größer sein als Datum für Füge sein
-Remark,Bemerkung
-Remarks,Bemerkungen
-Remove item if charges is not applicable to that item,"Artikel entfernen, wenn keine Gebühren angerechtet werden können"
-Rename,umbenennen
-Rename Log,Protokoll umbenennen
-Rename Tool,Tool umbenennen
-Rent Cost,Mieten Kosten
-Rent per hour,Miete pro Stunde
-Rented,Gemietet
-Repeat on Day of Month,Wiederholen am Tag des Monats
-Replace,Ersetzen
-Replace Item / BOM in all BOMs,Artikel/Stückliste in allen Stücklisten ersetzen
-"Replace a particular BOM in all other BOMs where it is used. It will replace the old BOM link, update cost and regenerate ""BOM Explosion Item"" table as per new BOM","Eine bestimmte Stückliste in allen anderen Stücklisten austauschen, in denen sie eingesetzt. Ersetzt den alten Stücklisten-Link, aktualisiert Kosten und erstellt die Tabelle ""Stücklistenerweiterung Artikel"" nach der neuen Stückliste"
-Replied,Beantwortet
-Report Date,Berichtsdatum
-Report Type,Berichtstyp
-Report Type is mandatory,Berichtstyp ist verpflichtend
-Reports to,Berichte an
-Reqd By Date,Reqd nach Datum
-Reqd by Date,Reqd nach Datum
-Request Type,Anfragetyp
-Request for Information,Informationsanfrage
-Request for purchase.,Einkaufsanfrage
-Requested,Angeforderte
-Requested For,Für Anfrage
-Requested Items To Be Ordered,"Angeforderte Artikel, die bestellt werden sollen"
-Requested Items To Be Transferred,"Angeforderte Artikel, die übertragen werden sollen"
-Requested Qty,Angeforderte Menge
-"Requested Qty: Quantity requested for purchase, but not ordered.","Angeforderte Menge : Menge durch einen Verkauf benötigt, aber nicht bestellt."
-Requests for items.,Artikelanfragen
-Required By,Erforderlich nach
-Required Date,Erforderliches Datum
-Required Qty,Erforderliche Anzahl
-Required only for sample item.,Nur erforderlich für Probenartikel.
-Required raw materials issued to the supplier for producing a sub - contracted item.,"Erforderliche Rohstoffe, die an den Zulieferer zur Herstellung eines beauftragten Artikels ausgeliefert wurden."
-Research,Forschung
-Research & Development,Forschung & Entwicklung
-Researcher,Forscher
-Reseller,Wiederverkäufer
-Reserved,reserviert
-Reserved Qty,reservierte Menge
-"Reserved Qty: Quantity ordered for sale, but not delivered.","Reservierte Menge: Für den Verkauf bestellte Menge, aber noch nicht geliefert."
-Reserved Quantity,Reservierte Menge
-Reserved Warehouse,Reserviertes Warenlager
-Reserved Warehouse in Sales Order / Finished Goods Warehouse,Reservierte Ware im Lager aus Kundenaufträgen / Fertigwarenlager
-Reserved Warehouse is missing in Sales Order,Reservierendes Lager fehlt in Kundenauftrag
-Reserved Warehouse required for stock Item {0} in row {1},Reserviert Lagerhaus Lager Artikel erforderlich {0} in Zeile {1}
-Reserved warehouse required for stock item {0},Reserviert Lager für Lagerware erforderlich {0}
-Reserves and Surplus,Rücklagen und Überschüsse
-Reset Filters,Filter zurücksetzen
-Resignation Letter Date,Kündigungsschreiben Datum
-Resolution,Auflösung
-Resolution Date,Auflösung Datum
-Resolution Details,Auflösungsdetails
-Resolved By,Gelöst von
-Rest Of The World,Rest der Welt
-Retail,Einzelhandel
-Retail & Wholesale,Retail & Wholesale
-Retailer,Einzelhändler
-Review Date,Bewertung
-Rgt,re
-Role Allowed to edit frozen stock,Rolle darf eingefrorenen Bestand bearbeiten
-Role that is allowed to submit transactions that exceed credit limits set.,"Rolle darf Transaktionen einreichen, die das gesetzte Kreditlimit überschreiten."
-Root Type,root- Typ
-Root Type is mandatory,Root- Typ ist obligatorisch
-Root account can not be deleted,Haupt-Konto kann nicht gelöscht werden
-Root cannot be edited.,Haupt-Konto kann nicht bearbeitet werden.
-Root cannot have a parent cost center,Stamm darf keine übergeordnete Kostenstelle haben
-Rounded Off,abgerundet
-Rounded Total,Abgerundete Gesamtsumme
-Rounded Total (Company Currency),Abgerundete Gesamtsumme (Unternehmenswährung)
-Row # ,Zeile #
-Row # {0}: ,Zeile # {0}:
-Row #{0}: Please specify Serial No for Item {1},Row # {0}: Bitte Seriennummer für Artikel {1}
-Row {0}: Account does not match with \						Purchase Invoice Credit To account,Zeile {0}: Konto stimmt nicht mit Eingangsrechnungswert überein
-Row {0}: Account does not match with \						Sales Invoice Debit To account,Zeile {0}: Konto stimmt nicht mit Ausgangsrechnungsbetrag überein
-Row {0}: Conversion Factor is mandatory,Row {0}: Umrechnungsfaktor ist obligatorisch
-Row {0}: Credit entry can not be linked with a Purchase Invoice,Row {0} : Kredit Eintrag kann nicht mit einer Eingangsrechnung verknüpft werden
-Row {0}: Debit entry can not be linked with a Sales Invoice,Zeile {0}: Debit-Eintrag kann nicht mit einer Ausgangsrechnung verknüpft werden
-Row {0}: Payment amount must be less than or equals to invoice outstanding amount. Please refer Note below.,Row {0}: Zahlungsbetrag muss kleiner als oder gleich zu ausstehenden Betrag in Rechnung stellen können. Bitte beachten Sie folgenden Hinweis.
-Row {0}: Qty is mandatory,Row {0}: Menge ist obligatorisch
-"Row {0}: Qty not avalable in warehouse {1} on {2} {3}.					Available Qty: {4}, Transfer Qty: {5}",Zeile {0}: Menge {2} {3} ist auf Lager {1} nicht verfügbar. Verfügbare Menge: {4}
-"Row {0}: To set {1} periodicity, difference between from and to date \						must be greater than or equal to {2}",Zeile {0}: Um {1} als wiederholend zu setzen muss der Unterschied zwischen von und bis Datum größer oder gleich {2} sein
-Row {0}:Start Date must be before End Date,Row {0}: Startdatum muss vor dem Enddatum liegen
-Rules for adding shipping costs.,Regeln für das Hinzufügen von Versandkosten.
-Rules for applying pricing and discount.,Regeln für die Anwendung von Preis und Rabatt.
-Rules to calculate shipping amount for a sale,Regeln zum Berechnen des Versandbetrags für einen Verkauf
-S.O. No.,Lieferantenbestellung Nein.
-SHE Cess on Excise,SHE Cess Verbrauch
-SHE Cess on Service Tax,SHE Cess auf Service Steuer
-SHE Cess on TDS,SHE Cess auf TDS
-SMS Center,SMS-Center
-SMS Gateway URL,SMS-Gateway-URL
-SMS Log,SMS-Protokoll
-SMS Parameter,SMS-Parameter
-SMS Sender Name,SMS-Absendername
-SMS Settings,SMS-Einstellungen
-SO Date,SO-Datum
-SO Pending Qty,SO Ausstehende Menge
-SO Qty,SO Menge
-Salary,Gehalt
-Salary Information,Gehaltsinformationen
-Salary Manager,Gehaltsmanager
-Salary Mode,Gehaltsmodus
-Salary Slip,Gehaltsabrechnung
-Salary Slip Deduction,Gehaltsabrechnung Abzug
-Salary Slip Earning,Gehaltsabrechnung Verdienst
-Salary Slip of employee {0} already created for this month,Gehaltsabrechnung für Mitarbeiter {0} wurde bereits für diesen Monat erstellt
-Salary Structure,Gehaltsstruktur
-Salary Structure Deduction,Gehaltsstruktur Abzug
-Salary Structure Earning,Gehaltsstruktur Verdienst
-Salary Structure Earnings,Gehaltsstruktur Verdienst
-Salary breakup based on Earning and Deduction.,Gehaltsaufteilung nach Verdienst und Abzug.
-Salary components.,Gehaltskomponenten
-Salary template master.,Gehalt Stammdaten.
-Sales,Vertrieb
-Sales Analytics,Vertriebsanalyse
-Sales BOM,Verkaufsstückliste
-Sales BOM Help,Verkaufsstückliste Hilfe
-Sales BOM Item,Verkaufsstücklistenartikel
-Sales BOM Items,Verkaufsstücklistenpositionen
-Sales Browser,Verkauf Browser
-Sales Details,Verkaufsdetails
-Sales Discounts,Verkaufsrabatte
-Sales Email Settings,Vertrieb E-Mail-Einstellungen
-Sales Expenses,Vertriebskosten
-Sales Extras,Verkauf Extras
-Sales Funnel,Vertriebskanal
-Sales Invoice,Ausgangsrechnung
-Sales Invoice Advance,Ausgangsrechnung erweitert
-Sales Invoice Item,Ausgangsrechnung Artikel
-Sales Invoice Items,Ausgangsrechnung Artikel
-Sales Invoice Message,Ausgangsrechnung Nachricht
-Sales Invoice No,Ausgangsrechnungs-Nr.
-Sales Invoice Trends,Ausgangsrechnung Trends
-Sales Invoice {0} has already been submitted,Ausgangsrechnung {0} wurde bereits eingereicht
-Sales Invoice {0} must be cancelled before cancelling this Sales Order,Ausgangsrechnung {0} muss vor Streichung dieses Kundenauftrag storniert werden
-Sales Item,Verkaufsartikel
-Sales Manager,Vertriebsleiter
-Sales Master Manager,Hauptvertriebsleiter
-Sales Order,Kundenauftrag
-Sales Order Date,Kundenauftrag Datum
-Sales Order Item,Kundenauftrag Artikel
-Sales Order Items,Kundenauftrag Artikel
-Sales Order Message,Kundenauftrag Nachricht
-Sales Order No,Kundenauftrag-Nr.
-Sales Order Required,Kundenauftrag erforderlich
-Sales Order Trends,Kundenauftrag Trends
-Sales Order required for Item {0},Kundenauftrag für den Artikel {0} erforderlich
-Sales Order {0} is not submitted,Kundenauftrag {0} wurde nicht eingereicht
-Sales Order {0} is not valid,Kundenauftrag {0} ist nicht gültig
-Sales Order {0} is stopped,Kundenauftrag {0} ist angehalten
-Sales Partner,Vertriebspartner
-Sales Partner Name,Vertriebspartner Name
-Sales Partner Target,Vertriebspartner Ziel
-Sales Partners Commission,Vertriebspartner-Kommission
-Sales Person,Verkäufer
-Sales Person Name,Vertriebsmitarbeiter Name
-Sales Person Target Variance Item Group-Wise,Verkäufer Zielabweichung zu Artikel (gruppiert)
-Sales Person Targets,Ziele für Vertriebsmitarbeiter
-Sales Person-wise Transaction Summary,Vertriebsmitarbeiterweise Zusammenfassung der Transaktion
-Sales Register,Vertriebsregister
-Sales Return,Absatzertrag
-Sales Returned,Verkaufszurück
-Sales Taxes and Charges,Umsatzsteuern und Abgaben
-Sales Taxes and Charges Master,Umsatzsteuern und Abgabenstamm
-Sales Team,Verkaufsteam
-Sales Team Details,Verkaufsteamdetails
-Sales Team1,Verkaufsteam1
-Sales User,Verkauf Mitarbeiter
-Sales and Purchase,Vertrieb und Einkauf
-Sales campaigns.,Vertriebskampagnen.
-Salutation,Anrede
-Sample Size,Stichprobenumfang
-Sanctioned Amount,Sanktionierter Betrag
-Saturday,Samstag
-Schedule,Zeitplan
-Schedule Date,Zeitplan Datum
-Schedule Details,Zeitplandetails
-Scheduled,Geplant
-Scheduled Date,Geplantes Datum
-Scheduled to send to {0},Geplant zum Versand an {0}
-Scheduled to send to {0} recipients,Geplant zum Versand an {0} Empfänger
-Scheduler Failed Events,Fehlgeschlagene Termine im Zeitplan
-School/University,Schule/Universität
-Score (0-5),Punktzahl (0-5)
-Score Earned,Erreichte Punktzahl
-Score must be less than or equal to 5,Punktzahl muß gleich 5 oder weniger sein
-Scrap %,Ausschuss %
-Seasonality for setting budgets.,Saisonalität für die Budgeterstellung.
-Secretary,Sekretärin
-Secured Loans,Secured Loans
-Securities & Commodity Exchanges,Securities & Warenbörsen
-Securities and Deposits,Wertpapiere und Einlagen
-"See ""Rate Of Materials Based On"" in Costing Section",Siehe „Rate der zu Grunde liegenden Materialien“ im Abschnitt Kalkulation
-"Select ""Yes"" for sub - contracting items",Wählen Sie „Ja“ für  Zulieferer-Artikel
-"Select ""Yes"" if this item is used for some internal purpose in your company.","Wählen Sie „Ja“, wenn diese Position zu internen Zwecke in Ihrem Unternehmen verwendet wird."
-"Select ""Yes"" if this item represents some work like training, designing, consulting etc.","Wählen Sie „Ja“, wenn diese Position Arbeit wie Schulung, Entwurf, Beratung usw. beinhaltet."
-"Select ""Yes"" if you are maintaining stock of this item in your Inventory.","Wählen Sie „Ja“, wenn Sie den Bestand dieses Artikels in Ihrem Inventar verwalten."
-"Select ""Yes"" if you supply raw materials to your supplier to manufacture this item.","Wählen Sie „Ja“, wenn Sie Rohstoffe an Ihren Lieferanten zur Herstellung dieses Artikels liefern."
-Select Brand...,Marke auswählen...
-Select Budget Distribution to unevenly distribute targets across months.,"Wählen Sie Budgetverteilung aus, um Ziele ungleichmäßig über Monate hinweg zu verteilen."
-"Select Budget Distribution, if you want to track based on seasonality.","Wählen Sie Budgetverteilung, wenn Sie nach Saisonalität verfolgen möchten."
-Select Company...,Firma auswählen...
-Select DocType,Dokumenttyp auswählen
-Select Fiscal Year...,Wählen Sie das Geschäftsjahr ...
-Select Items,Artikel auswählen
-Select Project...,Wählen Sie Projekt ...
-Select Sales Orders,Kundenaufträge auswählen
-Select Sales Orders from which you want to create Production Orders.,"Kundenaufträge auswählen, aus denen Sie Fertigungsaufträge erstellen möchten."
-Select Time Logs and Submit to create a new Sales Invoice.,"Wählen Sie Zeitprotokolle und ""Absenden"" aus, um eine neue Ausgangsrechnung zu erstellen."
-Select Transaction,Transaktion auswählen
-Select Warehouse...,Lager auswählen...
-Select Your Language,Wählen Sie Ihre Sprache
-Select account head of the bank where cheque was deposited.,"Wählen Sie den Kontenführer der Bank, bei der der Scheck eingereicht wurde."
-Select company name first.,Wählen Sie zuerst den Firmennamen aus.
-Select template from which you want to get the Goals,"Wählen Sie eine Vorlage aus, von der Sie die Ziele abrufen möchten"
-Select the Employee for whom you are creating the Appraisal.,"Wählen Sie den Mitarbeiter aus, für den Sie die Bewertung erstellen."
-Select the period when the invoice will be generated automatically,"Wählen Sie den Zeitraum aus, zu dem die Rechnung automatisch erstellt werden soll."
-Select the relevant company name if you have multiple companies,"Wählen Sie den entsprechenden Firmennamen aus, wenn mehrere Unternehmen vorhanden sind"
-Select the relevant company name if you have multiple companies.,"Wählen Sie den entsprechenden Firmennamen aus, wenn mehrere Unternehmen vorhanden sind."
-Select type of transaction,Transaktionstyp auswählen
-Select who you want to send this newsletter to,"Wählen Sie aus, an wen dieser Newsletter gesendet werden soll"
-Select your home country and check the timezone and currency.,Wählen Sie Ihr Land und überprüfen Sie die Zeitzone und Währung.
-"Selecting ""Yes"" will allow this item to appear in Purchase Order , Purchase Receipt.","Wenn Sie „Ja“ auswählen, wird dieser Artikel in Lieferatenaufträgen und Eingangslieferscheinen angezeigt."
-"Selecting ""Yes"" will allow this item to figure in Sales Order, Delivery Note","Wenn Sie „Ja“ auswählen, wird dieser Artikel in Kundenauftrag und Lieferschein angezeigt"
-"Selecting ""Yes"" will allow you to create Bill of Material showing raw material and operational costs incurred to manufacture this item.","Wenn Sie „Ja“ auswählen, können Sie eine Materialliste erstellen, die Rohstoff- und Betriebskosten anzeigt, die bei der Herstellung dieses Artikels anfallen."
-"Selecting ""Yes"" will allow you to make a Production Order for this item.","Wenn Sie „Ja“ auswählen, können Sie einen Fertigungsauftrag für diesen Artikel erstellen."
-"Selecting ""Yes"" will give a unique identity to each entity of this item which can be viewed in the Serial No master.","Wenn Sie „Ja“ auswählen, wird jeder Einheit dieses Artikels eine eindeutige Identität zugeteilt, die im Seriennummernstamm angezeigt werden kann."
-Selling,Vertrieb
-Selling Settings,Vertriebseinstellungen
-"Selling must be checked, if Applicable For is selected as {0}","Vertrieb muss aktiviert werden, wenn ""Anwendbar auf"" ausgewählt ist bei {0}"
-Send,Absenden
-Send Autoreply,Autoreply absenden
-Send Email,E-Mail absenden
-Send From,Absenden von
-Send Notifications To,Benachrichtigungen senden an
-Send Now,Jetzt senden
-Send SMS,SMS senden
-Send To,Senden an
-Send To Type,Senden an Typ
-Send automatic emails to Contacts on Submitting transactions.,Beim Einreichen von Transaktionen automatische E-Mails an Kontakte senden.
-Send mass SMS to your contacts,Massen-SMS an Ihre Kontakte senden
-Send regular summary reports via Email.,Regelmäßig zusammenfassende Berichte per E-Mail senden.
-Send to this list,An diese Liste senden
-Sender Name,Absendername
-Sent,verschickt
-Sent On,Gesendet am
-Separate production order will be created for each finished good item.,Separater Fertigungsauftrag wird für jeden fertigen Warenartikel erstellt.
-Serial No,Seriennummer
-Serial No / Batch,Seriennummer / Charge
-Serial No Details,Details Seriennummer
-Serial No Service Contract Expiry,Seriennummer am Ende des Wartungsvertrags
-Serial No Status,Seriennr. Status
-Serial No Warranty Expiry,Seriennr. Garantieverfall
-Serial No is mandatory for Item {0},Seriennummer ist für Artikel {0} obligatorisch.
-Serial No {0} created,Seriennummer {0} erstellt
-Serial No {0} does not belong to Delivery Note {1},Seriennummer {0} gehört nicht zu Lieferschein {1}
-Serial No {0} does not belong to Item {1},Seriennummer {0} gehört nicht zu Artikel {1}
-Serial No {0} does not belong to Warehouse {1},Seriennummer {0} gehört nicht zu Lager {1}
-Serial No {0} does not exist,Seriennummer {0} existiert nicht
-Serial No {0} has already been received,Seriennummer {0} bereits erhalten
-Serial No {0} is under maintenance contract upto {1},Seriennummer {0} ist unter Wartungsvertrag bis {1}
-Serial No {0} is under warranty upto {1},Seriennummer {0} ist unter Garantie bis {1}
-Serial No {0} not found,Seriennummer {0} wurde nicht gefunden
-Serial No {0} not in stock,Seriennummer {0} ist nicht auf Lager
-Serial No {0} quantity {1} cannot be a fraction,Seriennummer {0} mit Menge {1} kann nicht eine Teilmenge sein
-Serial No {0} status must be 'Available' to Deliver,"Seriennummer {0} muss den Status ""verfügbar"" haben um ihn ausliefern zu können"
-Serial Nos Required for Serialized Item {0},Seriennummern sind erforderlich für den Artikel mit Seriennummer {0}
-Serial Number Series,Seriennummern Reihe
-Serial number {0} entered more than once,Seriennummer {0} wurde bereits mehrfach erfasst
-Serialized Item {0} cannot be updated \					using Stock Reconciliation,Artikel mit Seriennummer {0} kann nicht aktualisiert werden durch Lagerneubewertung
-Series,Serie
-Series List for this Transaction,Serienliste für diese Transaktion
-Series Updated,Aktualisiert Serie
-Series Updated Successfully,Serie erfolgreich aktualisiert
-Series is mandatory,Serie ist obligatorisch
-Series {0} already used in {1},Serie {0} bereits verwendet {1}
-Service,Service
-Service Address,Serviceadresse
-Service Tax,Service Steuer
-Services,Services
-Set,Set
-"Set Default Values like Company, Currency, Current Fiscal Year, etc.","Vorschlagswerte wie Unternehmen, Währung, aktuelles Geschäftsjahr usw. festlegen"
-Set Item Group-wise budgets on this Territory. You can also include seasonality by setting the Distribution.,Artikelgruppenweise Budgets in dieser Region erstellen. Durch Einrichten der Verteilung können Sie auch Saisonalität mit einbeziehen.
-Set Status as Available,Set Status als Verfügbar
-Set as Default,Als Standard setzen
-Set as Lost,Als Verlust setzen
-Set prefix for numbering series on your transactions,Präfix für die Seriennummerierung Ihrer Transaktionen festlegen
-Set targets Item Group-wise for this Sales Person.,Ziele artikelgruppenweise für diesen Vertriebsmitarbeiter festlegen.
-Setting Account Type helps in selecting this Account in transactions.,Das Festlegen des Kontotyps hilft bei der Auswahl dieses Kontos in Transaktionen.
-Setting this Address Template as default as there is no other default,"Die Einstellung dieses Adressvorlage als Standard, da es keine anderen Standard"
-Setting up...,Einrichten ...
-Settings,Einstellungen
-Settings for Accounts,Einstellungen für Konten
-Settings for Buying Module,Einstellungen für Einkaufsmodul
-Settings for HR Module,Einstellungen für das HR -Modul
-Settings for Selling Module,Einstellungen für das Vertriebsmodul
-"Settings to extract Job Applicants from a mailbox e.g. ""jobs@example.com""","Einstellungen, um Bewerber aus einem Postfach, z.B. ""jobs@example.com"", zu extrahieren."
-Setup,Setup
-Setup Already Complete!!,Bereits Komplett -Setup !
-Setup Complete,Setup Complete
-Setup SMS gateway settings,Setup-SMS-Gateway-Einstellungen
-Setup Series,Setup-Reihenfolge
-Setup Wizard,Setup-Assistenten
-Setup incoming server for jobs email id. (e.g. jobs@example.com),Posteingangsserver für Jobs E-Mail-Adresse einrichten. (z.B. jobs@example.com)
-Setup incoming server for sales email id. (e.g. sales@example.com),Posteingangsserver für den Vertrieb E-Mail-Adresse einrichten. (z.B. sales@example.com)
-Setup incoming server for support email id. (e.g. support@example.com),Posteingangsserver für die Support E-Mail-Adresse einrichten. (z.B. support@example.com)
-Share,Freigeben
-Share With,Freigeben für
-Shareholders Funds,Aktionäre Fonds
-Shipments to customers.,Lieferungen an Kunden.
-Shipping,Versand
-Shipping Account,Versandkonto
-Shipping Address,Versandadresse
-Shipping Amount,Versandbetrag
-Shipping Rule,Versandregel
-Shipping Rule Condition,Versandbedingung
-Shipping Rule Conditions,Versandbedingungen
-Shipping Rule Label,Versandbedingungsetikett
-Shop,Shop
-Shopping Cart,Warenkorb
-Short biography for website and other publications.,Kurzbiographie für die Website und andere Publikationen.
-"Show ""In Stock"" or ""Not in Stock"" based on stock available in this warehouse.","Details zu ""Auf Lager"" oder ""Nicht auf Lager"" entsprechend des in diesem Warenlager verfügbaren Bestands anzeigen."
-"Show / Hide features like Serial Nos, POS etc.","Funktionen wie Seriennummern, POS, etc. anzeigen / ausblenden"
-Show In Website,Auf der Webseite anzeigen
-Show a slideshow at the top of the page,Diaschau oben auf der Seite anzeigen
-Show in Website,Auf der Webseite anzeigen
-Show this slideshow at the top of the page,Diese Diaschau oben auf der Seite anzeigen
-Show zero values,Nullwerte anzeigen
-Shown in Website,Angezeigt auf Website
-Sick Leave,krankheitsbedingte Abwesenheit
-Signature,Unterschrift
-Signature to be appended at the end of every email,"Signatur, die am Ende jeder E-Mail angehängt werden soll"
-Single,Einzeln
-Single unit of an Item.,Einzeleinheit eines Artikels.
-Sit tight while your system is being setup. This may take a few moments.,"Bitte warten Sie, während Ihr System eingerichtet wird. Dies kann einige Zeit dauern."
-Slideshow,Diaschau
-Soap & Detergent,Soap & Reinigungsmittel
-Software,Software
-Software Developer,Software-Entwickler
-"Sorry, Serial Nos cannot be merged","Sorry, Seriennummernkönnen nicht zusammengeführt werden,"
-"Sorry, companies cannot be merged","Sorry, Unternehmen können nicht zusammengeführt werden"
-Source,Quelle
-Source File,Source File
-Source Warehouse,Quellenwarenlager
-Source and target warehouse cannot be same for row {0},Quell- und Ziel-Lager kann nicht gleich sein für die Zeile {0}
-Source of Funds (Liabilities),Mittelherkunft ( Passiva)
-Source warehouse is mandatory for row {0},Quelle Lager ist für Zeile {0}
-Spartan,Spartanisch
-"Special Characters except ""-"" and ""/"" not allowed in naming series","Sonderzeichen außer ""-"" und ""/"" nicht in der Benennung Serie erlaubt"
-Specification Details,Spezifikationsdetails
-Specifications,Technische Daten
-Specify Exchange Rate to convert one currency into another,Geben Sie den Wechselkurs zum Umrechnen einer Währung in eine andere an
-"Specify a list of Territories, for which, this Price List is valid","Geben Sie eine Liste der Regionen an, für die diese Preisliste gilt"
-"Specify a list of Territories, for which, this Shipping Rule is valid","Geben Sie eine Liste der Regionen an, für die diese Versandregel gilt"
-"Specify a list of Territories, for which, this Taxes Master is valid","Geben Sie eine Liste der Regionen an, für die dieser Steuerstamm gilt"
-Specify conditions to calculate shipping amount,Geben Sie die Bedingungen zur Berechnung der Versandkosten an
-"Specify the operations, operating cost and give a unique Operation no to your operations.","Geben Sie die Vorgänge, Betriebskosten an und geben einen einzigartige Betriebs-Nr für Ihren Betrieb an."
-Split Delivery Note into packages.,Lieferschein in Pakete aufteilen.
-Sports,Sport
-Sr,Serie
-Standard,Standard
-Standard Buying,Standard- Einkaufsführer
-Standard Reports,Standardberichte
-Standard Selling,Standard-Vertrieb
-"Standard Terms and Conditions that can be added to Sales and Purchases.Examples:1. Validity of the offer.1. Payment Terms (In Advance, On Credit, part advance etc).1. What is extra (or payable by the Customer).1. Safety / usage warning.1. Warranty if any.1. Returns Policy.1. Terms of shipping, if applicable.1. Ways of addressing disputes, indemnity, liability, etc.1. Address and Contact of your Company.","Standard Terms and Conditions that can be added to Sales and Purchases.Examples:1. Validity of the offer.1. Payment Terms (In Advance, On Credit, part advance etc).1. What is extra (or payable by the Customer).1. Safety / usage warning.1. Warranty if any.1. Returns Policy.1. Terms of shipping, if applicable.1. Ways of addressing disputes, indemnity, liability, etc.1. Address and Contact of your Company."
-Standard contract terms for Sales or Purchase.,Standard Vertragsbedingungen für den Verkauf oder Kauf.
-"Standard tax template that can be applied to all Purchase Transactions. This template can contain list of tax heads and also other expense heads like ""Shipping"", ""Insurance"", ""Handling"" etc.#### NoteThe tax rate you define here will be the standard tax rate for all **Items**. If there are **Items** that have different rates, they must be added in the **Item Tax** table in the **Item** master.#### Description of Columns1. Calculation Type:     - This can be on **Net Total** (that is the sum of basic amount).    - **On Previous Row Total / Amount** (for cumulative taxes or charges). If you select this option, the tax will be applied as a percentage of the previous row (in the tax table) amount or total.    - **Actual** (as mentioned).2. Account Head: The Account ledger under which this tax will be booked3. Cost Center: If the tax / charge is an income (like shipping) or expense it needs to be booked against a Cost Center.4. Description: Description of the tax (that will be printed in invoices / quotes).5. Rate: Tax rate.6. Amount: Tax amount.7. Total: Cumulative total to this point.8. Enter Row: If based on ""Previous Row Total"" you can select the row number which will be taken as a base for this calculation (default is the previous row).9. Consider Tax or Charge for: In this section you can specify if the tax / charge is only for valuation (not a part of total) or only for total (does not add value to the item) or for both.10. Add or Deduct: Whether you want to add or deduct the tax.","Standard tax template that can be applied to all Purchase Transactions. This template can contain list of tax heads and also other expense heads like ""Shipping"", ""Insurance"", ""Handling"" etc.#### NoteThe tax rate you define here will be the standard tax rate for all **Items**. If there are **Items** that have different rates, they must be added in the **Item Tax** table in the **Item** master.#### Description of Columns1. Calculation Type:     - This can be on **Net Total** (that is the sum of basic amount).    - **On Previous Row Total / Amount** (for cumulative taxes or charges). If you select this option, the tax will be applied as a percentage of the previous row (in the tax table) amount or total.    - **Actual** (as mentioned).2. Account Head: The Account ledger under which this tax will be booked3. Cost Center: If the tax / charge is an income (like shipping) or expense it needs to be booked against a Cost Center.4. Description: Description of the tax (that will be printed in invoices / quotes).5. Rate: Tax rate.6. Amount: Tax amount.7. Total: Cumulative total to this point.8. Enter Row: If based on ""Previous Row Total"" you can select the row number which will be taken as a base for this calculation (default is the previous row).9. Consider Tax or Charge for: In this section you can specify if the tax / charge is only for valuation (not a part of total) or only for total (does not add value to the item) or for both.10. Add or Deduct: Whether you want to add or deduct the tax."
-"Standard tax template that can be applied to all Sales Transactions. This template can contain list of tax heads and also other expense / income heads like ""Shipping"", ""Insurance"", ""Handling"" etc.#### NoteThe tax rate you define here will be the standard tax rate for all **Items**. If there are **Items** that have different rates, they must be added in the **Item Tax** table in the **Item** master.#### Description of Columns1. Calculation Type:     - This can be on **Net Total** (that is the sum of basic amount).    - **On Previous Row Total / Amount** (for cumulative taxes or charges). If you select this option, the tax will be applied as a percentage of the previous row (in the tax table) amount or total.    - **Actual** (as mentioned).2. Account Head: The Account ledger under which this tax will be booked3. Cost Center: If the tax / charge is an income (like shipping) or expense it needs to be booked against a Cost Center.4. Description: Description of the tax (that will be printed in invoices / quotes).5. Rate: Tax rate.6. Amount: Tax amount.7. Total: Cumulative total to this point.8. Enter Row: If based on ""Previous Row Total"" you can select the row number which will be taken as a base for this calculation (default is the previous row).9. Is this Tax included in Basic Rate?: If you check this, it means that this tax will not be shown below the item table, but will be included in the Basic Rate in your main item table. This is useful where you want give a flat price (inclusive of all taxes) price to customers.","Standard tax template that can be applied to all Sales Transactions. This template can contain list of tax heads and also other expense / income heads like ""Shipping"", ""Insurance"", ""Handling"" etc.#### NoteThe tax rate you define here will be the standard tax rate for all **Items**. If there are **Items** that have different rates, they must be added in the **Item Tax** table in the **Item** master.#### Description of Columns1. Calculation Type:     - This can be on **Net Total** (that is the sum of basic amount).    - **On Previous Row Total / Amount** (for cumulative taxes or charges). If you select this option, the tax will be applied as a percentage of the previous row (in the tax table) amount or total.    - **Actual** (as mentioned).2. Account Head: The Account ledger under which this tax will be booked3. Cost Center: If the tax / charge is an income (like shipping) or expense it needs to be booked against a Cost Center.4. Description: Description of the tax (that will be printed in invoices / quotes).5. Rate: Tax rate.6. Amount: Tax amount.7. Total: Cumulative total to this point.8. Enter Row: If based on ""Previous Row Total"" you can select the row number which will be taken as a base for this calculation (default is the previous row).9. Is this Tax included in Basic Rate?: If you check this, it means that this tax will not be shown below the item table, but will be included in the Basic Rate in your main item table. This is useful where you want give a flat price (inclusive of all taxes) price to customers."
-Start,Start
-Start Date,Startdatum
-Start date of current invoice's period,Startdatum der laufenden Rechnungsperiode
-Start date of current order's period,Startdatum der aktuellen Bestellperiode
-Start date should be less than end date for Item {0},Startdatum sollte weniger als Enddatum für Artikel {0}
-State,Land
-Statement of Account,Kontoauszug
-Static Parameters,Statische Parameter
-Status,Status
-Status must be one of {0},Der Status muss man von {0}
-Status of {0} {1} is now {2},Status {0} {1} ist jetzt {2}
-Status updated to {0},Status aktualisiert {0}
-Statutory info and other general information about your Supplier,Gesetzliche und andere allgemeine Informationen über Ihren Lieferanten
-Stay Updated,Bleiben Sie auf dem neuesten Stand
-Stock,Lagerbestand
-Stock Adjustment,Auf Einstellung
-Stock Adjustment Account,Bestandskorrektur-Konto
-Stock Ageing,Bestandsalterung
-Stock Analytics,Bestandsanalyse
-Stock Assets,Auf Assets
-Stock Balance,Bestandsbilanz
-Stock Entries already created for Production Order ,Lagerzugänge sind für Fertigungsauftrag bereits angelegt worden
-Stock Entry,Lagerzugang
-Stock Entry Detail,Bestandseintragsdetail
-Stock Expenses,Auf Kosten
-Stock Frozen Upto,Bestand eingefroren bis
-Stock Item,Lagerartikel
-Stock Ledger,Lagerbuch
-Stock Ledger Entries and GL Entries are reposted for the selected Purchase Receipts, Lagerbuch-Einträge und Hauptbuch-Einträge werden durch den Eingangslieferschein erstellt
-Stock Ledger Entry,Lagerbuch-Eintrag
-Stock Ledger entries balances updated,Lagerbuch-Einträge wurden aktualisiert
-Stock Level,Bestandsebene
-Stock Liabilities,Auf Verbindlichkeiten
-Stock Projected Qty,Auf Projizierte Menge
-Stock Queue (FIFO),Bestands-Warteschlange (FIFO)
-Stock Received But Not Billed,"Empfangener, aber nicht abgerechneter Bestand"
-Stock Reconcilation Data,Auf Versöhnung Daten
-Stock Reconcilation Template,Auf Versöhnung Vorlage
-Stock Reconciliation,Bestandsabgleich
-"Stock Reconciliation can be used to update the stock on a particular date, usually as per physical inventory.","Lagerbewertung kann verwendet werden um das Lager auf einem bestimmten Zeitpunkt zu aktualisieren, in der Regel ist das nach der Inventur."
-Stock Settings,Bestandseinstellungen
-Stock UOM,Bestands-ME
-Stock UOM Replace Utility,Dienstprogramm zum Ersetzen der Bestands-ME
-Stock UOM updatd for Item {0},"Auf ME fortgeschrieben, für den Posten {0}"
-Stock Uom,Bestands-ME
-Stock Value,Bestandswert
-Stock Value Difference,Wertdifferenz Bestand
-Stock balances updated,Auf Salden aktualisiert
-Stock cannot be updated against Delivery Note {0},Lager kann nicht mit Lieferschein {0} aktualisiert werden
-Stock entries exist against warehouse {0} cannot re-assign or modify 'Master Name',Auf Einträge vorhanden sind gegen Lager {0} kann nicht neu zuweisen oder ändern 'Master -Name'
-Stock transactions before {0} are frozen,Aktiengeschäfte vor {0} werden eingefroren
-Stock: ,Bestand:
-Stop,Anhalten
-Stop Birthday Reminders,Stop- Geburtstagserinnerungen
-Stop users from making Leave Applications on following days.,"Benutzer davon abhalten, Urlaubsanträge für folgende Tage zu machen."
-Stopped,Angehalten
-Stopped order cannot be cancelled. Unstop to cancel.,"angehaltener Auftrag kann nicht abgebrochen werden. Erst diesen Fortsetzen, um dann abzubrechen zu können."
-Stores,Shops
-Stub,Stummel
-Sub Assemblies,Unterbaugruppen
-"Sub-currency. For e.g. ""Cent""","Unterwährung. Zum Beispiel ""Cent"""
-Subcontract,Zulieferer
-Subcontracted,Weiterbeauftragt
-Subject,Betreff
-Submit Salary Slip,Gehaltsabrechnung absenden
-Submit all salary slips for the above selected criteria,Alle Gehaltsabrechnungen für die oben gewählten Kriterien absenden
-Submit this Production Order for further processing.,Speichern Sie diesen Fertigungsauftrag für die weitere Verarbeitung ab.
-Submitted,Abgesendet/Eingereicht
-Subsidiary,Tochtergesellschaft
-Successful: ,Erfolgreich:
-Successfully Reconciled,Erfolgreich versöhnt
-Suggestions,Vorschläge
-Sunday,Sonntag
-Supplier,Lieferant
-Supplier (Payable) Account,Lieferantenkonto (zahlbar)
-Supplier (vendor) name as entered in supplier master,Lieferantenname (Verkäufer) wie im Lieferantenstamm eingetragen
-Supplier > Supplier Type,Lieferant> Lieferantentyp
-Supplier Account Head,Lieferant Kontenführer
-Supplier Address,Lieferantenadresse
-Supplier Addresses and Contacts,Lieferant Adressen und Kontakte
-Supplier Details,Lieferantendetails
-Supplier Intro,Lieferant Intro
-Supplier Invoice Date,Lieferantenrechnungsdatum
-Supplier Invoice No,Lieferantenrechnungsnr.
-Supplier Name,Lieferantenname
-Supplier Naming By,Benennung des Lieferanten nach
-Supplier Part Number,Artikelnummer Lieferant
-Supplier Quotation,Lieferantenangebot
-Supplier Quotation Item,Angebotsposition Lieferant
-Supplier Reference,Referenznummer des Lieferanten
-Supplier Type,Lieferantentyp
-Supplier Type / Supplier,Lieferant Typ / Lieferant
-Supplier Type master.,Lieferant Typ Master.
-Supplier Warehouse,Lieferantenlager
-Supplier Warehouse mandatory for sub-contracted Purchase Receipt,Lieferantenlager notwendig für Eingangslieferschein aus Unteraufträgen
-Supplier database.,Lieferantendatenbank
-Supplier master.,Lieferantenvorlage.
-Supplier of Goods or Services.,Lieferant von Waren oder Dienstleistungen.
-Supplier warehouse where you have issued raw materials for sub - contracting,"Lieferantenlager, wo Sie Rohstoffe für Zulieferer ausgegeben haben."
-Supplier-Wise Sales Analytics,HerstellerverkaufsWise Analytics
-Support,Support
-Support Analtyics,Support-Analyse
-Support Analytics,Support-Analyse
-Support Email,Support per E-Mail
-Support Email Settings,Support E-Mail-Einstellungen
-Support Manager,Support Verantwortlicher
-Support Password,Support-Passwort
-Support Team,Support-Team
-Support Ticket,Support-Ticket
-Support queries from customers.,Support-Anfragen von Kunden.
-Symbol,Symbol
-Sync Support Mails,Sync Unterstützungs E-Mails
-Sync with Dropbox,Mit Dropbox synchronisieren
-Sync with Google Drive,Mit Google Drive synchronisieren
-System,System
-System Balance,System Bilanz
-System Manager,System Verantwortlicher
-System Settings,Systemeinstellungen
-"System User (login) ID. If set, it will become default for all HR forms.","Systembenutzer-ID (Anmeldung) Wenn gesetzt, wird sie standardmäßig für alle HR-Formulare verwendet."
-System for managing Backups,System zur Verwaltung von Backups
-TDS (Advertisement),TDS (Anzeige)
-TDS (Commission),TDS (Kommission)
-TDS (Contractor),TDS (Auftragnehmer)
-TDS (Interest),TDS (Zinsen)
-TDS (Rent),TDS (Mieten)
-TDS (Salary),TDS (Salary)
-Table for Item that will be shown in Web Site,"Tabelle für Artikel, die auf der Webseite angezeigt werden"
-Target  Amount,Zielbetrag
-Target Detail,Zieldetail
-Target Details,Zieldetails
-Target Details1,Zieldetails1
-Target Distribution,Zielverteilung
-Target On,Ziel Auf
-Target Qty,Zielmenge
-Target Warehouse,Zielwarenlager
-Target warehouse in row {0} must be same as Production Order,Ziel-Lager in Zeile {0} muss dem Fertigungsauftrag entsprechen
-Target warehouse is mandatory for row {0},Ziel-Lager ist für Zeile {0}
-Task,Aufgabe
-Task Details,Aufgabendetails
-Tasks,Aufgaben
-Tax,Steuer
-Tax Amount After Discount Amount,Steuerbetrag nach Rabatt Betrag
-Tax Assets,Steueransprüche
-Tax Category can not be 'Valuation' or 'Valuation and Total' as all items are non-stock items,"Steuerkategorie kann nicht ""Verbindlichkeit"" oder ""Verbindlichkeit und Summe"", da alle Artikel keine Lagerartikel sind"
-Tax Rate,Steuersatz
-Tax and other salary deductions.,Steuer und sonstige Gehaltsabzüge
-Tax detail table fetched from item master as a string and stored in this field.Used for Taxes and Charges,Tax detail table fetched from item master as a string and stored in this field.Used for Taxes and Charges
-Tax template for buying transactions.,Steuer-Vorlage für Einkaufs-Transaktionen.
-Tax template for selling transactions.,Steuer-Vorlage für Vertriebs-Transaktionen.
-Taxes,Steuer
-Taxes and Charges,Steuern und Abgaben
-Taxes and Charges Added,Steuern und Abgaben hinzugefügt
-Taxes and Charges Added (Company Currency),Steuern und Abgaben hinzugefügt (Unternehmenswährung)
-Taxes and Charges Calculation,Berechnung der Steuern und Abgaben
-Taxes and Charges Deducted,Steuern und Abgaben abgezogen
-Taxes and Charges Deducted (Company Currency),Steuern und Abgaben abgezogen (Unternehmenswährung)
-Taxes and Charges Total,Steuern und Abgaben Gesamt1
-Taxes and Charges Total (Company Currency),Steuern und Abgaben Gesamt (Unternehmenswährung)
-Technology,Technologie
-Telecommunications,Telekommunikation
-Telephone Expenses,Telefonkosten
-Television,Fernsehen
-Template,Vorlage
-Template for performance appraisals.,Vorlage für Leistungsbeurteilungen.
-Template of terms or contract.,Vorlage für Geschäftsbedingungen oder Vertrag.
-Temporary Accounts (Assets),Temporäre Accounts ( Assets)
-Temporary Accounts (Liabilities),Temporäre Konten ( Passiva)
-Temporary Assets,Temporäre Assets
-Temporary Liabilities,Temporäre Verbindlichkeiten
-Term Details,Details Geschäftsbedingungen
-Terms,Bedingungen
-Terms and Conditions,Allgemeine Geschäftsbedingungen
-Terms and Conditions Content,Allgemeine Geschäftsbedingungen Inhalt
-Terms and Conditions Details,Allgemeine Geschäftsbedingungen Details
-Terms and Conditions Template,Allgemeine Geschäftsbedingungen Vorlage
-Terms and Conditions1,Allgemeine Geschäftsbedingungen1
-Terretory,Terretory
-Territory,Region
-Territory / Customer,Territory / Kunden
-Territory Manager,Gebietsleiter
-Territory Name,Name der Region
-Territory Target Variance Item Group-Wise,Territory ZielabweichungsartikelgruppeWise -
-Territory Targets,Ziele der Region
-Test,Test
-Test Email Id,E-Mail-Adresse testen
-Test the Newsletter,Newsletter testen
-The BOM which will be replaced,"Die Stückliste, die ersetzt wird"
-The First User: You,Der erste Benutzer: Sie selbst!
-"The Item that represents the Package. This Item must have ""Is Stock Item"" as ""No"" and ""Is Sales Item"" as ""Yes""","Der Artikel, der das Paket darstellt. Bei diesem Artikel muss ""Ist Lagerartikel"" als ""Nein"" und ""Ist Verkaufsartikel"" als ""Ja"" gekennzeichnet sein"
-The Organization,Die Firma
-"The account head under Liability, in which Profit/Loss will be booked","Das Hauptkonto unter Verbindlichkeit, in das Gewinn/Verlust verbucht werden"
-The date on which next invoice will be generated. It is generated on submit.,"Das Datum, an dem die nächste Rechnung erstellt wird. Sie wird beim Einreichen erzeugt."
-The date on which recurring invoice will be stop,"Das Datum, an dem die wiederkehrende Rechnung angehalten wird"
-The date on which recurring order will be stop,Das Datum an dem die sich Wiederholende Bestellung endet
-"The day of the month on which auto invoice will be generated e.g. 05, 28 etc ","Der Tag des Monats, an dem auto Rechnung zB 05, 28 usw. generiert werden"
-"The day of the month on which auto order will be generated e.g. 05, 28 etc ","Der Tag im Monat, an dem die Bestellung erzeugt wird (z.B: 05, 27, etc)"
-The day(s) on which you are applying for leave are holiday. You need not apply for leave.,"Tag(e), auf die Sie Urlaub beantragen, sind Feiertage. Hierfür müssen Sie keinen Urlaub beantragen."
-The first Leave Approver in the list will be set as the default Leave Approver,Der erste Urlaubsgenehmiger auf der Liste wird als standardmäßiger Urlaubsgenehmiger festgesetzt
-The first user will become the System Manager (you can change that later).,Der erste Benutzer wird der System-Manager (Sie können das später noch ändern).
-The gross weight of the package. Usually net weight + packaging material weight. (for print),Das Bruttogewicht des Pakets. Normalerweise Nettogewicht + Gewicht des Verpackungsmaterials (Für den Ausdruck)
-The name of your company for which you are setting up this system.,"Der Name der Firma, für die Sie die Einrichtung dieses Systems."
-The net weight of this package. (calculated automatically as sum of net weight of items),Das Nettogewicht dieses Pakets. (automatisch als Summe der einzelnen Nettogewichte berechnet)
-The new BOM after replacement,Die neue Stückliste nach dem Austausch
-The rate at which Bill Currency is converted into company's base currency,"Der Kurs, mit dem die Rechnungswährung in die Basiswährung des Unternehmens umgerechnet wird"
-The unique id for tracking all recurring invoices. It is generated on submit.,Die eindeutige ID für die Nachverfolgung aller wiederkehrenden Rechnungen. Wird beim Speichern generiert.
-"Then Pricing Rules are filtered out based on Customer, Customer Group, Territory, Supplier, Supplier Type, Campaign, Sales Partner etc.","Dann Preisregeln werden auf Basis von Kunden gefiltert, Kundengruppe, Territory, Lieferant, Lieferant Typ, Kampagne, Vertriebspartner usw."
-There are more holidays than working days this month.,Es gibt mehr Feiertage als Arbeitstage in diesem Monat.
-"There can only be one Shipping Rule Condition with 0 or blank value for ""To Value""","Es kann nur eine Versandregel mit dem Wert 0 oder Leerwert für ""zu Wert"" geben"
-There is not enough leave balance for Leave Type {0},Es ist nicht genügend Urlaubsbilanz für Leave Typ {0}
-There is nothing to edit.,Es gibt nichts zu bearbeiten.
-There was an error. One probable reason could be that you haven't saved the form. Please contact support@erpnext.com if the problem persists.,"Es ist ein Fehler aufgetreten. Ein möglicher Grund könnte sein, dass Sie das Formular nicht gespeichert haben. Bitte kontaktieren Sie support@erpnext.com wenn das Problem weiterhin besteht."
-There were errors.,Es sind Fehler aufgetreten.
-This Currency is disabled. Enable to use in transactions,"Diese Währung ist deaktiviert. Aktivieren, um Transaktionen in"
-This Leave Application is pending approval. Only the Leave Apporver can update status.,Dieser Urlaubsantrag wartet auf Genehmigung. Nur Urlaubsbewilliger können den Status aktualisieren.
-This Time Log Batch has been billed.,Dieser Zeitprotokollstapel wurde abgerechnet.
-This Time Log Batch has been cancelled.,Dieser Zeitprotokollstapel wurde abgebrochen.
-This Time Log conflicts with {0},This Time Log Konflikt mit {0}
-This format is used if country specific format is not found,"Dieses Format wird verwendet, wenn länderspezifischen Format wird nicht gefunden"
-This is a root account and cannot be edited.,Dies ist ein Root-Account und können nicht bearbeitet werden.
-This is a root customer group and cannot be edited.,Dies ist eine Stamm Kundengruppe und kann nicht editiert werden.
-This is a root item group and cannot be edited.,Dies ist ein Stammelement-Gruppe und kann nicht editiert.
-This is a root sales person and cannot be edited.,Dies ist ein Stamm-Verkäufer und kann daher nicht editiert werden.
-This is a root territory and cannot be edited.,Dies ist ein Stammgebiet und diese können nicht bearbeitet werden.
-This is an example website auto-generated from ERPNext,"Dies ist eine Beispiel-Website, von ERPNext automatisch generiert"
-This is the number of the last created transaction with this prefix,Dies ist die Nummer der letzten erstellten Transaktion mit diesem Präfix
-This tool helps you to update or fix the quantity and valuation of stock in the system. It is typically used to synchronise the system values and what actually exists in your warehouses.,"Dieses Tool hilft Ihnen, die Menge und die Bewertung von Bestand im System zu aktualisieren oder zu ändern. Sie wird in der Regel verwendet, um die Systemwerte und den aktuellen Bestand Ihrer Warenlager zu synchronisieren."
-This will be used for setting rule in HR module,Dies wird für die Festlegung der Regel im HR-Modul verwendet
-Thread HTML,Thread HTML
-Thursday,Donnerstag
-Time Log,Zeitprotokoll
-Time Log Batch,Zeitprotokollstapel
-Time Log Batch Detail,Zeitprotokollstapel-Detail
-Time Log Batch Details,Zeitprotokollstapel-Details
-Time Log Batch {0} must be 'Submitted',"Zeitprotokollstapel {0} muss ""eingereicht"" werden"
-Time Log Status must be Submitted.,Status des Zeitprotokolls muss 'Eingereicht/Abgesendet' sein
-Time Log for tasks.,Zeitprotokoll für Aufgaben.
-Time Log is not billable,Zeitprotokoll ist nicht abrechenbar
-Time Log {0} must be 'Submitted',"Zeiotprotokoll {0} muss ""eingereicht"" werden"
-Time Zone,Zeitzone
-Time Zones,Zeitzonen
-Time and Budget,Zeit und Budget
-Time at which items were delivered from warehouse,"Zeitpunkt, zu dem Artikel aus dem Lager geliefert wurden"
-Time at which materials were received,"Zeitpunkt, zu dem Materialien empfangen wurden"
-Title,Titel
-Titles for print templates e.g. Proforma Invoice.,Titel für Druckvorlagen z.B. Proforma-Rechnung.
-To,bis
-To Currency,In Währung
-To Date,Bis dato
-To Date should be same as From Date for Half Day leave,Bis Datum sollten gleiche wie von Datum für Halbtagesurlaubsein
-To Date should be within the Fiscal Year. Assuming To Date = {0},"Bis Datum sollte im Geschäftsjahr sein. Unter der Annahme, bis Datum = {0}"
-To Discuss,Zur Diskussion
-To Do List,Aufgabenliste
-To Package No.,Bis Paket Nr.
-To Produce,Um Produzieren
-To Time,Bis Uhrzeit
-To Value,Bis Wert
-To Warehouse,An Warenlager
-"To add child nodes, explore tree and click on the node under which you want to add more nodes.","Um Unterelemente hinzuzufügen, klicken Sie im Baum auf das Element, unter dem Sie weitere Elemente hinzufügen möchten."
-"To assign this issue, use the ""Assign"" button in the sidebar.","Um dieses Problem zu zuzuweisen, verwenden Sie die Schaltfläche ""Zuweisen"" auf der Seitenleiste."
-To create a Bank Account,Um ein Bankkonto zu erstellen
-To create a Tax Account,Um ein Steuerkonto erstellen
-"To create an Account Head under a different company, select the company and save customer.","Um einen Kontenführer unter einem anderen Unternehmen zu erstellen, wählen Sie das Unternehmen aus und speichern Sie den Kunden."
-To date cannot be before from date,Bis heute kann nicht vor von aktuell sein
-To enable <b>Point of Sale</b> features,Um Funktionen der <b>Verkaufsstelle</b> zu aktivieren
-To enable <b>Point of Sale</b> view,Um <b> Point of Sale </ b> Ansicht aktivieren
-To get Item Group in details table,So rufen sie eine Artikelgruppe in die Detailtabelle ab
-"To include tax in row {0} in Item rate, taxes in rows {1} must also be included",Um Steuern im Artikelpreis in Zeile {0} einzubeziehen müssen Steuern in den Zeilen {1} ebenfalls einbezogen sein
-"To merge, following properties must be same for both items","Um mischen können, müssen folgende Eigenschaften für beide Produkte sein"
-"To not apply Pricing Rule in a particular transaction, all applicable Pricing Rules should be disabled.","Um Pricing Regel in einer bestimmten Transaktion nicht zu, sollten alle geltenden Preisregeln deaktiviert zu sein."
-"To set this Fiscal Year as Default, click on 'Set as Default'","Um dieses Geschäftsjahr als Standard festzulegen, klicken Sie auf ""als Standard festlegen"""
-To track any installation or commissioning related work after sales,So verfolgen Sie eine Installation oder eine mit Kommissionierung verbundene Arbeit nach dem Verkauf
-"To track brand name in the following documents Delivery Note, Opportunity, Material Request, Item, Purchase Order, Purchase Voucher, Purchaser Receipt, Quotation, Sales Invoice, Sales BOM, Sales Order, Serial No","Um Markennamen in der folgenden Dokumente zu verfolgen: Lieferschein, Chance, Materialanforderung, Artikel, Lieferatenauftrag, Einkaufsgutschein, Käufer Beleg, Angebot, Ausgangsrechnung, Verkaufsstückliste, Kundenauftrag, Seriennummer"
-To track item in sales and purchase documents based on their serial nos. This is can also used to track warranty details of the product.,"So verfolgen Sie Artikel in Einkaufs-und Verkaufsdokumenten auf der Grundlage ihrer Seriennummern. Diese Funktion kann auch verwendet werden, um die Garantieangaben des Produkts zu verfolgen."
-To track items in sales and purchase documents with batch nos<br><b>Preferred Industry: Chemicals etc</b>,So verfolgen Sie Artikel in Einkaufs-und Verkaufsdokumenten mit Stapelnummern<b>Bevorzugte Branche: Chemikalien usw.</b>
-To track items using barcode. You will be able to enter items in Delivery Note and Sales Invoice by scanning barcode of item.,So verfolgen Sie Artikel über den Barcode. Durch das Scannen des Artikel-Barcodes können Sie ihn in den Lieferschein und die Ausgangsrechnung aufnehmen.
-Too many columns. Export the report and print it using a spreadsheet application.,Zu viele Spalten. Exportieren Sie den Bericht und drucken Sie es mit einem Tabellenkalkulationsprogramm.
-Tools,Extras
-Total,Gesamt
-Total ({0}),Gesamt ({0})
-Total Advance,Gesamtvoraus
-Total Amount,Gesamtbetrag
-Total Amount To Pay,Fälliger Gesamtbetrag
-Total Amount in Words,Gesamtbetrag in Worten
-Total Billing This Year: ,Insgesamt Billing ieses Jahr:
-Total Characters,Insgesamt Charaktere
-Total Claimed Amount,Summe des geforderten Betrags
-Total Commission,Gesamtbetrag Kommission
-Total Cost,Gesamtkosten
-Total Credit,Gesamtkredit
-Total Debit,Gesamtschuld
-Total Debit must be equal to Total Credit. The difference is {0},Insgesamt muss Debit gleich Gesamt-Credit ist.
-Total Deduction,Gesamtabzug
-Total Earning,Gesamteinnahmen
-Total Experience,Intensive Erfahrung
-Total Hours,Gesamtstunden
-Total Hours (Expected),Gesamtstunden (erwartet)
-Total Invoiced Amount,Gesamtrechnungsbetrag
-Total Leave Days,Urlaubstage insgesamt
-Total Leaves Allocated,Insgesamt zugewiesene Urlaubstage
-Total Message(s),Insgesamt Nachricht (en)
-Total Operating Cost,Gesamtbetriebskosten
-Total Points,Gesamtpunkte
-Total Raw Material Cost,Gesamtkosten für Rohstoffe
-Total Sanctioned Amount,Gesamtsumme genehmigter Betrag
-Total Score (Out of 5),Gesamtwertung (von 5)
-Total Tax (Company Currency),Gesamtsteuerlast (Unternehmenswährung)
-Total Taxes and Charges,Steuern und Ausgaben insgesamt
-Total Taxes and Charges (Company Currency),Steuern und Ausgaben insgesamt (Unternehmenswährung)
-Total allocated percentage for sales team should be 100,Insgesamt zugeordnet Prozentsatz für Vertriebsteam sollte 100 sein
-Total amount of invoices received from suppliers during the digest period,Gesamtbetrag der vom Lieferanten während des Berichtszeitraums eingereichten Rechnungen
-Total amount of invoices sent to the customer during the digest period,"Gesamtbetrag der Rechnungen, die während des Berichtszeitraums an den Kunden gesendet wurden"
-Total cannot be zero,Insgesamt darf nicht Null sein
-Total in words,Gesamt in Worten
-Total points for all goals should be 100. It is {0},Gesamtpunkte für alle Ziele sollten 100 sein. Es ist {0}
-Total valuation for manufactured or repacked item(s) can not be less than total valuation of raw materials,Gesamtbewertungs für hergestellte oder umgepackt Artikel (s) kann nicht kleiner als die Gesamt Bewertung der Rohstoffe sein
-Total weightage assigned should be 100%. It is {0},Insgesamt Gewichtung zugeordnet sollte 100 % sein. Es ist {0}
-Totals,Summen
-Track Leads by Industry Type.,Verfolge Interessenten nach Branchentyp.
-Track separate Income and Expense for product verticals or divisions.,Einnahmen und Ausgaben für Produktbereiche oder Abteilungen separat verfolgen.
-Track this Delivery Note against any Project,Diesen Lieferschein in jedem Projekt nachverfolgen
-Track this Sales Order against any Project,Diesen Kundenauftrag in jedem Projekt nachverfolgen
-Transaction,Transaktion
-Transaction Date,Transaktionsdatum
-Transaction not allowed against stopped Production Order {0},Transaktion nicht gegen angehaltenen Fertigungsauftrag {0} erlaubt
-Transfer,Übertragung
-Transfer Material,Transfermaterial
-Transfer Raw Materials,Übertragen Rohstoffe
-Transferred Qty,Die übertragenen Menge
-Transportation,Transport
-Transporter Info,Informationen zum Transportunternehmer
-Transporter Name,Name des Transportunternehmers
-Transporter lorry number,LKW-Nr. des Transportunternehmers
-Travel,Reise
-Travel Expenses,Reisekosten
-Tree Type,Baum- Typ
-Tree of Item Groups.,Baum der Artikelgruppen.
-Tree of finanial Cost Centers.,Baum der Finanz-Kostenstellen.
-Tree of finanial accounts.,Baum der Finanz-Konten.
-Trial Balance,Allgemeine Kontenbilanz
-Tuesday,Dienstag
-Type,Typ
-Type of document to rename.,Art des Dokuments umbenennen.
-"Type of leaves like casual, sick etc.","Grund für Beurlaubung, wie Urlaub, krank usw."
-Types of Expense Claim.,Spesenabrechnungstypen
-Types of activities for Time Sheets,Art der Aktivität für Tätigkeitsnachweis
-"Types of employment (permanent, contract, intern etc.).","Art der Beschäftigung (dauerhaft, Vertrag, Praktikanten etc.)."
-UOM Conversion Detail,ME-Umrechnung Detail
-UOM Conversion Details,ME-Umrechnung Details
-UOM Conversion Factor,ME-Umrechnungsfaktor
-UOM Conversion factor is required in row {0},ME-Umrechnungsfaktor ist erforderlich in der Zeile {0}
-UOM Name,ME-Name
-UOM coversion factor required for UOM: {0} in Item: {1},ME-Umrechnungsfaktor ist erforderlich für ME: {0} bei Artikel: {1}
-Under AMC,Unter AMC
-Under Graduate,Schulabgänger
-Under Warranty,Unter Garantie
-Unit,Einheit
-Unit of Measure,Mengeneimheit
-Unit of Measure {0} has been entered more than once in Conversion Factor Table,Mengeneinheit {0} wurde mehr als einmal in die Umrechnungsfaktor-Tabelle eingetragen
-"Unit of measurement of this item (e.g. Kg, Unit, No, Pair).","Mengeneinheit für diesen Artikel (z.B. Kg, Stück, Pack, Paar)."
-Units/Hour,Einheiten/Stunde
-Units/Shifts,Einheiten/Schichten
-Unpaid,Unbezahlt
-Unreconciled Payment Details,Nicht abgestimmte Zahlungsdetails
-Unscheduled,Außerplanmäßig
-Unsecured Loans,Unbesicherte Kredite
-Unstop,aufmachen
-Unstop Material Request,Materialanforderung fortsetzen
-Unstop Purchase Order,Lieferatenauftrag fortsetzen
-Unsubscribed,Abgemeldet
-Update,Aktualisierung
-Update Clearance Date,Tilgungsdatum aktualisieren
-Update Cost,Aktualisierung der Kosten
-Update Finished Goods,Fertigteile aktualisieren
-Update Series,Serie aktualisieren
-Update Series Number,Seriennummer aktualisieren
-Update Stock,Lagerbestand aktualisieren
-Update additional costs to calculate landed cost of items,Aktualisieren Sie Zusatzkosten um die Einstandskosten des Artikels zu kalkulieren
-<<<<<<< HEAD
-Update bank payment dates with journals.,Aktualisierung der Konten mit Hilfe der Journaleinträge
-Update clearance date of Journal Entries marked as 'Bank Entry',"Update- Clearance Datum der Journaleinträge als ""Bank Gutscheine 'gekennzeichnet"
-=======
-Update bank payment dates with journals.,Aktualisieren Sie die Zahlungstermine anhand der Journale.
-Update clearance date of Journal Entries marked as 'Bank Vouchers',"Update- Clearance Datum der Journaleinträge als ""Bank Gutscheine 'gekennzeichnet"
->>>>>>> eac82039
-Updated,Aktualisiert
-Updated Birthday Reminders,Aktualisiert Geburtstagserinnerungen
-Upload Attendance,Teilnahme hochladen
-Upload Backups to Dropbox,Backups in Dropbox hochladen
-Upload Backups to Google Drive,Backups auf Google Drive hochladen
-Upload HTML,Upload-HTML
-Upload a .csv file with two columns: the old name and the new name. Max 500 rows.,"Laden Sie eine CSV-Datei mit zwei Spalten hoch: In der einen der alte, in der anderen der neue Name. Maximal 500 Zeilen."
-Upload attendance from a .csv file,Anwesenheiten aus einer CSV-Datei hochladen
-Upload stock balance via csv.,Bestandsbilanz über CSV hochladen
-Upload your letter head and logo - you can edit them later.,Laden Sie Ihren Briefkopf und Ihr Logo hoch - Sie können diese auch später noch bearbeiten.
-Upper Income,Oberes Einkommen
-Urgent,Dringend
-Use Multi-Level BOM,Mehrstufige Stückliste verwenden
-Use SSL,SSL verwenden
-Used for Production Plan,Wird für Produktionsplan
-User,Benutzer
-User ID,Benutzerkennung
-User ID not set for Employee {0},Benutzer-ID nicht für Mitarbeiter eingestellt {0}
-User Name,Benutzername
-User Name or Support Password missing. Please enter and try again.,Benutzername oder Passwort fehlt. Bitte geben Sie diese ein und versuchen Sie es erneut.
-User Remark,Benutzerbemerkung
-User Remark will be added to Auto Remark,Benutzerbemerkung wird der automatischen Bemerkung hinzugefügt
-User Remarks is mandatory,Benutzer Bemerkungen ist obligatorisch
-User Specific,Benutzerspezifisch
-User must always select,Benutzer muss immer auswählen
-User {0} is already assigned to Employee {1},Benutzer {0} ist bereits an Mitarbeiter zugewiesen {1}
-User {0} is disabled,Benutzer {0} ist deaktiviert
-Username,Benutzername
-Users who can approve a specific employee's leave applications,"Benutzer, die die Urlaubsanträge eines bestimmten Mitarbeiters genehmigen können"
-Users with this role are allowed to create / modify accounting entry before frozen date,Benutzer mit dieser Rolle sind erlaubt zu erstellen / Verbuchung vor gefrorenen Datum ändern
-Users with this role are allowed to set frozen accounts and create / modify accounting entries against frozen accounts,Benutzer mit dieser Rolle erlaubt sind auf eingefrorenen Konten setzen und / Buchungen gegen eingefrorene Konten ändern
-Utilities,Dienstprogramme
-Utility Expenses,Utility- Aufwendungen
-Valid For Territories,Gültig für Regionen
-Valid From,Gültig ab
-Valid Upto,Gültig bis
-Valid for Territories,Gültig für Regionen
-Validate,Prüfen
-Valuation,Bewertung
-Valuation Method,Bewertungsmethode
-Valuation Rate,Bewertungsrate
-Valuation Rate required for Item {0},Artikel für erforderlich Bewertungs Bewerten {0}
-Valuation and Total,Bewertung und Gesamt
-Value,Wert
-Value or Qty,Wert oder Menge
-Vehicle Dispatch Date,Fahrzeugversanddatum
-Vehicle No,Fahrzeug Nr.
-Venture Capital,Risikokapital
-Verified By,Geprüft durch
-View Details,Details anschauen
-View Ledger,Ansicht Ledger
-View Now,Jetzt ansehen
-Visit report for maintenance call.,Besuchsbericht für Wartungsabruf.
-Voucher #,Gutschein #
-Voucher Detail No,Gutscheindetail Nr.
-Voucher Detail Number,Gutschein Detail Anzahl
-Voucher ID,Gutschein-ID
-Voucher No,Gutscheinnr.
-Voucher Type,Gutscheintyp
-Voucher Type and Date,Art und Datum des Gutscheins
-Walk In,Laufkundschaft
-Warehouse,Warenlager
-Warehouse Contact Info,Kontaktinformation Warenlager
-Warehouse Detail,Detail Warenlager
-Warehouse Name,Warenlagername
-Warehouse and Reference,Warenlager und Referenz
-Warehouse can not be deleted as stock ledger entry exists for this warehouse.,"Lager kann nicht gelöscht werden, da es Lagerbuch-Einträge für dieses Lager gibt."
-Warehouse can only be changed via Stock Entry / Delivery Note / Purchase Receipt,Lager kann nur über Lagerzugang / Lieferschein / Eingangslieferschein geändert werden
-Warehouse cannot be changed for Serial No.,Warehouse kann nicht für Seriennummer geändert werden
-Warehouse is mandatory for stock Item {0} in row {1},Warehouse ist für Lager Artikel {0} in Zeile {1}
-Warehouse is missing in Purchase Order,Angabe des Lagers fehlt in dem Lieferatenauftrag
-Warehouse not found in the system,Lager im System nicht gefunden
-Warehouse required for stock Item {0},Angabe des Lagers ist für den Lagerartikel {0} erforderlich
-Warehouse where you are maintaining stock of rejected items,"Lager, in dem Sie Bestand abgelehnter Artikel führen"
-Warehouse {0} can not be deleted as quantity exists for Item {1},"Lager {0} kann nicht gelöscht werden, da noch ein Bestand für Artikel {1} existiert"
-Warehouse {0} does not belong to company {1},Lager {0} gehört nicht zu Unternehmen {1}
-Warehouse {0} does not exist,Lager {0} existiert nicht
-Warehouse {0}: Company is mandatory,Warehouse {0}: Unternehmen ist obligatorisch
-Warehouse {0}: Parent account {1} does not bolong to the company {2},Lager {0}: Ursprungskonto {1} gehört nicht zu Unternehmen {2}
-Warehouse-Wise Stock Balance,Warenlagerweise Bestandsbilanz
-Warehouse-wise Item Reorder,Warenlagerweise Artikelaufzeichnung
-Warehouses,Warenlager
-Warehouses.,Warenlager.
-Warn,Warnen
-Warning: Leave application contains following block dates,Achtung: Die Urlaubsanwendung enthält die folgenden gesperrten Daten
-Warning: Material Requested Qty is less than Minimum Order Qty,Achtung : Material Gewünschte Menge weniger als Mindestbestellmengeist
-Warning: Sales Order {0} already exists against same Purchase Order number,Warnung: Kundenauftrag {0} existiert bereits für die gleiche Lieferatenauftragsnummer
-Warning: System will not check overbilling since amount for Item {0} in {1} is zero,"Achtung: Das System wird nicht zu überprüfen, da überhöhte Betrag für Artikel {0} in {1} Null"
-Warranty / AMC Details,Garantie / AMC-Details
-Warranty / AMC Status,Garantie / AMC-Status
-Warranty Expiry Date,Garantieablaufdatum
-Warranty Period (Days),Gewährleistungsfrist
-Warranty Period (in days),Garantiezeitraum (in Tagen)
-We buy this Item,Wir kaufen diesen Artikel
-We sell this Item,Wir verkaufen diesen Artikel
-Website,Website
-Website Description,Website-Beschreibung
-Website Item Group,Webseite-Artikelgruppe
-Website Item Groups,Webseite-Artikelgruppen
-Website Manager,Website-Administrator
-Website Settings,Website-Einstellungen
-Website Warehouse,Website-Lager
-Wednesday,Mittwoch
-Weekly,Wöchentlich
-Weekly Off,Wöchentlich frei
-Weight UOM,Gewicht ME
-"Weight is mentioned,\nPlease mention ""Weight UOM"" too","Gewichtsangabe wird angegeben,\nBitte geben Sie das Gewicht pro Mengeneinheit (Gewicht ME) ebenfalls an"
-Weightage,Gewichtung
-Weightage (%),Gewichtung (%)
-Welcome,Willkommen
-Welcome to ERPNext. Over the next few minutes we will help you setup your ERPNext account. Try and fill in as much information as you have even if it takes a bit longer. It will save you a lot of time later. Good Luck!,"Willkommen auf ERPNext. In den nächsten Minuten werden wir Ihnen helfen, Ihr ERPNext Konto einzurichten. Versuchen Sie soviel wie möglich auszufüllen, auch wenn es etwas länger dauert. Es wird Ihnen eine später Menge Zeit sparen. Viel Erfolg!"
-Welcome to ERPNext. Please select your language to begin the Setup Wizard.,"Willkommen bei ERPNext. Bitte wählen Sie Ihre Sprache, um den Setup-Assistenten zu starten."
-What does it do?,Unternehmenszweck?
-"When any of the checked transactions are ""Submitted"", an email pop-up automatically opened to send an email to the associated ""Contact"" in that transaction, with the transaction as an attachment. The user may or may not send the email.","Wenn eine der geprüften Transaktionen den Status ""Abgesendet/Eingereicht"" hat, wird automatisch eine Popup-E-Mail geöffnet, damit die Transaktion als Anhang per E-Mail an den zugeordneten ""Kontakt"" dieser Transaktion gesendet werden kann.  Der Benutzer kann diese E-Mail absenden oder nicht."
-"When submitted, the system creates difference entries to set the given stock and valuation on this date.","Wenn eingereicht wird, erstellt das System Differenz-Einträge anhand der Bestände und Wertw an diesem Tag."
-Where items are stored.,Wo Artikel gelagert werden.
-Where manufacturing operations are carried out.,Wo Herstellungsvorgänge durchgeführt werden.
-Widowed,Verwaist
-Will be calculated automatically when you enter the details,"Wird automatisch berechnet, wenn Sie die Daten eingeben"
-Will be updated after Sales Invoice is Submitted.,"Wird aktualisiert, nachdem die Ausgangsrechnung eingereicht wird."
-Will be updated when batched.,"Wird aktualisiert, wenn Stapel erstellt werden."
-Will be updated when billed.,"Wird aktualisiert, wenn in Rechnung gestellt."
-Wire Transfer,Überweisung
-With Operations,Mit Vorgängen
-Work Details,Arbeitsdetails
-Work Done,Erledigte Arbeit
-Work In Progress,Laufende Arbeiten
-Work-in-Progress Warehouse,Warenlager laufende Arbeit
-Work-in-Progress Warehouse is required before Submit,"Arbeit - in -Progress Warehouse erforderlich ist, bevor abschicken"
-Working,Arbeit
-Working Days,Arbeitstage
-Workstation,Arbeitsstation
-Workstation Name,Name der Arbeitsstation
-Write Off Account,"Abschreibung, Konto"
-Write Off Amount,"Abschreibung, Betrag"
-Write Off Amount <=,"Abschreibung, Betrag <="
-Write Off Based On,Abschreiben basiert auf
-Write Off Cost Center,"Abschreibung, Kostenstelle"
-Write Off Outstanding Amount,"Abschreiben, ausstehender Betrag"
-Write Off Entry,"Abschreiben, Gutschein"
-Wrong Template: Unable to find head row.,Falsche Vorlage: Kopfzeile nicht gefunden
-Year,Jahr
-Year Closed,Jahr geschlossen
-Year End Date,Geschäftsjahr Ende
-Year Name,Name des Jahrs
-Year Start Date,Geschäftsjahr Beginn
-Year of Passing,Jahr des Übergangs
-Yearly,Jährlich
-Yes,Ja
-You are not authorized to add or update entries before {0},Sie haben keine Berechtigung Einträge vor {0} hinzuzufügen oder zu aktualisieren
-You are not authorized to set Frozen value,Sie haben keine Berechtigung eingefrorene Werte zu setzen
-You are the Expense Approver for this record. Please Update the 'Status' and Save,Sie sind der Ausgabenbewilliger für diesen Datensatz. Bitte aktualisieren Sie den 'Status' und dann speichern Sie diesen ab
-You are the Leave Approver for this record. Please Update the 'Status' and Save,Sie sind der Abwesenheitsbewilliger für diesen Datensatz. Bitte aktualisieren Sie den 'Status' und dann speichern Sie diesen ab
-You can enter any date manually,Sie können jedes Datum manuell eingeben
-You can enter the minimum quantity of this item to be ordered.,"Sie können die Mindestmenge des Artikels eingeben, der bestellt werden soll."
-<<<<<<< HEAD
-You can not change rate if BOM mentioned agianst any item,"Sie können Rate nicht ändern, wenn BOM agianst jeden Artikel erwähnt"
-You can not enter both Delivery Note No and Sales Invoice No. Please enter any one.,Sie können nicht sowohl Lieferschein Nein und Sales Invoice Nr. Bitte geben Sie eine beliebige .
-You can not enter current voucher in 'Against Journal Entry' column,"Sie können keine aktuellen Gutschein in ""Gegen Blatt Gutschein -Spalte"
-=======
-You can not change rate if BOM mentioned agianst any item,Sie können den Tarif nicht ändern solange die Stückliste Artikel enthält
-You can not enter both Delivery Note No and Sales Invoice No. Please enter any one.,Sie können nicht sowohl die Lieferschein-Nr. als auch die Ausgangsrechnungs-Nr. angeben. Bitte geben Sie nur eine von Beiden an.
-You can not enter current voucher in 'Against Journal Voucher' column,"Sie können den aktuellen Beleg nicht in ""zu Buchungsbeleg-Spalte erfassen"
->>>>>>> eac82039
-You can set Default Bank Account in Company master,Sie können Standard- Bank-Konto in Firmen Master eingestellt
-You can start by selecting backup frequency and granting access for sync,Sie können durch Auswahl Backup- Frequenz und den Zugang für die Gewährung Sync starten
-You can submit this Stock Reconciliation.,Sie können diese Vektor Versöhnung vorzulegen.
-You can update either Quantity or Valuation Rate or both.,Sie können entweder Menge oder Bewertungs bewerten oder beides aktualisieren.
-You cannot credit and debit same account at the same time,Sie können keine Kredit-und Debit gleiche Konto in der gleichen Zeit
-You have entered duplicate items. Please rectify and try again.,Sie haben doppelte Elemente eingetragen. Bitte korrigieren und versuchen Sie es erneut .
-You may need to update: {0},Sie müssen möglicherweise folgendes aktualisieren: {0}
-You must Save the form before proceeding,Sie müssen das Formular speichern um fortzufahren 
-Your Customer's TAX registration numbers (if applicable) or any general information,Steuernummern Ihres Kunden (falls zutreffend) oder allgemeine Informationen
-Your Customers,Ihre Kunden
-Your Login Id,Ihre Login-ID
-Your Products or Services,Ihre Produkte oder Dienstleistungen
-Your Suppliers,Ihre Lieferanten
-Your email address,Ihre E-Mail -Adresse
-Your financial year begins on,Ihr Geschäftsjahr beginnt am
-Your financial year ends on,Ihr Geschäftsjahr endet am
-Your sales person who will contact the customer in future,"Ihr Vertriebsmitarbeiter, der den Kunden in Zukunft kontaktiert"
-Your sales person will get a reminder on this date to contact the customer,"Ihr Vertriebsmitarbeiter erhält an diesem Datum eine Erinnerung, den Kunden zu kontaktieren"
-Your setup is complete. Refreshing...,die Einrichtung ist abgeschlossen. Aktualisiere...
-Your support email id - must be a valid email - this is where your emails will come!,Ihre Support-E-Mail-ID - muss eine gültige E-Mail sein. An diese Adresse erhalten Sie Ihre E-Mails!
-[Error],[Error]
-[Select],[Select ]
-`Freeze Stocks Older Than` should be smaller than %d days.,`Frost Stocks Älter als ` sollte kleiner als% d Tage.
-and,und
-are not allowed.,sind nicht erlaubt.
-assigned by,zugewiesen von
-cannot be greater than 100,darf nicht größer als 100 sein
-"e.g. ""Build tools for builders""","z.B. ""Build -Tools für Bauherren """
-"e.g. ""MC""","z.B. ""MC"""
-"e.g. ""My Company LLC""","z.B. ""My Company LLC"""
-e.g. 5,z.B. 5
-"e.g. Bank, Cash, Credit Card","z.B. Bank, Bargeld, Kreditkarte"
-"e.g. Kg, Unit, Nos, m","z.B. Kg, Einheit, Nr, m"
-e.g. VAT,z.B. Mehrwertsteuer
-eg. Cheque Number,z. B. Schecknummer
-example: Next Day Shipping,Beispiel: Versand am nächsten Tag
-fold,
-hidden,versteckt
-hours,
-lft,li
-old_parent,vorheriges Element
-rgt,Rt
-subject,Betreff
-to,bis
-website page link,Website-Link
-{0} '{1}' not in Fiscal Year {2},{0} ' {1}' nicht im Geschäftsjahr {2}
-{0} Credit limit {1} crossed,{0} Kreidlinie überschritte {1}
-{0} Serial Numbers required for Item {0}. Only {0} provided.,{0} Seriennummern für Artikel erforderlich {0}. Nur {0} ist.
-{0} budget for Account {1} against Cost Center {2} will exceed by {3},{0} Budget für Konto {1} gegen Kostenstelle {2} wird von {3} überschreiten
-{0} can not be negative,{0} kann nicht negativ sein
-{0} created,{0} erstellt
-{0} days from {1}, {0} Tage von {1} ab
-{0} does not belong to Company {1},{0} ist nicht auf Unternehmen gehören {1}
-{0} entered twice in Item Tax,{0} trat zweimal in Artikel Tax
-{0} is an invalid email address in 'Notification \					Email Address',{0} ist eine ungültige E-Mail-Adresse in 'Mitteilung E-Mail-Adresse'
-{0} is mandatory,{0} ist obligatorisch
-{0} is mandatory for Item {1},{0} Artikel ist obligatorisch für {1}
-{0} is mandatory. Maybe Currency Exchange record is not created for {1} to {2}.,{0} ist obligatorisch. Vielleicht Devisenwechsel Datensatz nicht für {1} bis {2} erstellt.
-{0} is not a stock Item,{0} ist kein Lagerartikel
-{0} is not a valid Batch Number for Item {1},{0} ist keine gültige Chargennummer für Artikel {1}
-{0} is not a valid Leave Approver. Removing row #{1}.,{0} ist kein gültiges Datum Genehmiger. Entfernen Folge # {1}.
-{0} is not a valid email id,{0} ist keine gültige E-Mail -ID
-{0} is now the default Fiscal Year. Please refresh your browser for the change to take effect.,"{0} ist jetzt der Standardgeschäftsjahr. Bitte aktualisieren Sie Ihren Browser, damit die Änderungen wirksam werden."
-{0} is required,{0} ist erforderlich
-{0} must be a Purchased or Sub-Contracted Item in row {1},{0} muss ein Gekaufte oder Subunternehmer vergebene Artikel in Zeile {1}
-{0} must be reduced by {1} or you should increase overflow tolerance,"{0} muss {1} reduziert werden, oder sollten Sie Überlauftoleranz zu erhöhen"
-{0} must have role 'Leave Approver',"{0} muss die Rolle ""Abwesenheitsgenehmiger"" haben"
-{0} valid serial nos for Item {1},{0} gültige Seriennummernfür Artikel {1}
-{0} {1} against Bill {2} dated {3},{0} {1} gegen Bill {2} {3} vom
-{0} {1} against Invoice {2},{0} {1} gegen Rechnung {2}
-{0} {1} has already been submitted,{0} {1} wurde bereits eingereich
-{0} {1} has been modified. Please refresh.,{0} {1} wurde geändert. Bitte aktualisieren.
-{0} {1} is not submitted,{0} {1} nicht vorgelegt
-{0} {1} must be submitted,{0} {1} muss vorgelegt werden
-{0} {1} not in any Fiscal Year,{0} {1} nicht in jedem Geschäftsjahr
-{0} {1} status is 'Stopped',"{0} {1} hat den Status ""angehalten"""
-{0} {1} status is Stopped,{0} {1} hat den Status angehalten
-{0} {1} status is Unstopped,{0} {1} hat den Status fortgesetzt
-{0} {1}: Cost Center is mandatory for Item {2},{0} {1}: Kostenstelle ist obligatorisch für Artikel {2}
-{0}: {1} not found in Invoice Details table,{0}: {1} nicht in der Rechnungs Details-Tabelle gefunden
-"<a href=""#Sales Browser/Customer Group"">Add / Edit</a>","<a href=""#Sales Browser/Customer Group""> Hinzufügen / Bearbeiten </ a>"
-"<a href=""#Sales Browser/Territory"">Add / Edit</a>","<a href=""#Sales Browser/Territory""> Hinzufügen / Bearbeiten </ a>"
-Billed,Abgerechnet
-Company,Unternehmen
-Currency is required for Price List {0},Die Währung ist für Preisliste erforderlich {0}
-Default Customer Group,Standardkundengruppe
-Default Territory,Standardregion
-Default settings for Shopping Cart,Standardeinstellungen für Einkaufswagen
-Delivered,Geliefert
-Enable Shopping Cart,Einkaufswagen aktivieren
-Go ahead and add something to your cart.,Gehen Sie voran und fügen Sie etwas in Ihren Warenkorb.
-Hey! Go ahead and add an address,Hallo! Gehen Sie voran und fügen Sie eine Adresse
-Invalid Billing Address,Ungültige Rechnungsadresse
-Invalid Shipping Address,Falsche Lieferadresse
-Missing Currency Exchange Rates for {0},Fehlende Wechselkurse für {0}
-Name is required,Name ist erforderlich
-Not Allowed,Nicht erlaubt
-Paid,bezahlt
-Partially Billed,teilweise Angekündigt
-Partially Delivered,teilweise Lieferung
-Please specify a Price List which is valid for Territory,"Legen Sie eine Preisliste fest, die für die Region gültig ist"
-Please specify currency in Company,Geben Sie die Währung im Unternehmen an
-Please write something,Bitte schreiben Sie etwas
-Please write something in subject and message!,Bitte schreiben Sie etwas in Betreff und die Nachricht !
-Price List,Preisliste
-Price List not configured.,Preisliste nicht konfiguriert.
-Quotation Series,Angebotsserie
-Shipping Rule,Versandregel
-Shopping Cart,Einkaufswagen
-Shopping Cart Price List,Einkaufswagen Preisliste
-Shopping Cart Price Lists,Einkaufswagen Preislisten
-Shopping Cart Settings,Einkaufswageneinstellungen
-Shopping Cart Shipping Rule,Einkaufswagen-Versandregel
-Shopping Cart Shipping Rules,Einkaufswagen-Versandregeln
-Shopping Cart Taxes and Charges Master,Einkaufswagen-Steuern und Abgabenstamm
-Shopping Cart Taxes and Charges Masters,Einkaufswagen-Steuern und Abgabenstämme
-Something went wrong!,Etwas ist schiefgelaufen!
-Something went wrong.,Es gab ein Problem.
-Tax Master,Steuerstamm
-To Pay,To Pay
-Updated,Aktualisiert
-Website Manager,
-You are not allowed to reply to this ticket.,"Sie sind nicht berechtigt, auf diesem Ticket antworten ."
-You need to be logged in to view your cart.,"Sie müssen angemeldet sein, um Ihren Warenkorb zu sehen."
-You need to enable Shopping Cart,Sie benötigen den Einkaufswagen zu ermöglichen
-{0} cannot be purchased using Shopping Cart,{0} kann nicht mit Einkaufswagen erworben werden
-{0} is required,{0} ist erforderlich
-{0} {1} has a common territory {2},{0} {1} hat einen gemeinsamen Territorium {2}
+ (Half Day),(Halber Tag) #ok
+ and year: ,und Jahr: #ok
+""" does not exists",""" Existiert nicht"
+%  Delivered,%  geliefert
+% Amount Billed,% Betrag berechnet
+% Billed,% berechnet
+% Completed,% abgeschlossen
+% Delivered,Geliefert %
+% Installed,% installiert
+% Milestones Achieved,% Meilensteine erreicht
+% Milestones Completed,% Meilensteine fertiggestellt
+% Received,% erhalten
+% Tasks Completed,% Aufgaben fertiggestellt
+% of materials billed against this Purchase Order.,% der für diesen Lieferatenauftrag in Rechnung gestellten Materialien.
+% of materials billed against this Sales Order,% der für diesen Kundenauftrag in Rechnung gestellten Materialien
+% of materials delivered against this Delivery Note,% der für diesen Lieferschein gelieferten Materialien
+% of materials delivered against this Sales Order,% der für diesen Kundenauftrag gelieferten Materialien
+% of materials ordered against this Material Request,% der für diese Materialanfrage bestellten Materialien
+% of materials received against this Purchase Order,% der für diesen Lieferatenauftrag erhaltenen Materialien
+'Actual Start Date' can not be greater than 'Actual End Date',"das ""Startdatum"" kann nicht nach dem  ""Endedatum"" liegen"
+'Based On' and 'Group By' can not be same,"""basiert auf"" und ""guppiert durch"" können nicht gleich sein"
+'Days Since Last Order' must be greater than or equal to zero,"""Tage seit dem letzten Auftrag"" muss größer oder gleich Null sein"
+'Entries' cannot be empty,' Einträge ' darf nicht leer sein
+'Expected Start Date' can not be greater than 'Expected End Date',"""erwartetes Startdatum"" nicht nach dem  ""voraussichtlichen Endedatum"" liegen"
+'From Date' is required,"""Von-Datum"" ist erforderlich,"
+'From Date' must be after 'To Date',"""von Datum"" muss nach 'bis Datum"" liegen"
+'Has Serial No' can not be 'Yes' for non-stock item,"""hat Seriennummer"" kann nicht ""Ja"" sein bei Nicht-Lagerartikeln"
+'Notification Email Addresses' not specified for recurring %s,'Benachrichtigungs-E-Mail-Adresse nicht angegeben für wiederkehrendes Ereignis %s'
+'Profit and Loss' type account {0} not allowed in Opening Entry,"""Gewinn und Verlust"" Konto {0} kann nicht im Eröffnungseintrag sein"
+'To Case No.' cannot be less than 'From Case No.','Bis Fall Nr.' kann nicht kleiner als 'Von Fall Nr.' sein
+'To Date' is required,"""bis Datum"" ist erforderlich,"
+'Update Stock' for Sales Invoice {0} must be set,'Lager aktualisieren' muss für Ausgangsrechnung {0} eingestellt werden
+* Will be calculated in the transaction.,* Wird in der Transaktion berechnet.
+"**Budget Distribution** helps you distribute your budget across months if you have seasonality in your business.To distribute a budget using this distribution, set this **Budget Distribution** in the **Cost Center**","**Budget Distribution** helps you distribute your budget across months if you have seasonality in your business.To distribute a budget using this distribution, set this **Budget Distribution** in the **Cost Center**"
+**Currency** Master,**Währung** Stamm
+**Fiscal Year** represents a Financial Year. All accounting entries and other major transactions are tracked against **Fiscal Year**.,**Geschäftsjahr** steht für ein Geschäftsjahr. Alle Buchungen und anderen großen Transaktionen werden mit dem **Geschäftsjahr** verglichen.
+1 Currency = [?] FractionFor e.g. 1 USD = 100 Cent,1 Währungseinheit = [?] Teileinheit. Z.b. 1 USD = 100 Cent
+1. To maintain the customer wise item code and to make them searchable based on their code use this option,"1. Um die kundenspezifische Artikel-Nr zu erhalten und sie auffindbar zu machen, verwenden Sie diese Option"
+"<a href=""#Sales Browser/Customer Group"">Add / Edit</a>","<a href=""#Sales Browser/Customer Group""> Hinzufügen / Bearbeiten </ a>"
+"<a href=""#Sales Browser/Item Group"">Add / Edit</a>","<a href=""#Sales Browser/Item Group""> Hinzufügen / Bearbeiten </ a>"
+"<a href=""#Sales Browser/Territory"">Add / Edit</a>","<a href=""#Sales Browser/Territory""> Hinzufügen / Bearbeiten </ a>"
+"<h4>Default Template</h4><p>Uses <a href=""http://jinja.pocoo.org/docs/templates/"">Jinja Templating</a> and all the fields of Address (including Custom Fields if any) will be available</p><pre><code>{{ address_line1 }}&lt;br&gt;{% if address_line2 %}{{ address_line2 }}&lt;br&gt;{% endif -%}{{ city }}&lt;br&gt;{% if state %}{{ state }}&lt;br&gt;{% endif -%}{% if pincode %} PIN:  {{ pincode }}&lt;br&gt;{% endif -%}{{ country }}&lt;br&gt;{% if phone %}Phone: {{ phone }}&lt;br&gt;{% endif -%}{% if fax %}Fax: {{ fax }}&lt;br&gt;{% endif -%}{% if email_id %}Email: {{ email_id }}&lt;br&gt;{% endif -%}</code></pre>","<h4>Default Template</h4><p>Uses <a href=""http://jinja.pocoo.org/docs/templates/"">Jinja Templating</a> and all the fields of Address (including Custom Fields if any) will be available</p><pre><code>{{ address_line1 }}&lt;br&gt;{% if address_line2 %}{{ address_line2 }}&lt;br&gt;{% endif -%}{{ city }}&lt;br&gt;{% if state %}{{ state }}&lt;br&gt;{% endif -%}{% if pincode %} PIN:  {{ pincode }}&lt;br&gt;{% endif -%}{{ country }}&lt;br&gt;{% if phone %}Phone: {{ phone }}&lt;br&gt;{% endif -%}{% if fax %}Fax: {{ fax }}&lt;br&gt;{% endif -%}{% if email_id %}Email: {{ email_id }}&lt;br&gt;{% endif -%}</code></pre>"
+A Customer Group exists with same name please change the Customer name or rename the Customer Group,Eine Kundengruppe mit dem gleichen Namen existiert bereits. Ändern Sie den Kundennamen oder benennen Sie die Kundengruppe um
+A Customer exists with same name,Ein Kunde mit dem gleichen Namen existiert bereits!
+A Lead with this email id should exist,Eine Verkaufschance mit dieser E-Mail muss existieren
+A Product or Service,Ein Produkt oder Dienstleistung
+"A Product or a Service that is bought, sold or kept in stock.","Produkt oder Dienstleistung, die gekauft, verkauft oder auf Lager gehalten wird."
+A Supplier exists with same name,Ein Lieferant mit dem gleichen Namen existiert bereits
+A condition for a Shipping Rule,Vorraussetzung für eine Lieferbedinung
+A logical Warehouse against which stock entries are made.,Eine logisches Warenlager für das Bestandseinträge gemacht werden.
+A symbol for this currency. For e.g. $,"Ein Symbol für diese Währung, z.B. €"
+A third party distributor / dealer / commission agent / affiliate / reseller who sells the companies products for a commission.,Ein Partner der die Produkte auf Provisionsbasis verkauft.
+"A user with ""Expense Approver"" role",Ein Benutzer mit der Berechtigung Ausgaben zu genehmigen
+AMC Expiry Date,AMC Verfalldatum
+Abbr,Abk.
+Abbreviation cannot have more than 5 characters,Abkürzung darf nicht länger als 5 Zeichen sein
+Above Value,Über Wert
+Absent,Abwesend
+Acceptance Criteria,Akzeptanzkriterium
+Accepted,Genehmigt
+Accepted + Rejected Qty must be equal to Received quantity for Item {0},Akzeptierte + abgelehnte Menge muss für diese Position {0} gleich der erhaltenen Menge sein
+Accepted Quantity,Akzeptierte Menge
+Accepted Warehouse,Akzeptiertes Lager
+Account,Konto
+Account Balance,Kontostand
+Account Created: {0},Konto {0} erstellt
+Account Details,Kontendaten
+Account Head,Kostenstelleninhaber
+Account Name,Kontenname
+Account Type,Kontentyp
+"Account balance already in Credit, you are not allowed to set 'Balance Must Be' as 'Debit'","Konto bereits im Haben, es ist nicht mehr möglich das Konto als Sollkonto festzulegen"
+"Account balance already in Debit, you are not allowed to set 'Balance Must Be' as 'Credit'","Konto bereits im Soll, es ist nicht mehr möglich das Konto als Habenkonto festzulegen"
+Account for the warehouse (Perpetual Inventory) will be created under this Account.,Konto für das Lager (Permanente Inventur) wird unter diesem Konto erstellt.
+Account head {0} created,Kostenstelleninhaber {0} erstellt
+Account must be a balance sheet account,Dieses Konto muss ein Bilanzkonto sein
+Account with child nodes cannot be converted to ledger,Ein Konto mit Unterknoten kann nicht in ein Kontoblatt umgewandelt werden
+Account with existing transaction can not be converted to group.,Ein Konto mit bestehenden Transaktionen kann nicht in eine Gruppe umgewandelt werden
+Account with existing transaction can not be deleted,Ein Konto mit bestehenden Transaktionen kann nicht gelöscht werden
+Account with existing transaction cannot be converted to ledger,Ein Konto mit bestehenden Transaktion kann nicht in ein Kontoblatt umgewandelt werden
+Account {0} cannot be a Group,Konto {0} kann keine Gruppe sein
+Account {0} does not belong to Company {1},Konto {0} gehört nicht zum Unternehmen {1}
+Account {0} does not belong to company: {1},Konto {0} gehört nicht zum Unternehmen: {1}
+Account {0} does not exist,Konto {0} existiert nicht
+Account {0} does not exists,Konto {0} existiert nicht
+Account {0} has been entered more than once for fiscal year {1},Konto {0} wurde mehr als einmal für das Geschäftsjahr {1} erfasst
+Account {0} is frozen,Konto {0} ist gesperrt
+Account {0} is inactive,Konto {0} ist inaktiv
+Account {0} is not valid,Konto {0} ist nicht gültig
+Account {0} must be of type 'Fixed Asset' as Item {1} is an Asset Item,"Konto {0} muss vom Typ ""Aktivposten"" sein, weil der Artikel {1} ein Aktivposten ist"
+Account {0}: Parent account {1} can not be a ledger,Konto {0}: Eltern-Konto {1} kann kein Kontenblatt sein
+Account {0}: Parent account {1} does not belong to company: {2},Konto {0}: Eltern-Konto {1} gehört nicht zur Firma {2}
+Account {0}: Parent account {1} does not exist,Konto {0}: Eltern-Konto {1} existiert nicht
+Account {0}: You can not assign itself as parent account,Konto {0}: Sie können dieses Konto sich selbst nicht als Eltern-Konto zuweisen
+Account: {0} can only be updated via \					Stock Transactions,Konto {0} kann nur über Lagerbewegungen aktualisiert werden
+Accountant,Buchhalter
+Accounting,Buchhaltung
+"Accounting Entries can be made against leaf nodes, called","Buchhaltungseinträge können gegen Unterelemente gemacht werden, die so genannte"
+Accounting Entry for Stock,Buchhaltungseintrag für Lager
+"Accounting entry frozen up to this date, nobody can do / modify entry except role specified below.","Bis zu diesem Zeitpunkt gesperrter Buchhaltungseintrag, niemand außer der unten genannten Rolle kann den Eintrag bearbeiten/ändern."
+Accounting journal entries.,Buchhaltungsjournaleinträge
+Accounts,Rechnungswesen
+Accounts Browser,Kontenbrowser
+Accounts Frozen Upto,Konten gesperrt bis
+Accounts Manager,Rechnungswesen Verantwortlicher
+Accounts Payable,Kreditoren
+Accounts Receivable,Forderungen
+Accounts Settings,Konteneinstellungen
+Accounts User,Rechnungswesen Benutzer
+Active,Aktiv
+Active: Will extract emails from ,Aktiv: Werde E-Mails extrahieren von
+Activity,Ereignisse
+Activity Log,Ereignisprotokoll
+Activity Log:,Ereignisprotokoll:
+Activity Type,Ereignistyp
+Actual,Tatsächlich
+Actual Budget,Tatsächliches Budget
+Actual Completion Date,Tatsächliches Abschlussdatum
+Actual Date,Tatsächliches Datum
+Actual End Date,Tatsächliches Enddatum
+Actual Invoice Date,Tatsächliches Rechnungsdatum
+Actual Posting Date,Tatsächliches Buchungsdatum
+Actual Qty,Tatsächliche Anzahl
+Actual Qty (at source/target),Tatsächliche Anzahl (am Ursprung/Ziel)
+Actual Qty After Transaction,Tatsächliche Anzahl nach Transaktion
+Actual Qty: Quantity available in the warehouse.,Tatsächliche Menge: Menge verfügbar im Lager.
+Actual Quantity,Bestand
+Actual Start Date,Tatsächliches Startdatum
+Add,Hinzufügen
+Add / Edit Taxes and Charges,Hinzufügen/Bearbeiten von Steuern und Abgaben
+Add Child,Untergeordnetes Element hinzufügen
+Add Serial No,Seriennummer hinzufügen
+Add Taxes,Steuern hinzufügen
+Add or Deduct,Hinzuaddieren oder abziehen
+Add rows to set annual budgets on Accounts.,Zeilen hinzufügen um Jahresbudgets in Konten festzulegen.
+Add to Cart,In den Warenkorb
+Add to calendar on this date,An diesem Tag zum Kalender hinzufügen
+Add/Remove Recipients,Empfänger hinzufügen/entfernen
+Address,Adresse
+Address & Contact,Adresse & Kontakt
+Address & Contacts,Adresse & Kontakte
+Address Desc,Adresszusatz
+Address Details,Adressdetails
+Address HTML,Adresse HTML
+Address Line 1,Adresszeile 1
+Address Line 2,Adresszeile 2
+Address Template,Adressvorlage
+Address Title,Adresse Titel
+Address Title is mandatory.,Adresse Titel muss angegeben werden.
+Address Type,Adresstyp
+Address master.,Hauptanschrift.
+Administrative Expenses,Verwaltungskosten
+Administrative Officer,Administrative Officer
+Administrator,Administrator
+Advance Amount,Vorausbetrag
+Advance amount,Vorausbetrag
+Advances,Vorschüsse
+Advertisement,Anzeige
+Advertising,Werbung
+Aerospace,Luft- und Raumfahrt
+After Sale Installations,Installationen nach Verkauf
+Against,Gegen
+Against Account,Gegenkonto
+Against Docname,Gegen Dokumentennamen
+Against Doctype,Gegen Dokumententyp
+Against Document Detail No,Gegen Dokumentendetail Nr.
+Against Document No,Gegen Dokument Nr.
+Against Expense Account,Gegen Aufwandskonto
+Against Income Account,Gegen Einkommenskonto
+Against Journal Voucher,Gegen Buchungsbeleg
+Against Journal Voucher {0} does not have any unmatched {1} entry,zu Buchungsbeleg {0} gibt es keine nicht zugeordneten {1} Einträge
+Against Purchase Invoice,Gegen Eingangsrechnung
+Against Sales Invoice,Gegen Ausgangsrechnung
+Against Sales Order,Gegen Kundenauftrag
+Against Supplier Invoice {0} dated {1},Gegen Eingangsrechnung {0} vom {1}
+Against Voucher,Gegen Gutschein
+Against Voucher Type,Gegen Gutscheintyp
+Ageing Based On,Altern basiert auf
+Ageing Date is mandatory for opening entry,Alterungsdatum ist notwendig bei Starteinträgen
+Ageing date is mandatory for opening entry,Alternde Datum ist obligatorisch für die Öffnung der Eintrag
+Agent,Beauftragter
+"Aggregate group of **Items** into another **Item**. This is useful if you are bundling a certain **Items** into a package and you maintain stock of the packed **Items** and not the aggregate **Item**. The package **Item** will have ""Is Stock Item"" as ""No"" and ""Is Sales Item"" as ""Yes"".For Example: If you are selling Laptops and Backpacks separately and have a special price if the customer buys both, then the Laptop + Backpack will be a new Sales BOM Item.Note: BOM = Bill of Materials","Zusammenfassen von einer Gruppe von **Artikeln** zu einem **Artikel**. Dies macht Sinn, wenn Sie bestimmte **Artikel** im Paket zusammenstellen und Sie diese Pakete am Lager vorhalten und nicht die **Einzelartikel**. Der Paket-**Artikel** wird bei ""Ist Lagerartikel"" ""Nein"" haben und bei ""ist Verkaufsartikel"" ein ""Ja"" haben. Wenn Sie Laptops und Laptoptaschen separat verkaufen und einen Sonderpreis für Kunden haben, die beides kaufen, dann wird aus Laptop + Laptoptasche eine Verkaufsstückliste."
+Aging Date,Fälligkeitsdatum
+Aging Date is mandatory for opening entry,Aging Datum ist obligatorisch für die Öffnung der Eintrag
+Agriculture,Landwirtschaft
+Airline,Fluggesellschaft
+All,Alle
+All Addresses.,Alle Adressen
+All Contact,Alle Kontakte
+All Contacts.,Alle Kontakte
+All Customer Contact,Alle Kundenkontakte
+All Customer Groups,Alle Kundengruppen
+All Day,Ganzer Tag
+All Employee (Active),Alle Mitarbeiter (Aktiv)
+All Item Groups,Alle Artikelgruppen
+All Lead (Open),Alle Interessenten (offen)
+All Products or Services.,Alle Produkte oder Dienstleistungen.
+All Sales Partner Contact,Alle Vertriebspartnerkontakte
+All Sales Person,Alle Vertriebsmitarbeiter
+All Sales Transactions can be tagged against multiple **Sales Persons** so that you can set and monitor targets.,"Alle Verkaufsvorgänge können für mehrere ** Vertriebsmitarbeiter** markiert werden, so dass Sie Ziele festlegen und überwachen können."
+All Supplier Contact,Alle Lieferantenkontakte
+All Supplier Types,Alle Lieferant Typen
+All Territories,Alle Staaten
+"All export related fields like currency, conversion rate, export total, export grand total etc are available in Delivery Note, POS, Quotation, Sales Invoice, Sales Order etc.","Alle Export verwandten Bereiche wie Währung, Wechselkurse, Summenexport, Gesamtsummenexport usw. sind in Lieferschein, POS, Angebot, Ausgangsrechnung, Kundenauftrag usw. verfügbar"
+"All import related fields like currency, conversion rate, import total, import grand total etc are available in Purchase Receipt, Supplier Quotation, Purchase Invoice, Purchase Order etc.","Alle Import verwandten Bereiche wie Währung, Wechselkurs, Summenimport, Gesamtsummenimport etc sind in Eingangslieferschein, Lieferant Angebot, Eingangsrechnung, Lieferatenauftrag usw. verfügbar"
+All items have already been invoiced,Alle Einzelteile sind bereits abgerechnet
+All these items have already been invoiced,Alle diese Elemente sind bereits in Rechnung gestellt
+Allocate,Zuordnung
+Allocate leaves for a period.,Jahresurlaube für einen Zeitraum.
+Allocate leaves for the year.,Jahresurlaube zuordnen.
+Allocated Amount,Zugewiesener Betrag
+Allocated Budget,Zugewiesenes Budget
+Allocated amount,Zugewiesener Betrag
+Allocated amount can not be negative,Geschätzter Betrag kann nicht negativ sein
+Allocated amount can not greater than unadusted amount,Geschätzter Betrag kann nicht größer als unadusted Menge
+Allow Bill of Materials,Stückliste zulassen
+Allow Bill of Materials should be 'Yes'. Because one or many active BOMs present for this item,"Stückliste erlauben sollte ""Ja"" sein, da eine oder mehrere zu diesem Artikel vorhandene Stücklisten aktiv sind"
+Allow Children,Lassen Sie Kinder
+Allow Dropbox Access,Dropbox-Zugang zulassen
+Allow Google Drive Access,Google Drive-Zugang zulassen
+Allow Negative Balance,Negativen Saldo zulassen
+Allow Negative Stock,Negatives Inventar zulassen
+Allow Production Order,Fertigungsauftrag zulassen
+Allow User,Benutzer zulassen
+Allow Users,Benutzer zulassen
+Allow the following users to approve Leave Applications for block days.,"Zulassen, dass die folgenden Benutzer Urlaubsanträge für Blöcke von Tagen genehmigen können."
+Allow user to edit Price List Rate in transactions,"Benutzer erlauben, die Preislistenrate in Transaktionen zu bearbeiten"
+Allowance Percent,Zulassen Prozent
+Allowance for over-{0} crossed for Item {1},Wertberichtigungen für Über {0} drücken für Artikel {1}
+Allowance for over-{0} crossed for Item {1}.,Wertberichtigungen für Über {0} drücken für Artikel {1}.
+Allowed Role to Edit Entries Before Frozen Date,"Erlaubt der Rolle, Einträge vor dem Sperrdatum zu bearbeiten"
+Amended From,Geändert am
+Amount,Betrag
+Amount (Company Currency),Betrag (Unternehmenswährung)
+Amount Paid,Zahlbetrag
+Amount to Bill,Rechnungsbetrag
+Amounts not reflected in bank,bei der Bank nicht berücksichtigte Beträge
+Amounts not reflected in system,im System nicht berücksichtigte Beträge
+An Customer exists with same name,Ein Kunde mit dem gleichen Namen existiert
+"An Item Group exists with same name, please change the item name or rename the item group","Mit dem gleichen Namen eine Artikelgruppe existiert, ändern Sie bitte die Artikel -Namen oder die Artikelgruppe umbenennen"
+"An item exists with same name ({0}), please change the item group name or rename the item","Ein Element mit dem gleichen Namen existiert ({0} ), ändern Sie bitte das Einzelgruppennamen oder den Artikel umzubenennen"
+Analyst,Analytiker
+Annual,jährlich
+Another Period Closing Entry {0} has been made after {1},Eine weitere Periode Schluss Eintrag {0} wurde nach gemacht worden {1}
+Another Salary Structure {0} is active for employee {1}. Please make its status 'Inactive' to proceed.,Eine andere Gehaltsstruktur {0} ist für diesen Mitarbeiter {1} aktiv. Setzen Sie dessen Status auf inaktiv um fortzufahren.
+"Any other comments, noteworthy effort that should go in the records.",Alle weiteren Kommentare sind bemerkenswert und sollten aufgezeichnet werden.
+Apparel & Accessories,Kleidung & Accessoires
+Applicability,Anwendbarkeit
+Applicable Charges,anwendbare Gebühren
+Applicable For,Anwendbar
+Applicable Holiday List,Geltende Urlaubsliste
+Applicable Territory,Anwendbar Territory
+Applicable To (Designation),Geltend für (Bestimmung)
+Applicable To (Employee),Geltend für (Mitarbeiter)
+Applicable To (Role),Anwendbar auf (Rolle)
+Applicable To (User),Anwendbar auf (User)
+Applicant Name,Bewerbername
+Applicant for a Job,Bewerber für einen Job
+Applicant for a Job.,Bewerber für einen Job.
+Application of Funds (Assets),Mittelverwendung (Aktiva)
+Applications for leave.,Urlaubsanträge
+Applies to Company,Gilt für Unternehmen
+Apply / Approve Leaves,Beurlaubungen anwenden/genehmigen
+Apply On,Bewerben auf
+Appraisal,Bewertung
+Appraisal Goal,Bewertungsziel
+Appraisal Goals,Bewertungsziele
+Appraisal Template,Bewertungsvorlage
+Appraisal Template Goal,Bewertungsvorlage Ziel
+Appraisal Template Title,Bewertungsvorlage Titel
+Appraisal {0} created for Employee {1} in the given date range,Bewertung {0} für Mitarbeiter erstellt {1} in der angegebenen Datumsbereich
+Apprentice,Lehrling
+Approval Status,Genehmigungsstatus
+Approval Status must be 'Approved' or 'Rejected',"Genehmigungsstatus muss ""genehmigt"" oder ""abgelehnt"" sein"
+Approved,Genehmigt
+Approver,Genehmigender
+Approving Role,Genehmigende Rolle
+Approving Role cannot be same as role the rule is Applicable To,Genehmigen Rolle kann nicht dieselbe sein wie die Rolle der Regel ist anwendbar auf
+Approving User,Genehmigen Benutzer
+Approving User cannot be same as user the rule is Applicable To,Genehmigen Benutzer kann nicht dieselbe sein wie Benutzer die Regel ist anwendbar auf
+Are you sure you want to STOP ,Sind Sie sicher das Sie dies anhalten möchten?
+Are you sure you want to UNSTOP ,Sind Sie sicher das Sie dies freigeben möchten?
+Arrear Amount,Ausstehender Betrag
+"As Production Order can be made for this item, it must be a stock item.","Da für diesen Artikel Fertigungsaufträge erlaubt sind, es muss dieser ein Lagerartikel sein."
+As per Stock UOM,Wie pro Lager-ME
+"As there are existing stock transactions for this item, you can not change the values of 'Has Serial No', 'Is Stock Item' and 'Valuation Method'","Da es bestehende Lagertransaktionen zu diesem Artikel gibt, können Sie die Werte von 'hat Seriennummer', 'ist Lagerartikel'  und 'Bewertungsmethode' nicht ändern"
+Asset,Vermögenswert
+Assistant,Assistent
+Associate,Mitarbeiterin
+Atleast one of the Selling or Buying must be selected,Mindestens eines aus Vertrieb oder Einkauf muss ausgewählt werden
+Atleast one warehouse is mandatory,Mindestens ein Warenlager ist obligatorisch
+Attach Image,Bild anhängen
+Attach Letterhead,Briefkopf anhängen
+Attach Logo,Logo anhängen
+Attach Your Picture,fügen Sie Ihr Bild hinzu
+Attendance,Teilnahme
+Attendance Date,Teilnahmedatum
+Attendance Details,Teilnahmedetails
+Attendance From Date,Teilnahmedatum von
+Attendance From Date and Attendance To Date is mandatory,Die Teilnahme von Datum bis Datum und Teilnahme ist obligatorisch
+Attendance To Date,Teilnahme bis Datum
+Attendance can not be marked for future dates,Die Teilnahme kann nicht für zukünftige Termine markiert werden
+Attendance for employee {0} is already marked,Die Teilnahme für Mitarbeiter {0} bereits markiert ist
+Attendance record.,Anwesenheitsnachweis
+Auditor,Prüfer
+Authorization Control,Berechtigungskontrolle
+Authorization Rule,Autorisierungsregel
+Auto Accounting For Stock Settings,Auto Accounting for Stock -Einstellungen
+Auto Material Request,Automatische Materialanforderung
+Auto-raise Material Request if quantity goes below re-order level in a warehouse,"Automatische Erstellung einer Materialanforderung, wenn die Menge in einem Warenlager unter der Grenze für Neubestellungen liegt"
+Automatically compose message on submission of transactions.,Automatisch komponieren Nachricht auf Vorlage von Transaktionen.
+Automatically updated via Stock Entry of type Manufacture/Repack,Automatisch über Lagerbuchung vom Typ Herstellung/Umpacken aktualisiert
+Automotive,Automotive
+Autoreply when a new mail is received,"Autoreply, wenn eine neue E-Mail eingegangen ist"
+Available,verfügbar
+Available Qty at Warehouse,Verfügbarer Lagerbestand
+Available Stock for Packing Items,Verfügbarer Bestand für Verpackungsartikel
+"Available in BOM, Delivery Note, Purchase Invoice, Production Order, Purchase Order, Purchase Receipt, Sales Invoice, Sales Order, Stock Entry, Timesheet","Verfügbar in Stückliste, Lieferschein, Eingangsrechnung, Fertigungsauftrag, Lieferatenauftrag, Eingangslieferschein, Ausgangsrechnung, Kundenauftrag, Lagerbeleg, Zeiterfassung"
+Average Age,Durchschnittsalter
+Average Commission Rate,Durchschnittliche Kommission bewerten
+Average Discount,Durchschnittlicher Rabatt
+Awesome Products,besondere Produkte
+Awesome Services,besondere Dienstleistungen
+BOM Detail No,Stückliste Detailnr.
+BOM Explosion Item,Position der Stücklistenauflösung
+BOM Item,Stücklistenartikel
+BOM No,Stücklistennr.
+BOM No. for a Finished Good Item,Stücklistennr. für einen fertigen Artikel
+BOM Operation,Stücklistenvorgang
+BOM Operations,Stücklistenvorgänge
+BOM Replace Tool,Stücklisten-Ersetzungstool
+BOM number is required for manufactured Item {0} in row {1},Stücklistennummer ist für hergestellten Artikel {0} erforderlich in Zeile {1}
+BOM number not allowed for non-manufactured Item {0} in row {1},Stücklistennummer für nicht hergestellten Artikel {0} in Zeile {1} ist nicht zulässig
+BOM recursion: {0} cannot be parent or child of {2},BOM Rekursion : {0} kann nicht Elternteil oder Kind von {2} sein
+BOM replaced,Stückliste ersetzt
+BOM {0} for Item {1} in row {2} is inactive or not submitted,Stückliste {0} für Artikel {1} in Zeile {2} ist inaktiv oder nicht eingereicht
+BOM {0} is not active or not submitted,Stückliste {0} ist nicht aktiv oder nicht eingereicht
+BOM {0} is not submitted or inactive BOM for Item {1},Stückliste {0} ist nicht eine eingereichte oder inaktive Stückliste für Artikel {1}
+Backup Manager,Datensicherungsverwaltung
+Backup Right Now,Jetzt eine Datensicherung durchführen
+Backups will be uploaded to,Datensicherungen werden hochgeladen nach
+Balance Qty,Bilanzmenge
+Balance Sheet,Bilanz
+Balance Value,Bilanzwert
+Balance for Account {0} must always be {1},Saldo für Konto {0} muss immer {1} sein
+Balance must be,Saldo muss sein
+"Balances of Accounts of type ""Bank"" or ""Cash""","Guthaben von Konten vom Typ ""Bank"" oder ""Cash"""
+Bank,Bank
+Bank / Cash Account,Bank / Geldkonto
+Bank A/C No.,Bankkonto-Nr.
+Bank Account,Bankkonto
+Bank Account No.,Bankkonto-Nr.
+Bank Accounts,Bankkonten
+Bank Clearance Summary,Zusammenfassung Bankgenehmigung
+Bank Draft,Bank Entwurf
+Bank Name,Name der Bank
+Bank Overdraft Account,Kontokorrentkredit Konto
+Bank Reconciliation,Kontenabstimmung
+Bank Reconciliation Detail,Kontenabstimmungsdetail
+Bank Reconciliation Statement,Kontenabstimmungsauszug
+Bank Voucher,Bankbeleg
+Bank/Cash Balance,Bank-/Bargeldsaldo
+Banking,Bankwesen
+Barcode,Barcode
+Barcode {0} already used in Item {1},Barcode {0} wird bereits in Artikel {1} verwendet
+Based On,Beruht auf
+Basic,Grundlagen
+Basic Info,Grundinfo
+Basic Information,Grundinformationen
+Basic Rate,Grundrate
+Basic Rate (Company Currency),Grundrate (Unternehmenswährung)
+Batch,Stapel
+Batch (lot) of an Item.,Stapel (Partie) eines Artikels.
+Batch Finished Date,Stapel endet am
+Batch ID,Stapel-ID
+Batch No,Stapelnr.
+Batch Started Date,Stapel beginnt am
+Batch Time Logs for Billing.,Stapel-Zeitprotokolle für Abrechnung.
+Batch Time Logs for billing.,Stapel-Zeitprotokolle für Abrechnung.
+Batch-Wise Balance History,Stapelweiser Kontostand
+Batched for Billing,Für Abrechnung gebündelt
+Better Prospects,Bessere zukünftige Kunden
+Bill Date,Rechnungsdatum
+Bill No,Rechnungsnr.
+Bill of Material,Stückliste
+Bill of Material to be considered for manufacturing,"Stückliste, die für die Herstellung berücksichtigt werden soll"
+Bill of Materials (BOM),Stückliste (SL)
+Billable,Abrechenbar
+Billed,Abgerechnet
+Billed Amount,Rechnungsbetrag
+Billed Amt,Rechnungsbetrag
+Billing,Abrechnung
+Billing (Sales Invoice),Verkauf (Ausgangsrechnung)
+Billing Address,Rechnungsadresse
+Billing Address Name,Name der Rechnungsadresse
+Billing Status,Abrechnungsstatus
+Bills raised by Suppliers.,Rechnungen an Lieferanten
+Bills raised to Customers.,Rechnungen an Kunden
+Bin,Lagerfach
+Bio,Bio
+Biotechnology,Biotechnologie
+Birthday,Geburtstag
+Block Date,Datum sperren
+Block Days,Tage sperren
+Block Holidays on important days.,Urlaub an wichtigen Tagen sperren.
+Block leave applications by department.,Urlaubsanträge pro Abteilung sperren.
+Blog Post,Blog-Post
+Blog Subscriber,Blog-Abonnent
+Blood Group,Blutgruppe
+Both Warehouse must belong to same Company,Beide Lager müssen zur gleichen Gesellschaft gehören
+Box,Kiste
+Branch,Filiale
+Brand,Marke
+Brand Name,Markenname
+Brand master.,Marke Vorlage
+Brands,Marken
+Breakdown,Übersicht
+Broadcasting,Rundfunk
+Brokerage,Provision
+Budget,Budget
+Budget Allocated,Zugewiesenes Budget
+Budget Detail,Budgetdetail
+Budget Details,Budgetdetails
+Budget Distribution,Budgetverteilung
+Budget Distribution Detail,Budgetverteilung Details
+Budget Distribution Details,Budgetverteilung Details
+Budget Variance Report,Budget Abweichungsbericht
+Budget cannot be set for Group Cost Centers,Budget kann nicht für die Konzernkostenstelleneingerichtet werden
+Build Report,Bauen Bericht
+Bundle items at time of sale.,Artikel zum Zeitpunkt des Verkaufs zusammenfassen.
+Business Development Manager,Business Development Manager
+Buyer of Goods and Services.,Käufer von Waren und Dienstleistungen.
+Buying,Einkauf
+Buying & Selling,Einkauf und Vertrieb
+Buying Amount,Kaufbetrag
+Buying Settings,Einkaufs Einstellungen
+"Buying must be checked, if Applicable For is selected as {0}","Kaufen Sie muss überprüft werden, wenn Anwendbar ist als ausgewählt {0}"
+C-Form,C-Formular
+C-Form Applicable,C-Formular Anwendbar
+C-Form Invoice Detail,C-Formular Rechnungsdetails
+C-Form No,C-Formular Nr.
+C-Form records,C- Form- Aufzeichnungen
+CENVAT Capital Goods,CENVAT Investitionsgüter
+CENVAT Edu Cess,CENVAT Edu Cess
+CENVAT SHE Cess,CENVAT SHE Cess
+CENVAT Service Tax,CENVAT Service Steuer
+CENVAT Service Tax Cess 1,CENVAT Service Steuer Cess 1
+CENVAT Service Tax Cess 2,CENVAT Service Steuer Cess 2
+Calculate Based On,Berechnet auf Grundlage von
+Calculate Total Score,Gesamtwertung berechnen
+Calendar Events,Kalenderereignisse
+Call,Anruf
+Calls,Anrufe
+Campaign,Kampagne
+Campaign Name,Kampagnenname
+Campaign Name is required,Kampagnenname ist erforderlich
+Campaign Naming By,Kampagne benannt durch
+Campaign-.####,Kampagne-.####
+Can be approved by {0},Kann von {0} genehmigt werden
+"Can not filter based on Account, if grouped by Account","Basierend auf Konto kann nicht filtern, wenn sie von Konto gruppiert"
+"Can not filter based on Voucher No, if grouped by Voucher","Basierend auf Gutschein kann nicht auswählen, Nein, wenn durch Gutschein gruppiert"
+Can refer row only if the charge type is 'On Previous Row Amount' or 'Previous Row Total',"Kann sich nur auf diese Zeile beziehen, wenn die Berechnungsart 'bei vorherigem Zeilenbetrag' oder 'bei nachfolgendem Zeilenbetrag' ist"
+Cancel Material Visit {0} before cancelling this Customer Issue,Abbrechen Werkstoff Besuchen Sie {0} vor Streichung dieses Kunden Ausgabe
+Cancel Material Visits {0} before cancelling this Maintenance Visit,Abbrechen Werkstoff Besuche {0} vor Streichung dieses Wartungsbesuch
+Cancelled,Abgebrochen
+Cancelling this Stock Reconciliation will nullify its effect.,Abbruch der Lagerbewertung wird den Effekt zu nichte machen.
+Cannot Cancel Opportunity as Quotation Exists,Kann nicht Abbrechen Gelegenheit als Zitat vorhanden ist
+Cannot approve leave as you are not authorized to approve leaves on Block Dates,"Diese Abwesenheit kann nicht genehmigt werden, da Sie nicht über die Berechtigung zur Genehmigung von Block-Abwesenheiten verfügen."
+Cannot cancel because Employee {0} is already approved for {1},"Kann nicht kündigen, weil Mitarbeiter {0} ist bereits genehmigt {1}"
+Cannot cancel because submitted Stock Entry {0} exists,"Kann nicht kündigen, weil eingereichten Lizenz Eintrag {0} existiert"
+Cannot carry forward {0},Kann nicht mitnehmen {0}
+Cannot change Fiscal Year Start Date and Fiscal Year End Date once the Fiscal Year is saved.,"Geschäftsjahr Startdatum und Geschäftsjahresende Datum, wenn die Geschäftsjahr wird gespeichert nicht ändern kann."
+"Cannot change company's default currency, because there are existing transactions. Transactions must be cancelled to change the default currency.","Kann nicht die Standardwährung der Firma ändern, weil es bestehende Transaktionen gibt. Transaktionen müssen abgebrochen werden, um die Standardwährung zu ändern."
+Cannot convert Cost Center to ledger as it has child nodes,"Kann Kostenstelle nicht zu Kontenbuch konvertieren, da es untergeordnete Knoten hat"
+Cannot covert to Group because Master Type or Account Type is selected.,"Kann nicht zu Gruppe konvertiert werden, weil Hauptart oder Kontenart ausgewählt ist."
+Cannot deactive or cancle BOM as it is linked with other BOMs,"Kann Stückliste nicht deaktivieren oder abbrechen, da sie mit anderen Stücklisten verknüpft ist"
+"Cannot declare as lost, because Quotation has been made.","Kann nicht als Verloren deklariert werden, da dies bereits angeboten wurde."
+Cannot deduct when category is for 'Valuation' or 'Valuation and Total',"Abzug nicht möglich, wenn Kategorie ""Bewertung"" oder ""Bewertung und Summe"" ist"
+"Cannot delete Serial No {0} in stock. First remove from stock, then delete.","Kann Seriennummer {0} in Lager nicht löschen. Zuerst aus dem Lager entfernen, dann löschen."
+"Cannot directly set amount. For 'Actual' charge type, use the rate field","Kann Betrag nicht direkt setzen. Für ""tatsächliche"" Berechnungsart, verwenden Sie das Preisfeld"
+"Cannot overbill for Item {0} in row {0} more than {1}. To allow overbilling, please set in Stock Settings",Kann nicht für Artikel {0} in Zeile overbill {0} mehr als {1}. Um Überfakturierung erlauben Sie bitte Lizenzeinstellungen festgelegt
+Cannot produce more Item {0} than Sales Order quantity {1},"Kann nicht mehr Artikel {0} produzieren, als Kundenaufträge {1} dafür vorliegen"
+Cannot refer row number greater than or equal to current row number for this Charge type,Kann nicht Zeilennummer größer oder gleich aktuelle Zeilennummer für diesen Ladetypbeziehen
+Cannot return more than {0} for Item {1},Kann nicht mehr als {0} zurück zur Artikel {1}
+Cannot select charge type as 'On Previous Row Amount' or 'On Previous Row Total' for first row,"Kann nicht verantwortlich Typ wie 'On Zurück Reihe Betrag ""oder"" Auf Vorherige Row Total' für die erste Zeile auswählen"
+Cannot select charge type as 'On Previous Row Amount' or 'On Previous Row Total' for valuation. You can select only 'Total' option for previous row amount or previous row total,"Kann nicht verantwortlich Typ wie 'On Zurück Reihe Betrag ""oder"" Auf Vorherige Row Total' für die Bewertung zu wählen. Sie können nur die Option ""Total"" für die vorherige Zeile Betrag oder vorherigen Zeile Gesamt wählen"
+Cannot set as Lost as Sales Order is made.,"Kann nicht als Verlust gekennzeichnet werden, da ein Kundenauftrag dazu existiert."
+Cannot set authorization on basis of Discount for {0},Kann Genehmigung nicht auf der Basis des Rabattes für {0} festlegen
+Capacity,Kapazität
+Capacity Units,Kapazitätseinheiten
+Capital Account,Kapitalkonto
+Capital Equipments,Hauptstadt -Ausrüstungen
+Carry Forward,Übertragen
+Carry Forwarded Leaves,Übertragene Urlaubsgenehmigungen
+Case No(s) already in use. Try from Case No {0},"Fall Nr. (n) bereits im Einsatz. Versuchen Sie, von Fall Nr. {0}"
+Case No. cannot be 0,Fall Nr. kann nicht 0 sein
+Cash,Bargeld
+Cash In Hand,Bargeld in der Hand
+Cash Voucher,Kassenbeleg
+Cash or Bank Account is mandatory for making payment entry,Barzahlung oder Bankkonto ist für die Zahlung Eintrag
+Cash/Bank Account,Kassen-/Bankkonto
+Casual Leave,Lässige Leave
+Cell Number,Mobiltelefonnummer
+Change Abbreviation,Abkürzung ändern
+Change UOM for an Item.,ME für einen Artikel ändern.
+Change the starting / current sequence number of an existing series.,Startnummer/aktuelle laufende Nummer einer bestehenden Serie ändern.
+Channel Partner,Vertriebspartner
+Charge of type 'Actual' in row {0} cannot be included in Item Rate,Verantwortlicher für Typ ' Actual ' in Zeile {0} kann nicht in Artikel bewerten aufgenommen werden
+Chargeable,Gebührenpflichtig
+Charges are updated in Purchase Receipt against each item,die Gebühren im Eingangslieferschein wurden für jeden Artikel aktualisiert
+Charges will be distributed proportionately based on item amount,Die Gebühren werden anteilig auf die Artikel umgelegt
+Charity and Donations,Charity und Spenden
+Chart Name,Diagrammname
+Chart of Accounts,Kontenplan
+Chart of Cost Centers,Tabelle der Kostenstellen
+Check how the newsletter looks in an email by sending it to your email.,"Prüfen Sie, wie der Newsletter in einer E-Mail aussieht, indem Sie ihn an Ihre E-Mail senden."
+"Check if recurring invoice, uncheck to stop recurring or put proper End Date","Aktivieren, wenn dies eine wiederkehrende Rechnung ist, deaktivieren, damit es keine wiederkehrende Rechnung mehr ist oder ein gültiges Enddatum angeben."
+"Check if recurring order, uncheck to stop recurring or put proper End Date",Aktivieren wenn es sich um eine wiederkehrende Bestellung handelt. Deaktivieren um die Wiederholungen anzuhalten oder geben Sie ein entsprechendes Ende-Datum an
+"Check if you need automatic recurring invoices. After submitting any sales invoice, Recurring section will be visible.","Aktivieren, wenn Sie automatisch wiederkehrende Ausgangsrechnungen benötigen. Nach dem Absenden einer Ausgangsrechnung wird der Bereich für wiederkehrende Ausgangsrechnungen angezeigt."
+Check if you want to send salary slip in mail to each employee while submitting salary slip,"Aktivieren, wenn Sie die Gehaltsabrechnung per Post an jeden Mitarbeiter senden möchten."
+Check this if you want to force the user to select a series before saving. There will be no default if you check this.,"Aktivieren, wenn Sie den Benutzer zwingen möchten, vor dem Speichern eine Serie auszuwählen. Wenn Sie dies aktivieren, gibt es keine Standardeinstellung."
+Check this if you want to show in website,"Aktivieren, wenn Sie den Inhalt auf der Website anzeigen möchten."
+Check this to disallow fractions. (for Nos),"Aktivieren, um keine Brüche zuzulassen. (für Nr.)"
+Check this to pull emails from your mailbox,"Aktivieren, um E-Mails aus Ihrem Postfach zu ziehen"
+Check to activate,"Aktivieren, um zu aktivieren"
+Check to make Shipping Address,"Aktivieren, um Lieferadresse anzugeben"
+Check to make primary address,"Aktivieren, um primäre Adresse anzugeben"
+Chemical,Chemikalie
+Cheque,Scheck
+Cheque Date,Scheckdatum
+Cheque Number,Schecknummer
+Child account exists for this account. You can not delete this account.,ein Unterkonto existiert für dieses Konto. Sie können dieses Konto nicht löschen.
+City,Stadt
+City/Town,Stadt/Ort
+Claim Amount,Betrag einfordern
+Claims for company expense.,Ansprüche auf Firmenkosten.
+Class / Percentage,Klasse/Anteil
+Classic,Klassisch
+Classification of Customers by region,Klassifizierung der Kunden nach Region
+Clear Table,Tabelle löschen
+Clearance Date,Löschdatum
+Clearance Date not mentioned,Räumungsdatumnicht genannt
+Clearance date cannot be before check date in row {0},Räumungsdatum kann nicht vor dem Check- in Datum Zeile {0}
+Click on 'Make Sales Invoice' button to create a new Sales Invoice.,"Klicken Sie auf 'Ausgangsrechnung erstellen', um eine neue Ausgangsrechnung zu erstellen."
+Click on a link to get options to expand get options ,auf den Link klicken um die Optionen anzuzeigen 
+Client,Kunde
+Close Balance Sheet and book Profit or Loss.,Bilanz schliessen und Gewinn und Verlust buchen.
+Closed,Geschlossen
+Closing (Cr),Closing (Cr)
+Closing (Dr),Closing (Dr)
+Closing Account Head,Abschluss Kontenführer
+Closing Account {0} must be of type 'Liability',"Schluss Konto {0} muss vom Typ ""Haftung"" sein"
+Closing Date,Abschlussdatum
+Closing Fiscal Year,Abschluss des Geschäftsjahres
+Closing Qty,Schließen Menge
+Closing Value,Schlusswerte
+CoA Help,CoA-Hilfe
+Code,Code
+Cold Calling,Kaltakquise
+Color,Farbe
+Column Break,Spaltenumbruch
+Comma separated list of email addresses,Durch Kommas getrennte Liste von E-Mail-Adressen
+Comment,Kommentar
+Comments,Kommentare
+Commercial,Handels-
+Commission,Provision
+Commission Rate,Provisionssatz
+Commission Rate (%),Provisionsrate (%)
+Commission on Sales,Provision auf den Umsatz
+Commission rate cannot be greater than 100,Provisionsrate nicht größer als 100 sein
+Communication,Kommunikation
+Communication HTML,Kommunikation HTML
+Communication History,Kommunikationshistorie
+Communication log.,Kommunikationsprotokoll
+Communications,Kommunikation
+Company,Firma
+Company (not Customer or Supplier) master.,Firma (nicht der Kunde bzw. Lieferant) Vorlage.
+Company Abbreviation,Firmen Abkürzung
+Company Details,Firmendetails
+Company Email,Firma E-Mail
+"Company Email ID not found, hence mail not sent","Firmen E-Mail-Adresse nicht gefunden, daher wird die Mail nicht gesendet"
+Company Info,Firmeninformationen
+Company Name,Firmenname
+Company Settings,Firmeneinstellungen
+Company is missing in warehouses {0},Firma fehlt in Lagern {0}
+Company is required,"Firma ist verpflichtet,"
+Company registration numbers for your reference. Example: VAT Registration Numbers etc.,Firmenregistrierungsnummern für Ihre Referenz. Beispiel: Umsatzsteuer-Identifikationsnummern usw.
+Company registration numbers for your reference. Tax numbers etc.,Firmenregistrierungsnummern für Ihre Referenz. Steuernummern usw.
+"Company, Month and Fiscal Year is mandatory","Unternehmen, Monat und Geschäftsjahr ist obligatorisch"
+Compensatory Off,Ausgleichs Off
+Complete,Abschließen
+Complete Setup,Setup vervollständigen
+Completed,Abgeschlossen
+Completed Production Orders,Abgeschlossene Fertigungsaufträge
+Completed Qty,Abgeschlossene Menge
+Completion Date,Abschlussdatum
+Completion Status,Fertigstellungsstatus
+Computer,Computer
+Computers,Computer
+Confirmation Date,Bestätigung Datum
+Confirmed orders from Customers.,Bestätigte Aufträge von Kunden.
+Consider Tax or Charge for,Steuern oder Gebühren berücksichtigen für
+Considered as Opening Balance,Gilt als Anfangsbestand
+Considered as an Opening Balance,Gilt als ein Anfangsbestand
+Consultant,Berater
+Consulting,Beratung
+Consumable,Verbrauchsgut
+Consumable Cost,Verbrauchskosten
+Consumable cost per hour,Verbrauchskosten pro Stunde
+Consumed Qty,Verbrauchte Menge
+Consumer Products,Consumer Products
+Contact,Kontakt
+Contact Control,Kontaktsteuerung
+Contact Desc,Kontakt-Beschr.
+Contact Details,Kontaktinformationen
+Contact Email,Kontakt E-Mail
+Contact HTML,Kontakt HTML
+Contact Info,Kontaktinformation
+Contact Mobile No,Kontakt Mobiltelefon
+Contact Name,Ansprechpartner
+Contact No.,Kontakt Nr.
+Contact Person,Kontaktperson
+Contact Type,Kontakttyp
+Contact master.,Kontakt Master.
+Contacts,Impressum
+Content,Inhalt
+Content Type,Inhaltstyp
+Contra Voucher,Gegen Gutschein
+Contract,Vertrag
+Contract End Date,Vertragsende
+Contract End Date must be greater than Date of Joining,Vertragsende muss größer sein als Datum für Füge sein
+Contribution (%),Beitrag (%)
+Contribution to Net Total,Beitrag zum Gesamtnetto
+Conversion Factor,Umrechnungsfaktor
+Conversion Factor is required,Umrechnungsfaktor erforderlich
+Conversion factor cannot be in fractions,Umrechnungsfaktor kann nicht in den Fraktionen sein
+Conversion factor for default Unit of Measure must be 1 in row {0},Umrechnungsfaktor für Standard- Maßeinheit muss in Zeile 1 {0}
+Conversion rate cannot be 0 or 1,Die Conversion-Rate kann nicht 0 oder 1 sein
+Convert to Group,Konvertieren in Gruppe
+Convert to Ledger,Convert to Ledger
+Converted,Konvertiert
+Copy From Item Group,Kopie von Artikelgruppe
+Cosmetics,Kosmetika
+Cost Center,Kostenstelle
+Cost Center Details,Kostenstellendetails
+Cost Center For Item with Item Code ',Kostenstelle für den Artikel mit der Artikel-Nr
+Cost Center Name,Kostenstellenname
+Cost Center is required for 'Profit and Loss' account {0},Kostenstelle wird für ' Gewinn-und Verlustrechnung des erforderlichen {0}
+Cost Center is required in row {0} in Taxes table for type {1},Kostenstelle wird in der Zeile erforderlich {0} in Tabelle Steuern für Typ {1}
+Cost Center with existing transactions can not be converted to group,Kostenstelle mit bestehenden Geschäfte nicht zu Gruppe umgewandelt werden
+Cost Center with existing transactions can not be converted to ledger,Kostenstelle mit bestehenden Geschäfte nicht zu Buch umgewandelt werden
+Cost Center {0} does not belong to Company {1},Kostenstellen {0} ist nicht gehören Unternehmen {1}
+Cost of Goods Sold,Herstellungskosten der verkauften
+Costing,Kosten
+Country,Land
+Country Name,Ländername
+Country wise default Address Templates,landesspezifische Standardadressvorlagen
+"Country, Timezone and Currency","Land, Zeitzone und Währung"
+Cr,Cr
+Create Bank Voucher for the total salary paid for the above selected criteria,Bankgutschein für das Gesamtgehalt nach den oben ausgewählten Kriterien erstellen
+Create Customer,neuen Kunden erstellen
+Create Material Requests,Materialanfragen erstellen
+Create New,neuen Eintrag erstellen
+Create Opportunity,Gelegenheit erstellen
+Create Production Orders,Fertigungsaufträge erstellen
+Create Quotation,Angebot erstellen
+Create Receiver List,Empfängerliste erstellen
+Create Salary Slip,Gehaltsabrechnung erstellen
+Create Stock Ledger Entries when you submit a Sales Invoice,"Lagerbucheinträge erstellen, wenn Sie eine Ausgangsrechnung einreichen"
+Create and Send Newsletters,Newsletter erstellen und senden
+"Create and manage daily, weekly and monthly email digests.","Erstellen und Verwalten von täglichen, wöchentlichen und monatlichen E-Mail Berichten."
+Create rules to restrict transactions based on values.,Erstellen Sie Regeln um Transaktionen auf Basis von Werten zu beschränken.
+Created By,Erstellt von
+Creates salary slip for above mentioned criteria.,Erstellt Gehaltsabrechnung für oben genannte Kriterien.
+Creation Date,Erstellungsdatum
+Creation Document No,Creation Dokument Nr.
+Creation Document Type,Creation Dokumenttyp
+Creation Time,Erstellungszeit
+Credentials,Anmeldeinformationen
+Credit,Guthaben
+Credit Amt,Guthabenbetrag
+Credit Card,Kreditkarte
+Credit Card Voucher,Kreditkarten-Gutschein
+Credit Controller,Kredit-Controller
+Credit Days,Kredittage
+Credit Limit,Kreditlimit
+Credit Note,Gutschriftsanzeige
+Credit To,Gutschreiben an
+Cross Listing of Item in multiple groups,Kreuzweise Auflistung der Artikel in mehreren Gruppen
+Currency,Währung
+Currency Exchange,Geldwechsel
+Currency Name,Währungsname
+Currency Settings,Währungseinstellungen
+Currency and Price List,Währungs- und Preisliste
+Currency exchange rate master.,Wechselkurs Master.
+Current Address,Aktuelle Adresse
+Current Address Is,Aktuelle Adresse
+Current Assets,Umlaufvermögen
+Current BOM,Aktuelle SL
+Current BOM and New BOM can not be same,Aktuelle Stückliste und neue Stückliste können nicht identisch sein
+Current Fiscal Year,Laufendes Geschäftsjahr
+Current Liabilities,Kurzfristige Verbindlichkeiten
+Current Stock,Aktueller Lagerbestand
+Current Stock UOM,Aktuelle Lager-ME
+Current Value,Aktueller Wert
+Custom,Benutzerdefiniert
+Custom Autoreply Message,Benutzerdefinierte Autoreply-Nachricht
+Custom Message,Benutzerdefinierte Nachricht
+Customer,Kunde
+Customer (Receivable) Account,Kunde (Debitoren) Konto
+Customer / Item Name,Kunde/Artikelname
+Customer / Lead Address,Kunden / Interessenten-Adresse
+Customer / Lead Name,Kunden /Interessenten Namen
+Customer > Customer Group > Territory,Kunden> Kundengruppe> Territory
+Customer Account Head,Kundenkontoführer
+Customer Acquisition and Loyalty,Kundengewinnung und-bindung
+Customer Address,Kundenadresse
+Customer Addresses And Contacts,Kundenadressen und Ansprechpartner
+Customer Addresses and Contacts,Kundenadressen und Ansprechpartner
+Customer Code,Kunden-Nr.
+Customer Codes,Kundennummern
+Customer Details,Kundendaten
+Customer Feedback,Kundenrückmeldung
+Customer Group,Kundengruppe
+Customer Group / Customer,Kundengruppe / Kunden
+Customer Group Name,Kundengruppenname
+Customer Intro,Kunden Intro
+Customer Issue,Kundenproblem
+Customer Issue against Serial No.,Kundenproblem zu Seriennr.
+Customer Name,Kundenname
+Customer Naming By,Benennung der Kunden nach
+Customer Service,Kundenservice
+Customer database.,Kundendatenbank.
+Customer is required,"Kunde ist verpflichtet,"
+Customer master.,Kundenstamm.
+Customer required for 'Customerwise Discount',Kunden für ' Customerwise Discount ' erforderlich
+Customer {0} does not belong to project {1},Customer {0} gehört nicht zum Projekt {1}
+Customer {0} does not exist,Kunden {0} existiert nicht
+Customer's Item Code,Kunden-Artikel-Nr
+Customer's Purchase Order Date,Kundenauftrag
+Customer's Purchase Order No,Kundenauftrags-Nr
+Customer's Purchase Order Number,Kundenauftragsnummer
+Customer's Vendor,Kundenverkäufer
+Customers Not Buying Since Long Time,"Kunden, die seit langer Zeit nichts gekauft haben"
+Customerwise Discount,Kundenweiser Rabatt
+Customize,Anpassen
+Customize the Notification,Mitteilung anpassen
+Customize the introductory text that goes as a part of that email. Each transaction has a separate introductory text.,"Einleitenden Text anpassen, der zu dieser E-Mail gehört. Jede Transaktion hat einen separaten Einleitungstext."
+DN Detail,DN-Detail
+Daily,Täglich
+Daily Time Log Summary,Tägliche Zeitprotokollzusammenfassung
+Database Folder ID,Datenbankordner-ID
+Database of potential customers.,Datenbank potentieller Kunden.
+Date,Datum
+Date Format,Datumsformat
+Date Of Retirement,Zeitpunkt der Pensionierung
+Date Of Retirement must be greater than Date of Joining,Zeitpunkt der Pensionierung muss größer sein als Datum für Füge sein
+Date is repeated,Ereignis wiederholen
+Date of Birth,Geburtsdatum
+Date of Issue,Ausstellungsdatum
+Date of Joining,Beitrittsdatum
+Date of Joining must be greater than Date of Birth,Beitrittsdatum muss nach dem Geburtsdatum sein
+Date on which lorry started from supplier warehouse,Abfahrtdatum des LKW aus dem Lieferantenlager
+Date on which lorry started from your warehouse,Abfahrtdatum des LKW aus Ihrem Lager
+Dates,Termine
+Days Since Last Order,Tage seit dem letzten Auftrag
+Days for which Holidays are blocked for this department.,"Tage, an denen eine Urlaubssperre für diese Abteilung gilt."
+Dealer,Händler
+Debit,Soll
+Debit Amt,Sollbetrag
+Debit Note,Lastschrift
+Debit To,Lastschrift für
+Debit and Credit not equal for this voucher. Difference is {0}.,Debit-und Kreditkarten nicht gleich für diesen Gutschein. Der Unterschied ist {0}.
+Deduct,Abziehen
+Deduction,Abzug
+Deduction Type,Abzugsart
+Deduction1,Abzug1
+Deductions,Abzüge
+Default,Standard
+Default Account,Standardkonto
+Default Address Template cannot be deleted,Standard-Adressvorlage kann nicht gelöscht werden
+Default Amount,Standard-Betrag
+Default BOM,Standardstückliste
+Default Bank / Cash account will be automatically updated in POS Invoice when this mode is selected.,"Standard Bank-/Geldkonto wird automatisch in Kassenbon aktualisiert, wenn dieser Modus ausgewählt ist."
+Default Bank Account,Standardbankkonto
+Default Buying Cost Center,Standard Buying Kostenstelle
+Default Buying Price List,Standard Kaufpreisliste
+Default Cash Account,Standardkassenkonto
+Default Company,Standardunternehmen
+Default Cost Center,Standardkostenstelle
+Default Currency,Standardwährung
+Default Customer Group,Standardkundengruppe
+Default Expense Account,Standardaufwandskonto
+Default Income Account,Standard-Gewinnkonto
+Default Item Group,Standard-Artikelgruppe
+Default Price List,Standardpreisliste
+Default Purchase Account in which cost of the item will be debited.,"Standard-Einkaufskonto, von dem die Kosten des Artikels eingezogen werden."
+Default Selling Cost Center,Standard-Vertriebs Kostenstelle
+Default Settings,Standardeinstellungen
+Default Source Warehouse,Standard-Ursprungswarenlager
+Default Stock UOM,Standard Lager-ME
+Default Supplier,Standardlieferant
+Default Supplier Type,Standardlieferantentyp
+Default Target Warehouse,Standard-Zielwarenlager
+Default Territory,Standardregion
+Default Unit of Measure,Standardmaßeinheit
+"Default Unit of Measure can not be changed directly because you have already made some transaction(s) with another UOM. To change default UOM, use 'UOM Replace Utility' tool under Stock module.","Standard- Mengeneinheit kann nicht direkt geändert werden, weil Sie bereits Transaktion(en) mit einer anderen Mengeneinheit gemacht haben. Um die Standardmengeneinheit zu ändern, verwenden Sie das 'Verpackung ersetzen'-Tool im Lagermodul."
+Default Valuation Method,Standard-Bewertungsmethode
+Default Warehouse,Standardwarenlager
+Default Warehouse is mandatory for stock Item.,Standard-Lager ist für Lager Artikel notwendig.
+Default settings for accounting transactions.,Standardeinstellungen für Buchhaltungstransaktionen.
+Default settings for buying transactions.,Standardeinstellungen für Einkaufstransaktionen.
+Default settings for selling transactions.,Standardeinstellungen für Vertriebstransaktionen.
+Default settings for stock transactions.,Standardeinstellungen für Lagertransaktionen.
+Defense,Verteidigung
+"Define Budget for this Cost Center. To set budget action, see <a href=""#!List/Company"">Company Master</a>","Budget für diese Kostenstelle festlegen. Zuordnen des Budgets, siehe <a href=""#!List/Company"">Unternehmensstamm</a>"
+Del,löschen
+Delete,Löschen
+Delete {0} {1}?,Löschen {0} {1} ?
+Delivered,Geliefert
+Delivered Items To Be Billed,Gelieferte Artikel für Abrechnung
+Delivered Qty,Gelieferte Menge
+Delivered Serial No {0} cannot be deleted,Geliefert Seriennummer {0} kann nicht gelöscht werden
+Delivery Date,Liefertermin
+Delivery Details,Lieferdetails
+Delivery Document No,Lieferbelegnummer
+Delivery Document Type,Lieferbelegtyp
+Delivery Note,Lieferschein
+Delivery Note Item,Lieferschein Artikel
+Delivery Note Items,Lieferschein Artikel
+Delivery Note Message,Lieferschein Nachricht
+Delivery Note No,Lieferscheinnummer
+Delivery Note Required,Lieferschein erforderlich
+Delivery Note Trends,Lieferscheintrends
+Delivery Note {0} is not submitted,Lieferschein {0} wurde nicht eingereicht
+Delivery Note {0} must not be submitted,Lieferschein {0} muss nicht eingereicht werden
+Delivery Notes {0} must be cancelled before cancelling this Sales Order,Lieferscheine {0} müssen vor Stornierung dieser Kundenaufträge storniert werden
+Delivery Status,Lieferstatus
+Delivery Time,Lieferzeit
+Delivery To,Lieferung an
+Department,Abteilung
+Department Stores,Kaufhäuser
+Depends on LWP,Abhängig von LWP
+Depreciation,Abschreibung
+Description,Beschreibung
+Description HTML,Beschreibung HTML
+Description of a Job Opening,Beschreibung eines Stellenangebot
+Designation,Bezeichnung
+Designer,Konstrukteur
+Detailed Breakup of the totals,Detaillierte Aufschlüsselung der Gesamtsummen
+Details,Details
+Difference (Dr - Cr),Differenz ( Dr - Cr )
+Difference Account,Unterschied Konto
+"Difference Account must be a 'Liability' type account, since this Stock Reconciliation is an Opening Entry","Differenzkonto muss vom Typ ""Verbildlichkeit"" sein, da diese Lagerbewertung ein öffnender Eintag ist"
+Different UOM for items will lead to incorrect (Total) Net Weight value. Make sure that Net Weight of each item is in the same UOM.,"Unterschiedliche Verpackung für Einzelteile werden zu falschen (Gesamt-) Nettogewichtswerten führen. Stellen Sie sicher, dass die Netto-Gewichte der einzelnen Artikel in der gleichen Mengeneinheit sind."
+Direct Expenses,Direkte Aufwendungen
+Direct Income,Direkte Einkommens
+Disable,Deaktivieren
+Disable Rounded Total,Abgerundete Gesamtsumme deaktivieren
+Disabled,Deaktiviert
+Discount,Rabatt
+Discount  %,Rabatt %
+Discount %,Rabatt %
+Discount (%),Rabatt (%)
+Discount Amount,Discount Amount
+"Discount Fields will be available in Purchase Order, Purchase Receipt, Purchase Invoice","Rabattfelder stehen in  Lieferatenauftrag, Eingangslieferschein und in der Eingangsrechnung zur Verfügung"
+Discount Percentage,Rabatt Prozent
+Discount Percentage can be applied either against a Price List or for all Price List.,Rabatt Prozent kann entweder gegen eine Preisliste oder Preisliste für alle angewendet werden.
+Discount must be less than 100,Discount muss kleiner als 100 sein
+Discount(%),Rabatt (%)
+Dispatch,Versand
+Display all the individual items delivered with the main items,Alle einzelnen Positionen zu den Hauptartikeln anzeigen
+Distinct unit of an Item,Eigene Einheit eines Artikels
+Distribution,Verteilung
+Distribution Id,Verteilungs-ID
+Distribution Name,Verteilungsnamen
+Distributor,Lieferant
+Divorced,Geschieden
+Do Not Contact,Nicht berühren
+Do not show any symbol like $ etc next to currencies.,Kein Symbol wie $ usw. neben Währungen anzeigen.
+Do really want to unstop production order: ,Wollen Sie wirklich den Fertigungsauftrag fortsetzen: 
+Do you really want to STOP ,Möchten Sie dies wirklich anhalten
+Do you really want to STOP this Material Request?,Wollen Sie wirklich diese Materialanforderung anhalten?
+Do you really want to Submit all Salary Slip for month {0} and year {1},Wollen Sie wirklich alle Gehaltsabrechnungen für den Monat {0} im Jahr {1} versenden
+Do you really want to UNSTOP ,Möchten Sie dies wirklich fortsetzen
+Do you really want to UNSTOP this Material Request?,Wollen Sie wirklich diese Materialanforderung fortsetzen?
+Do you really want to stop production order: ,Möchten Sie den Fertigungsauftrag wirklich anhalten: 
+Doc Name,Dokumentenname
+Doc Type,Dokumententyp
+Document Description,Dokumentenbeschreibung
+Document Type,Dokumenttyp
+Documents,Dokumente
+Domain,Domäne
+Don't send Employee Birthday Reminders,Senden Sie keine Mitarbeitergeburtstagserinnerungen
+Download Materials Required,Erforderliche Materialien herunterladen
+Download Reconcilation Data,Laden Versöhnung Daten
+Download Template,Vorlage herunterladen
+Download a report containing all raw materials with their latest inventory status,"Einen Bericht herunterladen, der alle Rohstoffe mit ihrem neuesten Bestandsstatus angibt"
+"Download the Template, fill appropriate data and attach the modified file.","Herunterladen der Vorlage, füllen Sie die entsprechenden Angaben aus und hängen Sie die geänderte Datei an."
+"Download the Template, fill appropriate data and attach the modified file.All dates and employee combination in the selected period will come in the template, with existing attendance records","Herunterladen der Vorlage, füllen Sie die entsprechenden Angaben aus und hängen Sie die geänderte Datei an. Alle Datumsangaben und Mitarbeiterkombinationen erscheinen in der ausgewählten Periode für die Anwesenheitseinträge in der Vorlage."
+Dr,Dr
+Draft,Entwurf
+Dropbox,Dropbox
+Dropbox Access Allowed,Dropbox-Zugang erlaubt
+Dropbox Access Key,Dropbox-Zugangsschlüssel
+Dropbox Access Secret,Dropbox-Zugangsgeheimnis
+Due Date,Fälligkeitsdatum
+Due Date cannot be after {0},Fälligkeitsdatum kann nicht nach {0}
+Due Date cannot be before Posting Date,Fälligkeitsdatum kann nicht vor dem Buchungsdatum sein
+Duplicate Entry. Please check Authorization Rule {0},Doppelter Eintrag. Bitte überprüfen Sie Autorisierungsregel {0}
+Duplicate Serial No entered for Item {0},Doppelte Seriennummer für Posten {0}
+Duplicate entry,Duplizieren Eintrag
+Duplicate row {0} with same {1},Doppelte Zeile {0} mit dem gleichen {1}
+Duties and Taxes,Zölle und Steuern
+ERPNext Setup,ERPNext -Setup
+Earliest,Frühest
+Earnest Money,Angeld
+Earning,Einkommen
+Earning & Deduction,Einkommen & Abzug
+Earning Type,Einkommensart
+Earning1,Einkommen1
+Edit,Bearbeiten
+Edu. Cess on Excise,Edu. Cess Verbrauch
+Edu. Cess on Service Tax,Edu. Cess auf Service Steuer
+Edu. Cess on TDS,Edu. Cess auf TDS
+Education,Bildung
+Educational Qualification,Schulische Qualifikation
+Educational Qualification Details,Einzelheiten der schulischen Qualifikation
+Eg. smsgateway.com/api/send_sms.cgi,z. B. smsgateway.com/api/send_sms.cgi
+Either debit or credit amount is required for {0},Entweder Debit-oder Kreditbetragist erforderlich für {0}
+Either target qty or target amount is mandatory,Entweder Zielmengeoder Zielmenge ist obligatorisch
+Either target qty or target amount is mandatory.,Entweder Zielmengeoder Zielmenge ist obligatorisch.
+Electrical,elektrisch
+Electricity Cost,Stromkosten
+Electricity cost per hour,Stromkosten pro Stunde
+Electronics,Elektronik
+Email,E-Mail
+Email Digest,Täglicher E-Mail-Bericht
+Email Digest Settings,Einstellungen täglicher E-Mail-Bericht
+Email Digest: ,E-Mail-Bericht: 
+Email Id,E-Mail-ID
+"Email Id where a job applicant will email e.g. ""jobs@example.com""","E-Mail-Adresse, an die ein Bewerber schreibt, z. B. ""jobs@example.com"""
+Email Notifications,E-Mail- Benachrichtigungen
+Email Sent?,Wurde die E-Mail abgesendet?
+Email Settings for Outgoing and Incoming Emails.,E-Mail-Einstellungen für ausgehende und eingehende E-Mails.
+"Email id must be unique, already exists for {0}",E-Mail-Adresse muss eindeutig sein; Diese existiert bereits für {0}
+Email ids separated by commas.,E-Mail-Adressen durch Kommas getrennt.
+"Email settings for jobs email id ""jobs@example.com""","E-Mail-Einstellungen für Bewerbungs-ID ""jobs@example.com"""
+"Email settings to extract Leads from sales email id e.g. ""sales@example.com""","E-Mail-Einstellungen, mit denen Interessenten aus Verkaufs-E-Mail-Adressen wie z.B. ""vertrieb@example.com"" extrahiert werden."
+Emergency Contact,Notfallkontakt
+Emergency Contact Details,Notfallkontaktdaten
+Emergency Phone,Notruf
+Employee,Mitarbeiter
+Employee Birthday,Mitarbeiter Geburtstag
+Employee Details,Mitarbeiterdetails
+Employee Education,Mitarbeiterschulung
+Employee External Work History,Mitarbeiter externe Berufserfahrung
+Employee Information,Mitarbeiterinformationen
+Employee Internal Work History,Mitarbeiter interne Berufserfahrung
+Employee Internal Work Historys,Mitarbeiter interne Berufserfahrungen
+Employee Leave Approver,Mitarbeiter Urlaubsgenehmiger
+Employee Leave Balance,Mitarbeiter Urlaubskonto
+Employee Name,Mitarbeitername
+Employee Number,Mitarbeiternummer
+Employee Records to be created by,Mitarbeiterakte wird erstellt von
+Employee Settings,Mitarbeitereinstellungen
+Employee Type,Mitarbeitertyp
+Employee can not be changed,Mitarbeiter kann nicht verändert werden
+"Employee designation (e.g. CEO, Director etc.).","Mitarbeiterbezeichnung (z.B. Geschäftsführer, Direktor etc.)."
+Employee master.,Mitarbeiterstamm .
+Employee record is created using selected field. ,Mitarbeiter Datensatz erstellt anhand von ausgewählten Feld.
+Employee records.,Mitarbeiterdatensätze.
+Employee relieved on {0} must be set as 'Left',"freigestellter Angestellter {0} muss als ""entlassen"" eingestellt werden"
+Employee {0} has already applied for {1} between {2} and {3},Angestellter {0} ist bereits für {1} zwischen angewendet {2} und {3}
+Employee {0} is not active or does not exist,Angestellter {0} ist nicht aktiv oder existiert nicht
+Employee {0} was on leave on {1}. Cannot mark attendance.,Angestellter {0} war in Urlaub am {1}. Kann nicht als anwesend gesetzt werden.
+Employees Email Id,Mitarbeiter E-Mail-Adresse
+Employment Details,Beschäftigungsdetails
+Employment Type,Art der Beschäftigung
+Enable / disable currencies.,Aktivieren / Deaktivieren der Währungen.
+Enabled,Aktiviert
+Encashment Date,Inkassodatum
+End Date,Enddatum
+End Date can not be less than Start Date,Ende Datum kann nicht kleiner als Startdatum sein
+End date of current invoice's period,Ende der laufenden Rechnungsperiode
+End date of current order's period,Enddatum der aktuellen Bestellperiode
+End of Life,Lebensdauer
+Energy,Energie
+Engineer,Ingenieur
+Enter Verification Code,Sicherheitscode eingeben
+Enter campaign name if the source of lead is campaign.,"Namen der Kampagne eingeben, wenn die Interessenten-Quelle eine Kampagne ist."
+Enter department to which this Contact belongs,"Abteilung eingeben, zu der dieser Kontakt gehört"
+Enter designation of this Contact,Bezeichnung dieses Kontakts eingeben
+"Enter email id separated by commas, invoice will be mailed automatically on particular date","Geben Sie die durch Kommas getrennte E-Mail-Adresse  ein, die Rechnung wird automatisch an einem bestimmten Rechnungsdatum abgeschickt"
+"Enter email id separated by commas, order will be mailed automatically on particular date","Geben Sie die durch Kommas getrennte E-Mail-Adresse  ein, die Bestellung wird automatisch an einem bestimmten Datum abgeschickt"
+Enter items and planned qty for which you want to raise production orders or download raw materials for analysis.,"Geben Sie die Posten und die geplante Menge ein, für die Sie die Fertigungsaufträge erhöhen möchten, oder laden Sie Rohstoffe für die Analyse herunter."
+Enter name of campaign if source of enquiry is campaign,"Geben Sie den Namen der Kampagne ein, wenn der Ursprung der Anfrage eine Kampagne ist"
+"Enter static url parameters here (Eg. sender=ERPNext, username=ERPNext, password=1234 etc.)","Geben Sie hier statische URL-Parameter ein (z. B. Absender=ERPNext, Benutzername=ERPNext, Passwort=1234 usw.)"
+Enter the company name under which Account Head will be created for this Supplier,"Geben Sie den Namen der Firma ein, unter dem ein Kontenführer mit diesem Lieferanten erstellt werden soll"
+Enter url parameter for message,Geben Sie den URL-Parameter für die Nachricht ein
+Enter url parameter for receiver nos,Geben Sie den URL-Parameter für die Empfängernummern an
+Entertainment & Leisure,Unterhaltung & Freizeit
+Entertainment Expenses,Bewirtungskosten
+Entries,Einträge
+Entries against ,Einträge gegen
+Entries are not allowed against this Fiscal Year if the year is closed.,"Einträge sind für dieses Geschäftsjahr nicht zulässig, wenn es bereits abgeschlossen ist."
+Equity,Gerechtigkeit
+Error: {0} > {1},Fehler: {0}> {1}
+Estimated Material Cost,Geschätzte Materialkosten
+"Even if there are multiple Pricing Rules with highest priority, then following internal priorities are applied:","Auch wenn es mehrere Preisregeln mit der höchsten Priorität, werden dann folgende interne Prioritäten angewandt:"
+Everyone can read,Jeder kann lesen
+"Example: ABCD.#####If series is set and Serial No is not mentioned in transactions, then automatic serial number will be created based on this series. If you always want to explicitly mention Serial Nos for this item. leave this blank.","Example: ABCD.#####If series is set and Serial No is not mentioned in transactions, then automatic serial number will be created based on this series. If you always want to explicitly mention Serial Nos for this item. leave this blank."
+Exchange Rate,Wechselkurs
+Excise Duty 10,Verbrauchsteuer 10
+Excise Duty 14,Verbrauchsteuer 14
+Excise Duty 4,Excise Duty 4
+Excise Duty 8,Verbrauchsteuer 8
+Excise Duty @ 10,Verbrauchsteuer @ 10
+Excise Duty @ 14,Verbrauchsteuer @ 14
+Excise Duty @ 4,Verbrauchsteuer @ 4
+Excise Duty @ 8,Verbrauchsteuer @ 8
+Excise Duty Edu Cess 2,Verbrauchsteuer Edu Cess 2
+Excise Duty SHE Cess 1,Verbrauchsteuer SHE Cess 1
+Excise Page Number,Seitenzahl ausschneiden
+Excise Voucher,Gutschein ausschneiden
+Execution,Ausführung
+Executive Search,Executive Search
+Exhibition,Ausstellung
+Existing Customer,Bestehender Kunde
+Exit,Beenden
+Exit Interview Details,Interview-Details beenden
+Expected,Voraussichtlich
+Expected Completion Date can not be less than Project Start Date,Erwartete Abschlussdatum kann nicht weniger als Projektstartdatumsein
+Expected Date cannot be before Material Request Date,Erwartete Datum kann nicht vor -Material anfordern Date
+Expected Delivery Date,Voraussichtlicher Liefertermin
+Expected Delivery Date cannot be before Purchase Order Date,Voraussichtlicher Liefertermin kann nicht vor dem Lieferatenauftragsdatum sein
+Expected Delivery Date cannot be before Sales Order Date,Voraussichtlicher Liefertermin kann nicht vor Kundenauftragsdatum liegen
+Expected End Date,Voraussichtliches Enddatum
+Expected Start Date,Voraussichtliches Startdatum
+Expected balance as per bank,erwartetet Kontostand laut Bank
+Expense,Ausgabe
+Expense / Difference account ({0}) must be a 'Profit or Loss' account,"Aufwand / Differenz-Konto ({0}) muss ein ""Gewinn oder Verlust""-Konto sein"
+Expense Account,Aufwandskonto
+Expense Account is mandatory,Aufwandskonto ist obligatorisch
+Expense Approver,Ausgaben Genehmiger
+Expense Claim,Spesenabrechnung
+Expense Claim Approved,Spesenabrechnung zugelassen
+Expense Claim Approved Message,Spesenabrechnung zugelassen Nachricht
+Expense Claim Detail,Spesenabrechnungsdetail
+Expense Claim Details,Spesenabrechnungsdetails
+Expense Claim Rejected,Spesenabrechnung abgelehnt
+Expense Claim Rejected Message,Spesenabrechnung abgelehnt Nachricht
+Expense Claim Type,Spesenabrechnungstyp
+Expense Claim has been approved.,Spesenabrechnung wurde genehmigt.
+Expense Claim has been rejected.,Spesenabrechnung wurde abgelehnt.
+Expense Claim is pending approval. Only the Expense Approver can update status.,Spesenabrechnung wird wartet auf Genehmigung. Nur der Ausgabenwilliger kann den Status aktualisieren.
+Expense Date,Datum der Aufwendung
+Expense Details,Details der Aufwendung
+Expense Head,Kopf der Aufwendungen
+Expense account is mandatory for item {0},Aufwandskonto ist für item {0}
+Expense or Difference account is mandatory for Item {0} as it impacts overall stock value,"Ausgaben- oder Differenz-Konto ist Pflicht für Artikel {0}, da es Auswirkungen gesamten Lagerwert hat"
+Expenses,Kosten
+Expenses Booked,Gebuchte Aufwendungen
+Expenses Included In Valuation,In der Bewertung enthaltene Aufwendungen
+Expenses booked for the digest period,Gebuchte Aufwendungen für den Berichtszeitraum
+Expired,verfallen
+Expiry,Verfall
+Expiry Date,Verfalldatum
+Exports,Exporte
+External,Extern
+Extract Emails,E-Mails extrahieren
+FCFS Rate,FCFS-Rate
+Failed: ,Failed:
+Family Background,Familiärer Hintergrund
+Fax,Fax
+Features Setup,Funktionssetup
+Feed,Feed
+Feed Type,Art des Feeds
+Feedback,Feedback
+Female,Weiblich
+Fetch exploded BOM (including sub-assemblies),Abruch der Stücklisteneinträge (einschließlich der Unterelemente)
+"Field available in Delivery Note, Quotation, Sales Invoice, Sales Order","Feld ist in Lieferschein, Angebot, Ausgangsrechnung, Kundenauftrag verfügbar"
+Files Folder ID,Dateien-Ordner-ID
+Fill the form and save it,Füllen Sie das Formular aus und speichern Sie sie
+Filter based on customer,Filtern nach Kunden
+Filter based on item,Filtern nach Artikeln
+Financial / accounting year.,Finanz / Rechnungsjahres.
+Financial Analytics,Finanzielle Analyse
+Financial Chart of Accounts. Imported from file.,FInanzübersicht der Konten. Importiert aus einer Datei
+Financial Services,Finanzdienstleistungen
+Financial Year End Date,Geschäftsjahr Enddatum
+Financial Year Start Date,Geschäftsjahr Startdatum
+Finished Goods,Fertigwaren
+First Name,Vorname
+First Responded On,Erstmalig reagiert am
+Fiscal Year,Geschäftsjahr
+Fiscal Year Start Date and Fiscal Year End Date are already set in Fiscal Year {0},Geschäftsjahr Startdatum und Geschäftsjahresende Datum sind bereits im Geschäftsjahr gesetzt {0}
+Fiscal Year Start Date and Fiscal Year End Date cannot be more than a year apart.,Geschäftsjahr Startdatum und Geschäftsjahresende Datum kann nicht mehr als ein Jahr betragen.
+Fiscal Year Start Date should not be greater than Fiscal Year End Date,Geschäftsjahr Startdatum sollte nicht größer als Geschäftsjahresende Date
+Fiscal Year {0} not found.,Geschäftsjahr {0} nicht gefunden
+Fixed Asset,Fixed Asset
+Fixed Assets,Anlagevermögen
+Fold,eingeklappt
+Follow via Email,Per E-Mail nachverfolgen
+"Following table will show values if items are sub - contracted. These values will be fetched from the master of ""Bill of Materials"" of sub - contracted items.","Die folgende Tabelle zeigt die Werte, wenn Artikel von Zulieferern stammen. Diese Werte werden aus dem Stamm der ""Materialliste"" für Artikel von Zulieferern abgerufen."
+Food,Lebensmittel
+"Food, Beverage & Tobacco","Lebensmittel, Getränke und Tabak"
+"For 'Sales BOM' items, Warehouse, Serial No and Batch No will be considered from the 'Packing List' table. If Warehouse and Batch No are same for all packing items for any 'Sales BOM' item, those values can be entered in the main Item table, values will be copied to 'Packing List' table.","Für 'Sales BOM Stücke, Lagerhaus, Seriennummer und Chargen Nein wird von der ""Packliste"" Tabelle berücksichtigt werden. Wenn Lager-und Stapel Nein sind für alle Verpackungsteile aus irgendeinem 'Sales BOM' Punkt können die Werte in der Haupt Artikel-Tabelle eingetragen werden, werden die Werte zu ""Packliste"" Tabelle kopiert werden."
+For Company,Für Unternehmen
+For Employee,Für Mitarbeiter
+For Employee Name,Für Mitarbeiter Name
+For Price List,Für Preisliste
+For Production,Für Produktion
+For Reference Only.,Nur zu Referenzzwecken.
+For Sales Invoice,Für Ausgangsrechnungen
+For Server Side Print Formats,Für Druckformate auf Serverseite
+For Supplier,für Lieferanten
+For Warehouse,Für Warenlager
+For Warehouse is required before Submit,"Für Warehouse erforderlich ist, bevor abschicken"
+"For e.g. 2012, 2012-13",Für z.B. 2012 2012-13
+For reference,Zu Referenzzwecken
+For reference only.,Nur zu Referenzzwecken.
+"For the convenience of customers, these codes can be used in print formats like Invoices and Delivery Notes","Um es den Kunden zu erleichtern, können diese Codes in Druckformaten wie Rechnungen und Lieferscheinen verwendet werden"
+Fraction,Teilmenge
+Fraction Units,Bruchteile von Einheiten
+Freeze Stock Entries,Lagerbestandseinträge einfrieren
+Freeze Stocks Older Than [Days],Frieren Stocks Älter als [ Tage ]
+Freight and Forwarding Charges,Fracht-und Versandkosten
+Friday,Freitag
+From,Von
+From Bill of Materials,Von Stückliste
+From Company,Von Unternehmen
+From Currency,Von Währung
+From Currency and To Currency cannot be same,Von-Währung und Bis-Währung dürfen nicht gleich sein
+From Customer,Von Kunden
+From Customer Issue,Von Kunden Ausgabe
+From Date,Von Datum
+From Date cannot be greater than To Date,Von-Datum darf nicht größer als bisher sein
+From Date must be before To Date,Von-Datum muss vor dem Bis-Datum liegen
+From Date should be within the Fiscal Year. Assuming From Date = {0},"Von-Datum sollte im Geschäftsjahr sein. Unter der Annahme, Von-Datum = {0}"
+From Delivery Note,von Lieferschein
+From Employee,Von Mitarbeiter
+From Lead,von Interessent
+From Maintenance Schedule,Vom Wartungsplan
+From Material Request,Von Materialanforderung
+From Opportunity,von der Chance
+From Package No.,Von Paket-Nr.
+From Purchase Order,von Lieferatenauftrag
+From Purchase Receipt,von Eingangslieferschein
+From Quotation,von Zitat
+From Sales Order,Aus Kundenauftrag
+From Supplier Quotation,von Lieferantenangebot
+From Time,Von Zeit
+From Value,Von Wert
+From and To dates required,Von-und Bis Daten erforderlich
+From value must be less than to value in row {0},Vom Wert von weniger als um den Wert in der Zeile sein muss {0}
+Frozen,Eingefroren
+Frozen Accounts Modifier,Eingefrorenen Konten Modifier
+Fulfilled,Erledigt
+Full Name,Vollständiger Name
+Full-time,Vollzeit-
+Fully Billed,Voll Angekündigt
+Fully Completed,Vollständig abgeschlossen
+Fully Delivered,Komplett geliefert
+Furniture and Fixture,Möbel -und Maschinen
+Further accounts can be made under Groups but entries can be made against Ledger,"Weitere Konten können unter Gruppen gemacht werden, aber gegen Ledger Einträge können vorgenommen werden"
+"Further accounts can be made under Groups, but entries can be made against Ledger","Weitere Konten können unter Gruppen gemacht werden, aber gegen Ledger Einträge können vorgenommen werden"
+Further nodes can be only created under 'Group' type nodes,"Weitere Knoten kann nur unter Typ -Knoten ""Gruppe"" erstellt werden"
+GL Entry,HB-Eintrag
+Gantt Chart,Gantt-Diagramm
+Gantt chart of all tasks.,Gantt-Diagramm aller Aufgaben.
+Gender,Geschlecht
+General,Allgemein
+General Ledger,Hauptbuch
+General Settings,Grundeinstellungen
+Generate Description HTML,Beschreibungs-HTML generieren
+Generate Material Requests (MRP) and Production Orders.,Materialanforderungen (MRP) und Fertigungsaufträge generieren.
+Generate Salary Slips,Gehaltsabrechnungen generieren
+Generate Schedule,Zeitplan generieren
+"Generate packing slips for packages to be delivered. Used to notify package number, package contents and its weight.","Packzettel für zu liefernde Pakete generieren. Wird verwendet, um Paketnummer, Packungsinhalt und das Gewicht zu dokumentieren."
+Generates HTML to include selected image in the description,"Generiert HTML, die das ausgewählte Bild in der Beschreibung enthält"
+Get Advances Paid,Vorkasse aufrufen
+Get Advances Received,Erhaltene Anzahlungen aufrufen
+Get Current Stock,Aktuellen Lagerbestand aufrufen
+Get Items,Artikel aufrufen
+Get Items From Purchase Receipts,Artikel vom Eingangslieferschein übernehmen
+Get Items From Sales Orders,Artikel aus Kundenaufträgen abrufen
+Get Items from BOM,Artikel aus der Stückliste holen
+Get Last Purchase Rate,Letzten Anschaffungskurs abrufen
+Get Outstanding Invoices,Ausstehende Rechnungen abrufen
+Get Relevant Entries,Holen Relevante Einträge
+Get Sales Orders,Kundenaufträge abrufen
+Get Specification Details,Spezifikationsdetails abrufen
+Get Stock and Rate,Lagerbestand und Rate abrufen
+Get Template,Vorlage abrufen
+Get Terms and Conditions,Allgemeine Geschäftsbedingungen abrufen
+Get Unreconciled Entries,Holen Nicht abgestimmte Einträge
+Get Weekly Off Dates,Wöchentliche Abwesenheitstermine abrufen
+"Get valuation rate and available stock at source/target warehouse on mentioned posting date-time. If serialized item, please press this button after entering serial nos.","Bewertungsrate und verfügbaren Lagerbestand an Ursprungs-/Zielwarenlager zum genannten Buchungsdatum/Uhrzeit abrufen. Bei Serienartikel, drücken Sie diese Taste nach der Eingabe der Seriennummern."
+Global Defaults,Globale Standardwerte
+Global POS Setting {0} already created for company {1},"Globale POS Einstellung {0} bereits für Unternehmen geschaffen, {1}"
+Global Settings,Globale Einstellungen
+"Go to the appropriate group (usually Application of Funds > Current Assets > Bank Accounts and create a new Account Ledger (by clicking on Add Child) of type ""Bank""","Gehen Sie auf die entsprechende Gruppe (in der Regel Anwendungszweck > Umlaufvermögen > Bankkonten und erstellen einen neuen Belegeintrag (durch Klicken auf Untereintrag hinzufügen) vom Typ ""Bank"""
+"Go to the appropriate group (usually Source of Funds > Current Liabilities > Taxes and Duties and create a new Account Ledger (by clicking on Add Child) of type ""Tax"" and do mention the Tax rate.","Gehen Sie auf die entsprechende Gruppe (in der Regel Quelle der Dahrlehen > kurzfristige Verbindlichkeiten > Steuern und Abgaben und legen einen neuen Buchungsbeleg (durch Klicken auf Unterelement einfügen) des Typs ""Steuer"" an und geben den Steuersatz mit an."
+Goal,Ziel
+Goals,Ziele
+Goods received from Suppliers.,Von Lieferanten erhaltene Ware.
+Google Drive,Google Drive
+Google Drive Access Allowed,Google Drive-Zugang erlaubt
+Government,Regierung
+Graduate,Hochschulabsolvent
+Grand Total,Gesamtbetrag
+Grand Total (Company Currency),Gesamtbetrag (Unternehmenswährung)
+"Grid ""","Grid """
+Grocery,Lebensmittelgeschäft
+Gross Margin %,Bruttoergebnis %
+Gross Margin Value,Bruttoergebniswert
+Gross Pay,Bruttolohn
+Gross Pay + Arrear Amount +Encashment Amount - Total Deduction,Bruttolohn +  ausstehender Betrag +   Inkassobetrag - Gesamtabzug
+Gross Profit,Rohgewinn
+Gross Profit (%),Rohgewinn (%)
+Gross Weight,Bruttogewicht
+Gross Weight UOM,Bruttogewicht ME
+Group,Gruppe
+Group by Account,Gruppe von Konto
+Group by Voucher,Gruppe von Gutschein
+Group or Ledger,Gruppen oder Sachbuch
+Groups,Gruppen
+Guest,Gast
+HR Manager,HR-Manager
+HR Settings,HR-Einstellungen
+HR User,HR Mitarbeiter
+HTML / Banner that will show on the top of product list.,"HTML/Banner, das oben auf der der Produktliste angezeigt wird."
+Half Day,Halbtags
+Half Yearly,Halbjährlich
+Half-yearly,Halbjährlich
+Happy Birthday!,Happy Birthday!
+Hardware,Hardware
+Has Batch No,Hat Stapelnr.
+Has Child Node,Hat untergeordneten Knoten
+Has Serial No,Hat Seriennummer
+Head of Marketing and Sales,Leiter Marketing und Vertrieb
+Header,Kopfzeile
+Heads (or groups) against which Accounting Entries are made and balances are maintained.,"Vorgesetzte (oder Gruppen), für die Buchungseinträge vorgenommen und Salden geführt werden."
+Health Care,Health Care
+Health Concerns,Gesundheitliche Bedenken
+Health Details,Gesundheitsdetails
+Held On,Abgehalten am
+Help HTML,HTML-Hilfe
+"Help: To link to another record in the system, use ""#Form/Note/[Note Name]"" as the Link URL. (don't use ""http://"")","Hilfe: Um eine Verknüpfung zu einem anderen Datensatz im System herzustellen, verwenden Sie ""#Formular/Anmerkung/[Anmerkungsname]"" als Link-URL. (verwenden Sie nicht ""http://"")"
+"Here you can maintain family details like name and occupation of parent, spouse and children","Hier können Sie Familiendetails wie Namen und Beruf der Eltern, Ehepartner und Kinder angeben"
+"Here you can maintain height, weight, allergies, medical concerns etc","Hier können Sie Größe, Gewicht, Allergien, medizinische Bedenken usw. eingeben"
+Hide Currency Symbol,Währungssymbol ausblenden
+High,Hoch
+History In Company,Historie im Unternehmen
+Hold,Anhalten
+Holiday,Urlaub
+Holiday List,Urlaubsliste
+Holiday List Name,Urlaubslistenname
+Holiday master.,Ferien Master.
+Holidays,Feiertage
+Home,Startseite
+Host,Host
+"Host, Email and Password required if emails are to be pulled","Host-, E-Mail und Passwort erforderlich, wenn E-Mails gezogen werden sollen"
+Hour,Stunde
+Hour Rate,Stundensatz
+Hour Rate Labour,Stundensatz Arbeitslohn
+Hours,Stunden
+How Pricing Rule is applied?,Wie Pricing-Regel angewendet wird?
+How frequently?,Wie häufig?
+"How should this currency be formatted? If not set, will use system defaults","Wie soll diese Währung formatiert werden? Wenn nicht festgelegt, werden die Systemstands verwendet"
+Human Resources,Personalwesen
+Identification of the package for the delivery (for print),Bezeichnung des Pakets für die Lieferung (für den Druck)
+If Income or Expense,Wenn Ertrag oder Aufwand
+If Monthly Budget Exceeded,Wenn Monatsbudget überschritten
+"If Supplier Part Number exists for given Item, it gets stored here","Falls für eine bestimmte Position eine Lieferantenteilenummer vorhanden ist, wird sie hier gespeichert"
+If Yearly Budget Exceeded,Wenn Jahresbudget überschritten
+"If checked, BOM for sub-assembly items will be considered for getting raw materials. Otherwise, all sub-assembly items will be treated as a raw material.","Wenn aktiviert, wird die Stückliste für Unterbaugruppen-Artikel beim Abrufen von Rohstoffen berücksichtigt. Andernfalls werden alle Unterbaugruppen-Artikel als Rohmaterial behandelt."
+"If checked, Total no. of Working Days will include holidays, and this will reduce the value of Salary Per Day","Wenn aktiviert, beinhaltet die Gesamtanzahl der Arbeitstage auch Feiertage und dies reduziert den Wert des Gehalts pro Tag."
+"If checked, the tax amount will be considered as already included in the Print Rate / Print Amount","Wenn aktiviert, wird der Steuerbetrag als bereits in der Druckrate oder im Druckbetrag enthalten betrachtet."
+If different than customer address,Wenn anders als Kundenadresse
+"If disable, 'Rounded Total' field will not be visible in any transaction","Wenn deaktiviert, wird das Feld 'Gerundeter Gesamtbetrag' in keiner Transaktion angezeigt"
+"If enabled, the system will post accounting entries for inventory automatically.","Wenn aktiviert, veröffentlicht das System Bestandsbuchungseinträge automatisch."
+If more than one package of the same type (for print),Wenn mehr als ein Paket von der gleichen Art (für den Druck)
+"If multiple Pricing Rules continue to prevail, users are asked to set Priority manually to resolve conflict.","Wenn mehrere Preisregeln weiterhin herrschen, werden die Benutzer aufgefordert, Priorität manuell einstellen, um Konflikt zu lösen."
+"If no change in either Quantity or Valuation Rate, leave the cell blank.","Wenn es keine Änderung entweder bei Mengen- oder Bewertungspreis gibt, lassen Sie das Eingabefeld leer."
+"If not checked, the list will have to be added to each Department where it has to be applied.","Wenn deaktiviert, muss die Liste zu jeder Abteilung hinzugefügt werden, für die sie gilt."
+"If selected Pricing Rule is made for 'Price', it will overwrite Price List. Pricing Rule price is the final price, so no further discount should be applied. Hence, in transactions like Sales Order, Purchase Order etc, it will be fetched in 'Rate' field, rather than 'Price List Rate' field.","Wenn Preisregel für 'Preis' ausgewählt wird, wird der Wert aus der Preisliste überschrieben. Der Preis der Preisregel ist der Endpreis, so dass keine weiteren Rabatt angewendet werden sollten. Daher wird in Transaktionen wie z.B. Kundenauftrag, Lieferatenauftrag usw., es nicht im Feld 'Preis' eingetragen werden, sondern im Feld 'Preisliste'."
+"If specified, send the newsletter using this email address","Wenn angegeben, senden Sie den Newsletter mit dieser E-Mail-Adresse"
+"If the account is frozen, entries are allowed to restricted users.","Wenn das Konto eingefroren ist, werden Einträge für eingeschränkte Benutzer erlaubt."
+"If this Account represents a Customer, Supplier or Employee, set it here.","Wenn dieses Konto zu einem Kunden, Lieferanten oder Mitarbeiter gehört, legen Sie dies hier fest."
+"If two or more Pricing Rules are found based on the above conditions, Priority is applied. Priority is a number between 0 to 20 while default value is zero (blank). Higher number means it will take precedence if there are multiple Pricing Rules with same conditions.","Wenn zwei oder mehrere Preisregeln werden auf der Grundlage der obigen Bedingungen festgestellt wird Priorität angewandt. Priorität ist eine Zahl zwischen 0 und 20, während Standardwert ist null (leer). Höhere Zahl bedeutet es Vorrang, wenn es mehrere Preisregeln mit gleichen Bedingungen."
+If you follow Quality Inspection. Enables Item QA Required and QA No in Purchase Receipt,"Wenn Sie Qualitätskontrollen druchführen. Aktiviert bei Artikel """"Qualitätssicherung notwendig"""" und """"Qualitätssicherung Nein"""" in Eingangslieferschein"
+If you have Sales Team and Sale Partners (Channel Partners)  they can be tagged and maintain their contribution in the sales activity,"Wenn Sie ein Verkaufsteam und Verkaufspartner (Vertriebskanalpartner) haben, können sie markiert werden und ihren Beitrag zur Umsatztätigkeit behalten"
+"If you have created a standard template in Purchase Taxes and Charges Master, select one and click on the button below.","Wenn Sie eine Standardvorlage im Stamm für Verkaufssteuern und Abgaben erstellt haben, wählen Sie eine aus und klicken Sie unten auf die Schaltfläche."
+"If you have created a standard template in Sales Taxes and Charges Master, select one and click on the button below.","Wenn Sie eine Standardvorlage im Stamm für Steuern und Abgaben erstellt haben, wählen Sie eine aus und klicken Sie unten auf die Schaltfläche."
+"If you have long print formats, this feature can be used to split the page to be printed on multiple pages with all headers and footers on each page","Wenn Sie lange Druckformate haben, kann diese Funktion verwendet werden, um die Seite auf mehrere Seiten mit allen Kopf- und Fußzeilen aufzuteilen"
+If you involve in manufacturing activity. Enables Item 'Is Manufactured',Wenn Sie in die produzierenden Aktivitäten einzubeziehen. Ermöglicht Item ' hergestellt '
+Ignore,Ignorieren
+Ignore Pricing Rule,Ignorieren Preisregel
+Ignored: ,Ignoriert:
+Image,Bild
+Image View,Bildansicht
+Implementation Partner,Implementierungspartner
+Import Attendance,Importteilnahme
+Import Failed!,Import fehlgeschlagen !
+Import Log,Importprotokoll
+Import Successful!,Importieren Sie erfolgreich!
+Imports,Importe
+In Hours,In Stunden
+In Process,In Bearbeitung
+In Qty,Menge
+In Stock,an Lager
+In Value,Wert bei
+In Words,In Worten
+In Words (Company Currency),In Worten (Unternehmenswährung)
+In Words (Export) will be visible once you save the Delivery Note.,"In Worten (Export) wird sichtbar, sobald Sie den Lieferschein speichern."
+In Words will be visible once you save the Delivery Note.,"In Worten wird sichtbar, sobald Sie den Lieferschein speichern."
+In Words will be visible once you save the Purchase Invoice.,"In Worten wird sichtbar, sobald Sie die Eingangsrechnung speichern."
+In Words will be visible once you save the Purchase Order.,"In Worten wird sichtbar, sobald Sie den Lieferatenauftrag speichern."
+In Words will be visible once you save the Purchase Receipt.,"In Worten wird sichtbar, sobald Sie den Eingangslieferschein speichern."
+In Words will be visible once you save the Quotation.,"In Worten wird sichtbar, sobald Sie den Kostenvoranschlag speichern."
+In Words will be visible once you save the Sales Invoice.,"In Worten wird sichtbar, sobald Sie die Ausgangsrechnung speichern."
+In Words will be visible once you save the Sales Order.,"In Worten wird sichtbar, sobald Sie den Kundenauftrag speichern."
+Incentives,Anreize
+Include Reconciled Entries,Fügen versöhnt Einträge
+Include holidays in Total no. of Working Days,Urlaub in die Gesamtzahl der Arbeitstage einschließen
+Income,Einkommen
+Income / Expense,Einnahmen/Ausgaben
+Income Account,Gewinnkonto
+Income Booked,Gebuchter Gewinn
+Income Tax,Einkommensteuer
+Income Year to Date,Jahresertrag bis dato
+Income booked for the digest period,Gebuchter Gewinn für den Berichtszeitraum
+Incoming,Eingehend
+Incoming Rate,Eingehende Rate
+Incoming quality inspection.,Eingehende Qualitätsprüfung.
+Incorrect number of General Ledger Entries found. You might have selected a wrong Account in the transaction.,Falsche Anzahl von Hauptbuch-Einträge gefunden. Sie könnten ein falsches Konto in der Transaktion ausgewählt haben.
+Incorrect or Inactive BOM {0} for Item {1} at row {2}, fehlerhafte oder inaktive Stückliste {0} für Artikel {1} in Zeile {2}
+Indicates that the package is a part of this delivery (Only Draft),"Zeigt an, dass das Paket ist ein Teil dieser Lieferung (nur Entwurf)"
+Indirect Expenses,Indirekte Aufwendungen
+Indirect Income,Indirekte Erträge
+Individual,Einzelperson
+Industry,Industrie
+Industry Type,Industrietyp
+Inspected By,Geprüft von
+Inspection Criteria,Prüfkriterien
+Inspection Required,Prüfung ist Pflicht
+Inspection Type,Art der Prüfung
+Installation Date,Datum der Installation
+Installation Note,Installationshinweis
+Installation Note Item,Bestandteil Installationshinweis
+Installation Note {0} has already been submitted,Installation Hinweis {0} wurde bereits eingereicht
+Installation Status,Installationsstatus
+Installation Time,Installationszeit
+Installation date cannot be before delivery date for Item {0},Installationsdatum kann nicht vor dem Liefertermin für Artikel {0}
+Installation record for a Serial No.,Installationsdatensatz für eine Seriennummer
+Installed Qty,Installierte Anzahl
+Instructions,Anweisungen
+Interested,Interessiert
+Intern,internieren
+Internal,Intern
+Internet Publishing,Internet Publishing
+Introduction,Einführung
+Invalid Barcode,Ungültige Barcode
+Invalid Barcode or Serial No,Ungültige Barcode oder Seriennummer
+Invalid Mail Server. Please rectify and try again.,Ungültiger E-Mail-Server. Bitte Angaben korrigieren und erneut versuchen.
+Invalid Master Name,Ungültige Master-Name
+Invalid User Name or Support Password. Please rectify and try again.,Ungültiger Benutzername oder Passwort. Bitte Angaben korrigieren und erneut versuchen.
+Invalid quantity specified for item {0}. Quantity should be greater than 0.,Zum Artikel angegebenen ungültig Menge {0}. Menge sollte grßer als 0 sein.
+Inventory,Lagerbestand
+Inventory & Support,Inventar & Support
+Investment Banking,Investment Banking
+Investments,Investments
+Invoice Date,Rechnungsdatum
+Invoice Details,Rechnungsdetails
+Invoice No,Rechnungs-Nr.
+Invoice Number,Rechnungsnummer
+Invoice Type,Rechnungstyp
+Invoice/Journal Voucher Details,Rechnungs- / Buchungsbeleg-Details
+Invoiced Amount (Exculsive Tax),berechneter Betrag (ohne MwSt.)
+Is Active,Ist aktiv
+Is Advance,Ist Voraus
+Is Cancelled,Ist storniert
+Is Carry Forward,Ist Übertrag
+Is Default,Ist Standard
+Is Encash,Ist Inkasso
+Is Fixed Asset Item,Ist Posten des Anlagevermögens
+Is LWP,Ist LWP
+Is Opening,Ist Öffnung
+Is Opening Entry,Ist Öffnungseintrag
+Is POS,Ist POS
+Is Primary Contact,Ist primärer Kontakt
+Is Purchase Item,Ist Einkaufsartikel
+Is Recurring,ist wiederkehrend
+Is Sales Item,Ist Verkaufsartikel
+Is Service Item,Ist Leistungsposition
+Is Stock Item,Ist Bestandsartikel
+Is Sub Contracted Item,Ist Zulieferer-Artikel
+Is Subcontracted,Ist Untervergabe
+Is this Tax included in Basic Rate?,Ist diese Steuer in der Basisrate enthalten?
+Issue,Ausstellung
+Issue Date,Ausstellungsdatum
+Issue Details,Vorgangsdetails
+Issued Items Against Production Order,Gegen Fertigungsauftrag ausgegebene Artikel
+It can also be used to create opening stock entries and to fix stock value.,"Es kann auch verwendet werden, um die Öffnung der Vorratszugänge zu schaffen und Bestandswert zu beheben."
+Item,Artikel
+Item #{0}: Ordered qty can not less than item's minimum order qty (defined in item master).,Artikel #{0}: Bestellmenge kann nicht kleiner sein als die Mindestbestellmenge (festgelegt im Artikelstamm)
+Item Advanced,Erweiterter Artikel
+Item Barcode,Artikelstrichcode
+Item Batch Nos,Artikel-Chargennummern
+Item Classification,Artikelklassifizierung
+Item Code,Artikel-Nr
+Item Code > Item Group > Brand,Artikel-Nr > Artikelgruppe > Marke
+Item Code and Warehouse should already exist.,Artikel-Nummer und Lager sollten bereits vorhanden sein.
+Item Code cannot be changed for Serial No.,Item Code kann nicht für Seriennummer geändert werden
+Item Code is mandatory because Item is not automatically numbered,"Artikel-Code ist zwingend erforderlich, da Einzelteil wird nicht automatisch nummeriert"
+Item Code required at Row No {0},Item Code in Zeile Keine erforderlich {0}
+Item Customer Detail,Kundendetail Artikel
+Item Description,Artikelbeschreibung
+Item Desription,Artikelbeschreibung
+Item Details,Artikeldetails
+Item Group,Artikelgruppe
+Item Group Name,Name der Artikelgruppe
+Item Group Tree,Artikelgruppenstruktur
+Item Group not mentioned in item master for item {0},Im Artikelstamm für Artikel nicht erwähnt Artikelgruppe {0}
+Item Groups in Details,Artikelgruppen in Details
+Item Image (if not slideshow),Artikelbild (wenn keine Diashow)
+Item Name,Artikelname
+Item Naming By,Artikelbenennung nach
+Item Price,Artikelpreis
+Item Prices,Artikelpreise
+Item Quality Inspection Parameter,Parameter der Artikel-Qualitätsprüfung
+Item Reorder,Artikel Wiederbestellung
+Item Row {0}: Purchase Receipt {1} does not exist in above 'Purchase Receipts' table,Artikel Zeile {0}: Eingangslieferschein {1} existiert nicht in den o.g. Eingangslieferscheinen
+Item Serial No,Artikel-Seriennummer
+Item Serial Nos,Artikel-Seriennummern
+Item Shortage Report,Artikel Mangel Bericht
+Item Supplier,Artikellieferant
+Item Supplier Details,Details Artikellieferant
+Item Tax,Artikelsteuer
+Item Tax Amount,Artikel-Steuerbetrag
+Item Tax Rate,Artikel-Steuersatz
+Item Tax Row {0} must have account of type Tax or Income or Expense or Chargeable,Artikel Tax Row {0} muss wegen Art oder Steuerertrag oder-aufwand oder Kostenpflichtige haben
+Item Tax1,Artikelsteuer1
+Item To Manufacture,Artikel Bis-Herstellung
+Item UOM,Artikel-ME
+Item Website Specification,Artikel-Webseitenspezifikation
+Item Website Specifications,Artikel-Webseitenspezifikationen
+Item Wise Tax Detail,Artikel Wise UST Details
+Item Wise Tax Detail ,Artikel Wise UST Details
+Item is required,Artikel erforderlich
+Item is updated,Artikel wird aktualisiert
+Item master.,Artikelstamm.
+"Item must be a purchase item, as it is present in one or many Active BOMs","Artikel muss ein Zukaufsartikel sein, da es in einer oder mehreren aktiven Stücklisten vorhanden ist"
+Item must be added using 'Get Items from Purchase Receipts' button,"Artikel müssen mit dem Button ""Artikel von Eingangslieferschein übernehmen"" hinzugefühgt werden"
+Item or Warehouse for row {0} does not match Material Request,Artikel- oder Lagerreihe{0} ist Materialanforderung nicht überein
+Item table can not be blank,Artikel- Tabelle kann nicht leer sein
+Item to be manufactured or repacked,Hergestellter oder umgepackter Artikel
+Item valuation rate is recalculated considering landed cost voucher amount,Artikelpreis wird anhand von Frachtkosten neu berechnet
+Item valuation updated,Artikel- Bewertung aktualisiert
+Item will be saved by this name in the data base.,Einzelteil wird mit diesem Namen in der Datenbank gespeichert.
+Item {0} appears multiple times in Price List {1},Artikel {0} erscheint mehrfach in Preisliste {1}
+Item {0} does not exist,Artikel {0} existiert nicht
+Item {0} does not exist in the system or has expired,Artikel {0} ist nicht im System vorhanden oder abgelaufen
+Item {0} does not exist in {1} {2},Artikel {0} existiert nicht in {1} {2}
+Item {0} has already been returned,Artikel {0} wurde bereits zurück
+Item {0} has been entered multiple times against same operation,Artikel {0} wurde mehrmals gegen dieselbe Operation eingegeben
+Item {0} has been entered multiple times with same description or date,Artikel {0} wurde mehrmals mit der gleichen Beschreibung oder Datum eingegeben
+Item {0} has been entered multiple times with same description or date or warehouse,Artikel {0} wurde mehrmals mit der gleichen Beschreibung oder Datum oder Lager eingetragen
+Item {0} has been entered twice,Artikel {0} wurde zweimal eingegeben
+Item {0} has reached its end of life on {1},Artikel {0} hat das Ende ihrer Lebensdauer erreicht auf {1}
+Item {0} ignored since it is not a stock item,"Artikel {0} ignoriert, da es sich nicht um Lagerware"
+Item {0} is cancelled,Artikel {0} wird abgebrochen
+Item {0} is not Purchase Item,Artikel {0} ist nicht Kaufsache
+Item {0} is not a serialized Item,Artikel {0} ist keine serialisierten Artikel
+Item {0} is not a stock Item,Artikel {0} ist kein Lagerartikel
+Item {0} is not active or end of life has been reached,Artikel {0} ist nicht aktiv oder Ende des Lebens ist erreicht
+Item {0} is not setup for Serial Nos. Check Item master,Artikel {0} ist kein Setup für den Seriennummern prüfen Artikelstamm
+Item {0} is not setup for Serial Nos. Column must be blank,Artikel {0} ist kein Setup für den Seriennummern Spalte muss leer sein
+Item {0} must be Sales Item,Artikel {0} muss sein Verkaufsartikel
+Item {0} must be Sales or Service Item in {1},Artikel {0} muss Vertriebs-oder Service Artikel in {1}
+Item {0} must be Service Item,Artikel {0} muss sein Service- Artikel
+Item {0} must be a Purchase Item,Artikel {0} muss ein Kaufsache sein
+Item {0} must be a Sales Item,Artikel {0} muss ein Verkaufsartikel sein
+Item {0} must be a Service Item.,Artikel {0} muss ein Service- Element sein.
+Item {0} must be a Sub-contracted Item,Artikel {0} muss ein Subunternehmer vergebene Titel
+Item {0} must be a stock Item,Artikel {0} muss ein Lager Artikel sein
+Item {0} must be manufactured or sub-contracted,Artikel {0} hergestellt werden muss oder Unteraufträge vergeben
+Item {0} not found,Artikel {0} nicht gefunden
+Item {0} with Serial No {1} is already installed,Artikel {0} mit Seriennummer {1} ist bereits installiert
+Item {0} with same description entered twice,Artikel {0} mit derselben Beschreibung zweimal eingegeben
+"Item, Warranty, AMC (Annual Maintenance Contract) details will be automatically fetched when Serial Number is selected.","Details zu Artikel, Garantie, AMC (Jahreswartungsvertrag) werden automatisch angezeigt, wenn die Seriennummer ausgewählt wird."
+Item-wise Price List Rate,Artikel weise Preis List
+Item-wise Purchase History,Artikelweiser Einkaufsverlauf
+Item-wise Purchase Register,Artikelweises Einkaufsregister
+Item-wise Sales History,Artikelweiser Vertriebsverlauf
+Item-wise Sales Register,Artikelweises Vertriebsregister
+"Item: {0} managed batch-wise, can not be reconciled using \					Stock Reconciliation, instead use Stock Entry",Artikel: {0} wird stapelweise verarbeitet; kann nicht mit Lagerabgleich abgestimmt werden. Nutze nun Lagerbestand.
+Item: {0} not found in the system,Item: {0} nicht im System gefunden
+Items,Artikel
+Items To Be Requested,Artikel angefordert werden
+Items required,Artikel erforderlich
+"Items to be requested which are ""Out of Stock"" considering all warehouses based on projected qty and minimum order qty","Angeforderte Artikel, die im gesamten Warenlager bezüglich der geforderten Menge und Mindestbestellmenge ""Nicht vorrätig"" sind."
+Items which do not exist in Item master can also be entered on customer's request,"Artikel, die nicht im Artikelstamm vorhanden sind, können auf Wunsch des Kunden auch eingetragen werden"
+Itemwise Discount,Artikelweiser Rabatt
+Itemwise Recommended Reorder Level,Artikelweise empfohlene Neubestellungsebene
+Job Applicant,Bewerber
+Job Opening,Offene Stelle
+Job Profile,Stellenbeschreibung
+Job Title,Stellenbezeichnung
+"Job profile, qualifications required etc.","Stellenbeschreibung, erforderliche Qualifikationen usw."
+Jobs Email Settings,Stellen-E-Mail-Einstellungen
+Journal Entries,Journaleinträge
+Journal Entry,Journaleintrag
+Journal Voucher,Buchungsbeleg
+Journal Voucher Detail,Buchungsbeleg Detail
+Journal Voucher Detail No,Buchungsbeleg Detailnr.
+Journal Voucher {0} does not have account {1} or already matched,Buchungsbeleg {0} hat kein Konto {1} oder oder wurde bereits zugeordnet
+Journal Vouchers {0} are un-linked,{0} Buchungsbelege sind nicht verknüpft
+"Keep Track of Sales Campaigns. Keep track of Leads, Quotations, Sales Order etc from Campaigns to gauge Return on Investment. ","Verfolgung von Vertriebskampangen, Interessenten, Angebote, Kundenauftrag, usw. zur Beurteilung des Erfolges von Kampangen."
+Keep a track of communication related to this enquiry which will help for future reference.,Kommunikation bezüglich dieser Anfrage für zukünftige Zwecke aufbewahren.
+Keep it web friendly 900px (w) by 100px (h),halten Sie es Webfreundlich - 900px (breit) bei 100px (hoch)
+Key Performance Area,Wichtigster Leistungsbereich
+Key Responsibility Area,Wichtigster Verantwortungsbereich
+Kg,kg
+LR Date,LR-Datum
+LR No,LR-Nr.
+Label,Etikett
+Landed Cost Help,Einstandpreis Hilfe
+Landed Cost Item,Einstandspreis Artikel
+Landed Cost Purchase Receipt,Einstandspreis Eingangslieferschein
+Landed Cost Taxes and Charges,Einstandspreis Steuern und Abgaben
+Landed Cost Voucher,Einstandspreis Gutschein
+Landed Cost Voucher Amount,Einstandspreis Gutscheinbetrag
+Language,Sprache
+Last Name,Familienname
+Last Purchase Rate,Letzter Anschaffungskurs
+Latest,neueste
+Lead,Interessent
+Lead Details,Interessent-Details
+Lead Id,Interessent Id
+Lead Name,Interessent Name
+Lead Owner,Interessent Eigentümer
+Lead Source,Interessent Ursprung
+Lead Status,Interessent Status
+Lead Time Date,Durchlaufzeit Datum
+Lead Time Days,Durchlaufzeit Tage
+Lead Time days is number of days by which this item is expected in your warehouse. This days is fetched in Material Request when you select this item.,"""Durchlaufzeit Tage"" beschreibt die Anzahl der Tage, bis wann mit dem Eintreffen des Artikels im Lager zu rechnen ist. Diese Tage werden aus der Materialanforderung abgefragt, wenn Sie diesen Artikel auswählen."
+Lead Type,Lead-Typ
+Lead must be set if Opportunity is made from Lead,"Interessent muss eingestellt werden, wenn Chancen aus Interessenten erstellt werden"
+Leave Allocation,Urlaubszuordnung
+Leave Allocation Tool,Urlaubszuordnungs-Tool
+Leave Application,Abwesenheitsantrag
+Leave Approver,Urlaubsgenehmiger
+Leave Approvers,Urlaubsgenehmiger
+Leave Balance Before Application,Urlaubskonto vor Anwendung
+Leave Block List,Urlaubssperrenliste
+Leave Block List Allow,Urlaubssperrenliste zulassen
+Leave Block List Allowed,Urlaubssperrenliste zugelassen
+Leave Block List Date,Urlaubssperrenliste Datum
+Leave Block List Dates,Urlaubssperrenliste Termine
+Leave Block List Name,Urlaubssperrenliste Name
+Leave Blocked,Urlaub gesperrt
+Leave Control Panel,Urlaubskontrolloberfläche
+Leave Encashed?,Urlaub eingelöst?
+Leave Encashment Amount,Urlaubseinlösung Betrag
+Leave Type,Urlaubstyp
+Leave Type Name,Urlaubstyp Name
+Leave Without Pay,Unbezahlter Urlaub
+Leave application has been approved.,Urlaubsantrag wurde genehmigt.
+Leave application has been rejected.,Urlaubsantrag wurde abgelehnt.
+Leave approver must be one of {0},Urlaube und Abwesenheiten müssen von {0} genehmigt werden.
+Leave blank if considered for all branches,"Freilassen, wenn es für alle Branchen gelten soll"
+Leave blank if considered for all departments,"Freilassen, wenn es für alle Abteilungen gelten soll"
+Leave blank if considered for all designations,"Freilassen, wenn es für alle Bezeichnungen gelten soll"
+Leave blank if considered for all employee types,"Freilassen, wenn es für alle Mitarbeitertypen gelten soll"
+"Leave can be approved by users with Role, ""Leave Approver""","Urlaub kann von Benutzern mit der Rolle ""Urlaubsgenehmiger"" genehmigt werden"
+Leave of type {0} cannot be longer than {1},Abwesenheit vom Typ {0} kann nicht länger sein als {1}
+Leaves Allocated Successfully for {0},Erfolgreich zugewiesene Abwesenheiten für {0}
+Leaves for type {0} already allocated for Employee {1} for Fiscal Year {0},Abwesenheiten für Typ {0} sind bereits für das Geschäftsjahr {0} dem Arbeitnehmer {1} zugeteilt
+Leaves must be allocated in multiples of 0.5,"Abwesenheiten müssen ein Vielfaches von 0,5 sein"
+Ledger,Sachkonto
+Ledgers,Sachkonten
+Left,Links
+Legal,Juristisch
+Legal Entity / Subsidiary with a separate Chart of Accounts belonging to the Organization.,"Juristische Einheit/Niederlassung mit einem separaten Kontenplan, der zum Unternehmen gehört."
+Legal Expenses,Anwaltskosten
+Letter Head,Briefkopf
+Letter Heads for print templates.,Briefköpfe für Druckvorlagen.
+Level,Ebene
+Lft,li
+Liability,Haftung
+List a few of your customers. They could be organizations or individuals.,Geben Sie ein paar Ihrer Kunden an. Dies können Firmen oder Einzelpersonen sein.
+List a few of your suppliers. They could be organizations or individuals.,Geben Sie ein paar von Ihren Lieferanten an. Diese können Firmen oder Einzelpersonen sein.
+List items that form the package.,"Listenelemente, die das Paket bilden."
+List of users who can edit a particular Note,"Liste der Benutzer, die eine besondere Notiz bearbeiten können"
+List this Item in multiple groups on the website.,Diesen Artikel in mehreren Gruppen auf der Website auflisten.
+"List your products or services that you buy or sell. Make sure to check the Item Group, Unit of Measure and other properties when you start.","Geben Sie ein paar Ihrer Produkte oder Dienstleistungen an, die Sie kaufen oder verkaufen."
+"List your tax heads (e.g. VAT, Excise; they should have unique names) and their standard rates. This will create a standard template, which you can edit and add more later.","Geben Sie Ihre Steuerangaben (z.B. Mehrwertsteuer, Verbrauchssteuern, etc.; Diese sollten eindeutige Namen haben) und die jeweiligen Standardsätze an."
+Loading...,Wird geladen ...
+Loans (Liabilities),Kredite (Passiva)
+Loans and Advances (Assets),Forderungen (Aktiva)
+Local,lokal
+"Log of Activities performed by users against Tasks that can be used for tracking time, billing.","Protokoll der von Benutzern durchgeführten Aktivitäten bei Aufgaben, die zum Protokollieren von Zeit und zur Rechnungslegung verwendet werden."
+Login,Anmelden
+Login with your new User ID,Loggen Sie sich mit Ihrer neuen Benutzer-ID ein
+Logo,Logo
+Logo and Letter Heads,Logo und Briefköpfe
+Lost,verloren
+Lost Reason,Verlustgrund
+Low,Niedrig
+Lower Income,Niedrigeres Einkommen
+MTN Details,MTN-Details
+Main,Haupt
+Main Reports,Hauptberichte
+Maintain Same Rate Throughout Sales Cycle,Gleiche Rate im gesamten Verkaufszyklus beibehalten
+Maintain same rate throughout purchase cycle,Gleiche Rate im gesamten Kaufzyklus beibehalten
+Maintenance,Wartung
+Maintenance Date,Wartungsdatum
+Maintenance Details,Wartungsdetails
+Maintenance Manager,Verantwortlicher für die Wartung
+Maintenance Schedule,Wartungsplan
+Maintenance Schedule Detail,Wartungsplandetail
+Maintenance Schedule Item,Wartungsplanposition
+Maintenance Schedule is not generated for all the items. Please click on 'Generate Schedule',"Wartungsplan wird nicht für alle Elemente erzeugt. Bitte klicken Sie auf ""Zeitplan generieren"""
+Maintenance Schedule {0} exists against {0},Wartungsplan {0} gegen {0} existiert
+Maintenance Schedule {0} must be cancelled before cancelling this Sales Order,Wartungsplan {0} muss vor Stornierung dieses Kundenauftrages storniert werden
+Maintenance Schedules,Wartungspläne
+Maintenance Status,Wartungsstatus
+Maintenance Time,Wartungszeit
+Maintenance Type,Wartungstyp
+Maintenance User,Mitarbeiter für die Wartung
+Maintenance Visit,Wartungsbesuch
+Maintenance Visit Purpose,Wartungsbesuch Zweck
+Maintenance Visit {0} must be cancelled before cancelling this Sales Order,Wartungsbesuch {0} muss vor Stornierung dieses Kundenauftrages storniert werden
+Maintenance start date can not be before delivery date for Serial No {0},Wartung Startdatum kann nicht vor dem Liefertermin für Seriennummer {0} sein
+Major/Optional Subjects,Wichtiger/optionaler Betreff
+Make ,Ausführen 
+Make Accounting Entry For Every Stock Movement,Machen Accounting Eintrag für jede Lagerbewegung
+Make Bank Voucher,Bankbeleg erstellen
+Make Credit Note,Gutschrift erstellen
+Make Debit Note,Lastschrift erstellen
+Make Delivery,Lieferung erstellen
+Make Difference Entry,Differenzeintrag erstellen
+Make Excise Invoice,Machen Verbrauch Rechnung
+Make Installation Note,Installationshinweis erstellen
+Make Invoice,Rechnung erstellen
+Make Maint. Schedule,Wartungsfenster erstellen
+Make Maint. Visit,Wartungsbesuch erstellen
+Make Maintenance Visit,Wartungsbesuch erstellen
+Make Packing Slip,Packzettel erstellen
+Make Payment,Zahlung durchführen
+Make Payment Entry,Zahlung hinzufügen
+Make Purchase Invoice,Einkaufsrechnung erstellen
+Make Purchase Order,Bestellung erstellen
+Make Purchase Receipt,Kaufbeleg erstellen
+Make Salary Slip,Gehaltsabrechnung erstellen
+Make Salary Structure,Gehaltsübersicht erstellen
+Make Sales Invoice,Verkaufsrechnung erstellen
+Make Sales Order,Verkaufsauftrag erstellen
+Make Supplier Quotation,Lieferantenanfrage erstellen
+Make Time Log Batch,Zeitprotokollstapel erstellen
+Make new POS Setting,POS-Einstellung hinzufügen
+Male,Männlich
+Manage Customer Group Tree.,Verwalten von Kundengruppen
+Manage Sales Partners.,Verwalten von Vertriebspartnern
+Manage Sales Person Tree.,Verwalten von Vertriebsmitarbeitern
+Manage Territory Tree.,Verwalten von Vertriebsgebieten
+Manage cost of operations,Betriebskosten verwalten
+Management,Management
+Manager,Manager
+"Mandatory if Stock Item is ""Yes"". Also the default warehouse where reserved quantity is set from Sales Order.","Notwendige Angabe, wenn Bestandsartikel ""Ja"" ist. Ebenfalls das Standardwarenlager, in dem die Menge über den Kundenauftrag reserviert wurde."
+Manufacture against Sales Order,Herstellung laut Kundenauftrag
+Manufacture/Repack,Herstellung/Neuverpackung
+Manufactured Item,Fertigungsartikel
+Manufactured Qty,Hergestellte Menge
+Manufactured quantity will be updated in this warehouse,Hergestellte Menge wird in diesem Lager aktualisiert
+Manufactured quantity {0} cannot be greater than planned quanitity {1} in Production Order {2},Hergestellte Menge {0} kann nicht größer sein als die geplante Menge {1} in Fertigungsauftrag {2}
+Manufacturer,Hersteller
+Manufacturer Part Number,Hersteller-Teilenummer
+Manufacturing,Produktionsplanung
+Manufacturing Manager,Fertigung Verantwortlicher
+Manufacturing Quantity,Fertigungsmenge
+Manufacturing Quantity is mandatory,Eingabe einer Fertigungsmenge ist obligatorisch!
+Manufacturing User,Fertigung Mitarbeiter
+Margin,Marge
+Marital Status,Familienstand
+Market Segment,Marktsegment
+Marketing,Marketing
+Marketing Expenses,Marketingkosten
+Married,verheiratet
+Mass Mailing,Massenmailversand
+Master Name,Stammname
+Master Name is mandatory if account type is Warehouse,"Meister -Name ist obligatorisch, wenn Kontotyp Warehouse"
+Master Type,Stammtyp
+Masters,Stämme
+Match non-linked Invoices and Payments.,Zuordnung nicht verknüpfter Rechnungen und Zahlungen.
+Material Issue,Materialentnahme
+Material Manager,Lager Verantwortlicher
+Material Master Manager,Lager Hauptverantwortlicher
+Material Receipt,Materialannahme
+Material Request,Materialanforderung
+Material Request Detail No,Detailnr. der Materialanforderung
+Material Request For Warehouse,Materialanforderung für Warenlager
+Material Request Item,Materialanforderungsposition
+Material Request Items,Materialanforderungspositionen
+Material Request No,Materialanforderungsnr.
+Material Request Type,Materialanforderungstyp
+Material Request of maximum {0} can be made for Item {1} against Sales Order {2},Materialanforderung von maximal {0} kann für Artikel {1} aus Kundenauftrag {2} gemacht werden
+Material Request used to make this Stock Entry,Verwendete Materialanforderung für diesen Lagereintrag
+Material Request {0} is cancelled or stopped,Materialanforderung {0} wird abgebrochen oder gestoppt
+Material Requests for which Supplier Quotations are not created,Materialanfragen für die Lieferantenbestellungen werden nicht erstellt
+Material Requests {0} created,Material Requests {0} erstellt
+Material Requirement,Materialanforderung
+Material Transfer,Materialtransfer
+Material User,Lager Mitarbeiter
+Materials,Materialien
+Materials Required (Exploded),Benötigte Materialien (erweitert)
+Max 5 characters,Max 5 Zeichen
+Max Days Leave Allowed,Maximal zulässige Urlaubstage
+Max Discount (%),Maximaler Rabatt (%)
+Max Qty,Max Menge
+Max discount allowed for item: {0} is {1}%,Max Rabatt erlaubt zum Artikel: {0} {1}%
+Maximum Amount,Höchstbetrag
+Maximum allowed credit is {0} days after posting date,Die maximal zulässige Kredit ist {0} Tage nach Buchungsdatum
+Maximum {0} rows allowed,Maximum {0} Zeilen erlaubt
+Maxiumm discount for Item {0} is {1}%,Maxiumm Rabatt für Artikel {0} {1}%
+Medical,Medizin-
+Medium,Mittel
+"Merging is only possible if following properties are same in both records. Group or Ledger, Root Type, Company","Merging ist nur möglich, wenn folgenden Objekte sind in beiden Datensätzen."
+Message,Nachricht
+Message Parameter,Nachrichtenparameter
+Message Sent,Nachricht gesendet
+Message updated,Nachricht aktualisiert
+Messages,Nachrichten
+Messages greater than 160 characters will be split into multiple messages,Nachrichten mit mehr als 160 Zeichen werden in mehrere Nachrichten aufgeteilt
+Middle Income,Mittleres Einkommen
+Milestone,Ecktermin
+Milestone Date,Ecktermin Datum
+Milestones,Ecktermine
+Milestones will be added as Events in the Calendar,Ecktermine werden als Ereignisse in den Kalender aufgenommen
+Min Order Qty,Mindestbestellmenge
+Min Qty,Mindestmenge
+Min Qty can not be greater than Max Qty,Mindestmenge nicht größer als Max Menge sein
+Minimum Amount,Mindestbetrag
+Minimum Order Qty,Mindestbestellmenge
+Minute,Minute
+Misc Details,Sonstige Einzelheiten
+Miscellaneous Expenses,Sonstige Aufwendungen
+Miscelleneous,Sonstiges
+Mobile No,Mobilfunknummer
+Mobile No.,Mobilfunknr.
+Mode of Payment,Zahlungsweise
+Modern,Modern
+Monday,Montag
+Month,Monat
+Monthly,Monatlich
+Monthly Attendance Sheet,Monatliche Anwesenheitsliste
+Monthly Earning & Deduction,Monatliches Einkommen & Abzug
+Monthly Salary Register,Monatsgehalt Register
+Monthly salary statement.,Monatliche Gehaltsabrechnung
+More Details,Weitere Details
+More Info,Mehr Informationen
+Motion Picture & Video,Motion Picture & Video
+Moving Average,Gleitender Mittelwert
+Moving Average Rate,Gleitende Mittelwertsrate
+Mr,Herr
+Ms,Frau
+Multiple Item prices.,Mehrere Artikelpreise.
+"Multiple Price Rule exists with same criteria, please resolve \			conflict by assigning priority. Price Rules: {0}","mehrere Preisregeln exisitieren mit den gleich Kriterien, bitte beheben durch Angabe der Priorität- Preisregel: {0}"
+Music,Musik
+Must be Whole Number,Muss eine Ganzzahl sein
+Name,Name
+Name and Description,Name und Beschreibung
+Name and Employee ID,Name und Personalnummer
+"Name of new Account. Note: Please don't create accounts for Customers and Suppliers, they are created automatically from the Customer and Supplier master","Name des neuen Kontos. Hinweis: Bitte erstellen Sie keine Konten für Kunden und Lieferanten zu schaffen, diese werden automatisch vom Kunden- und Lieferantenstamm angelegt"
+Name of person or organization that this address belongs to.,"Name der Person oder des Unternehmens, zu dem diese Adresse gehört."
+Name of the Budget Distribution,Name der Budgetverteilung
+Naming Series,Benennungsreihenfolge
+Negative Quantity is not allowed,Negative Menge ist nicht erlaubt
+Negative Stock Error ({6}) for Item {0} in Warehouse {1} on {2} {3} in {4} {5},Negative Auf Error ( {6}) für Artikel {0} in {1} Warehouse auf {2} {3} {4} in {5}
+Negative Valuation Rate is not allowed,Negative Bewertungsbetrag ist nicht erlaubt
+Negative balance in Batch {0} for Item {1} at Warehouse {2} on {3} {4},Negative Bilanz in Batch {0} für {1} Artikel bei Warehouse {2} auf {3} {4}
+Net Pay,Nettolohn
+Net Pay (in words) will be visible once you save the Salary Slip.,"Nettolohn (in Worten) wird angezeigt, sobald Sie die Gehaltsabrechnung speichern."
+Net Profit / Loss,Nettogewinn /-verlust
+Net Total,Nettosumme
+Net Total (Company Currency),Nettosumme (Unternehmenswährung)
+Net Weight,Nettogewicht
+Net Weight UOM,Nettogewicht-ME
+Net Weight of each Item,Nettogewicht der einzelnen Artikel
+Net pay cannot be negative,Nettolohn kann nicht negativ sein
+Never,Nie
+New ,Neue 
+New Account,Neues Konto
+New Account Name,New Account Name
+New BOM,Neue Stückliste
+New Communications,Neue Nachrichten
+New Company,Neue Gesellschaft
+New Cost Center,Neue Kostenstelle
+New Cost Center Name,Neue Kostenstellennamen
+New Delivery Notes,Neue Lieferscheine
+New Enquiries,Neue Anfragen
+New Leads,Neue Interessenten
+New Leave Application,Neuer Urlaubsantrag
+New Leaves Allocated,Neue Urlaubszuordnung
+New Leaves Allocated (In Days),Neue Urlaubszuordnung (in Tagen)
+New Material Requests,Neue Materialanfragen
+New Projects,Neue Projekte
+New Purchase Orders,Neue Lieferatenaufträge
+New Purchase Receipts,Neue Eingangslieferscheine
+New Quotations,Neue Angebote
+New Sales Orders,Neue Kundenaufträge
+New Serial No cannot have Warehouse. Warehouse must be set by Stock Entry or Purchase Receipt,Neue Seriennummer kann kann kein Lager haben. Lagerangaben müssen durch Lagerzugang oder Eingangslieferschein erstellt werden
+New Stock Entries,Neue Lagerbestandseinträge
+New Stock UOM,Neue Lagerbestands-ME
+New Stock UOM is required,Neue Lager-ME erforderlich
+New Stock UOM must be different from current stock UOM,Neue Lager-ME muss sich von aktuellen Lager-ME unterscheiden
+New Supplier Quotations,Neue Lieferantenangebote
+New Support Tickets,Neue Support-Tickets
+New UOM must NOT be of type Whole Number,Neue Mengeneinheit darf NICHT vom Typ ganze Zahl sein
+New Workplace,Neuer Arbeitsplatz
+New {0}: #{1},Neu: {0} - #{1}
+Newsletter,Newsletter
+Newsletter Content,Newsletter-Inhalt
+Newsletter Status,Newsletter-Status
+Newsletter has already been sent,Newsletter wurde bereits gesendet
+"Newsletters to contacts, leads.","Newsletter an Kontakte, Interessenten"
+Newspaper Publishers,Zeitungsverleger
+Next,weiter
+Next Contact By,nächster Kontakt durch
+Next Contact Date,nächstes Kontaktdatum
+Next Date,nächster Termin
+Next Recurring {0} will be created on {1},nächste Wiederholung von {0} wird erstellt am {1}
+Next email will be sent on:,Nächste E-Mail wird gesendet am:
+No,Nein
+No Customer Accounts found.,Keine Kundenkonten gefunden.
+No Customer or Supplier Accounts found,Keine Kunden-oder Lieferantenkontengefunden
+No Item with Barcode {0},Kein Artikel mit Barcode {0}
+No Item with Serial No {0},Kein Artikel mit Seriennummer {0}
+No Items to pack,Keine Artikel zu packen
+No Permission,Keine Berechtigung
+No Production Orders created,Keine Fertigungsaufträge erstellt
+No Remarks,ohne Anmerkungen
+No Supplier Accounts found. Supplier Accounts are identified based on 'Master Type' value in account record.,Keine Lieferantenkontengefunden. Lieferant Konten werden basierend auf dem Wert 'Master Type' in Kontodatensatz identifiziert.
+No accounting entries for the following warehouses,Keine Buchungen für die folgenden Hallen
+No addresses created,Keine Adressen erstellt
+No contacts created,Keine Kontakte erstellt
+No default Address Template found. Please create a new one from Setup > Printing and Branding > Address Template.,Kein Standardadressvorlage gefunden. Bitte erstellen Sie eine Neue unter Setup > Druck und Branding -> Adressvorlage.
+No default BOM exists for Item {0},für Artikel {0} existiert keine Standardstückliste
+No description given,Keine Beschreibung angegeben
+No employee found,Kein Mitarbeiter gefunden
+No employee found!,Kein Mitarbeiter gefunden!
+No of Requested SMS,Anzahl angeforderter SMS
+No of Sent SMS,Anzahl abgesendeter SMS
+No of Visits,Anzahl der Besuche
+No permission,Keine Berechtigung
+No record found,Kein Eintrag gefunden
+No records found in the Invoice table,Keine Einträge in der Rechnungstabelle gefunden
+No records found in the Payment table,Keine Datensätze in der Tabelle gefunden Zahlung
+No salary slip found for month: ,Keine Gehaltsabrechnung gefunden für den Monat:
+Non Profit,Non-Profit
+Nos,Stk
+Not Active,nicht aktiv
+Not Applicable,nicht anwendbar
+Not Available,nicht verfügbar
+Not Billed,nicht abgerechnet
+Not Delivered,nicht geliefert
+Not In Stock,nicht an Lager
+Not Sent,nicht versendet
+Not Set,nicht festgelegt
+Not allowed to update stock transactions older than {0},"Nicht erlaubt, um zu aktualisieren, Aktiengeschäfte, die älter als {0}"
+Not authorized to edit frozen Account {0},Keine Berechtigung für gefrorene Konto bearbeiten {0}
+Not authroized since {0} exceeds limits,Nicht authroized seit {0} überschreitet Grenzen
+Not permitted,Nicht zulässig
+Note,Anmerkung
+Note User,Anmerkungsbenutzer
+Note is a free page where users can share documents / notes,"""Anmerkung"" ist eine kostenlose Seite, wo Benutzer Dokumente/Anmerkungen freigeben können"
+"Note: Backups and files are not deleted from Dropbox, you will have to delete them manually.",Hinweis: Backups und Dateien werden nicht von Dropbox gelöscht; Sie müssen sie manuell löschen.
+"Note: Backups and files are not deleted from Google Drive, you will have to delete them manually.",Hinweis: Backups und Dateien werden nicht von Google Drive gelöscht; Sie müssen sie manuell löschen.
+Note: Due Date exceeds the allowed credit days by {0} day(s),Hinweis: Due Date übersteigt die zulässigen Kredit Tage von {0} Tag (e)
+Note: Email will not be sent to disabled users,Hinweis: E-Mail wird nicht an behinderte Nutzer gesendet
+Note: Item {0} entered multiple times,Hinweis: Artikel {0} mehrfach eingegeben
+Note: Payment Entry will not be created since 'Cash or Bank Account' was not specified,"Hinweis: Zahlung Eintrag nicht da ""Cash oder Bankkonto ' wurde nicht angegeben erstellt werden"
+Note: System will not check over-delivery and over-booking for Item {0} as quantity or amount is 0,Hinweis: Das System wird nicht über Lieferung und Überbuchung überprüfen zu Artikel {0} als Menge oder die Menge ist 0
+Note: There is not enough leave balance for Leave Type {0},Hinweis: Es ist nicht genügend Urlaubsbilanz für Leave Typ {0}
+Note: This Cost Center is a Group. Cannot make accounting entries against groups.,Hinweis: Diese Kostenstelle ist eine Gruppe. Kann nicht gegen eine Gruppe buchen.
+Note: {0},Hinweis: {0}
+Notes,Notizen
+Notes:,Notizen:
+Nothing to request,"Nichts zu verlangen,"
+Notice (days),Kenntnis (Tage)
+Notification Control,Benachrichtungseinstellungen
+Notification Email Address,Benachrichtigungs E-Mail Adresse
+Notify by Email on creation of automatic Material Request,Bei Erstellung einer automatischen Materialanforderung per E-Mail benachrichtigen
+Number Format,Zahlenformat
+Offer Date,Angebot Datum
+Office,Büro
+Office Equipments,Büro Ausstattung
+Office Maintenance Expenses,Office-Wartungskosten
+Office Rent,Büromiete
+Old Parent,Alte übergeordnete Position
+On Net Total,Auf Nettosumme
+On Previous Row Amount,Auf vorherigen Zeilenbetrag
+On Previous Row Total,Auf vorherige Zeilensumme
+Online Auctions,Online-Auktionen
+Only Leave Applications with status 'Approved' can be submitted,"Nur Lassen Anwendungen mit dem Status ""Genehmigt"" eingereicht werden können"
+"Only Serial Nos with status ""Available"" can be delivered.","Nur Seriennummernmit dem Status ""Verfügbar"" geliefert werden."
+Only leaf nodes are allowed in transaction,In der Transaktion sind nur Unterelemente erlaubt
+Only the selected Leave Approver can submit this Leave Application,Nur der ausgewählte Datum Genehmiger können diese Urlaubsantrag einreichen
+Open,Offen
+Open Production Orders,Offene Fertigungsaufträge
+Open Tickets,Tickets eröffnen
+Opening (Cr),Eröffnung (Cr)
+Opening (Dr),Opening ( Dr)
+Opening Date,Öffnungsdatum
+Opening Entry,Öffnungseintrag
+Opening Qty,Öffnungs Menge
+Opening Time,Öffnungszeit
+Opening Value,Öffnungs Wert
+Opening for a Job.,Stellenausschreibung
+Operating Cost,Betriebskosten
+Operation Description,Vorgangsbeschreibung
+Operation No,Vorgangsnr.
+Operation Time (mins),Betriebszeit (Min.)
+Operation {0} is repeated in Operations Table,Bedienung {0} ist in Operations Tabelle wiederholt
+Operation {0} not present in Operations Table,Bedienung {0} nicht in Operations Tabelle vorhanden
+Operations,Vorgänge
+Opportunity,Gelegenheit
+Opportunity Date,Datum der Gelegenheit
+Opportunity From,Gelegenheit von
+Opportunity Item,Gelegenheitsartikel
+Opportunity Items,Gelegenheitsartikel
+Opportunity Lost,Gelegenheit verpasst
+Opportunity Type,Gelegenheitstyp
+Optional. This setting will be used to filter in various transactions.,"Optional. Diese Einstellung wird verwendet, um in verschiedenen Transaktionen zu filtern."
+Order Type,Bestelltyp
+Order Type must be one of {0},Auftragstyp muss einer der {0}
+Ordered,Bestellt
+Ordered Items To Be Billed,"Abzurechnende, bestellte Artikel"
+Ordered Items To Be Delivered,"Zu liefernde, bestellte Artikel"
+Ordered Qty,bestellte Menge
+"Ordered Qty: Quantity ordered for purchase, but not received.","Bestellte Menge: Bestellmenge für den Kauf, aber nicht erhalten."
+Ordered Quantity,Bestellte Menge
+Orders released for production.,Für die Produktion freigegebene Bestellungen.
+Organization Name,Firmenname
+Organization Profile,Firmenprofil
+Organization branch master.,Firmen-Niederlassungen Vorlage.
+Organization unit (department) master.,Firmeneinheit (Abteilung) Vorlage.
+Other,sonstige
+Other Details,weitere Details
+Others,andere
+Out Qty,out Menge
+Out Value,out Wert
+Out of AMC,Außerhalb AMC
+Out of Warranty,Außerhalb der Garantie
+Outgoing,Postausgang
+Outstanding Amount,Ausstehender Betrag
+Outstanding for {0} cannot be less than zero ({1}),Herausragende für {0} kann nicht kleiner als Null sein ({1})
+Overdue,überfällig
+Overdue: ,überfällig:
+Overhead,Gemeinkosten
+Overheads,Gemeinkosten
+Overlapping conditions found between:,überlagernde Bedingungen gefunden zwischen:
+Overview,Überblick
+Owned,Im Besitz
+Owner,Eigentümer
+P L A - Cess Portion,PLA - Cess Portion
+PL or BS,PL oder BS
+PO Date,Bestelldatum
+PO No,Lieferantenauftag Nr
+POP3 Mail Server,POP3-Mail-Server
+POP3 Mail Settings,POP3-Mail-Einstellungen
+POP3 mail server (e.g. pop.gmail.com),POP3-Mail-Server (z. B. pop.gmail.com)
+POP3 server e.g. (pop.gmail.com),POP3-Server (z. B. pop.gmail.com)
+POS,POS
+POS Setting,POS-Einstellung
+POS Setting required to make POS Entry,"POS -Einstellung erforderlich, um POS- Eintrag machen"
+POS Setting {0} already created for user: {1} and company {2},POS -Einstellung {0} bereits Benutzer angelegt : {1} und {2} Unternehmen
+POS View,POS-Ansicht
+PR Detail,PR-Detail
+Package Item Details,Artikeldetails zum Paket
+Package Items,Artikel im Paket
+Package Weight Details,Details Paketgewicht
+Packed Item,Verpackter Artikel
+Packed quantity must equal quantity for Item {0} in row {1},Lunch Menge muss Menge für Artikel gleich {0} in Zeile {1}
+Packing Details,Verpackungsdetails
+Packing List,Lieferschein
+Packing Slip,Packzettel
+Packing Slip Item,Packzettel Artikel
+Packing Slip Items,Packzettel Artikel
+Packing Slip(s) cancelled,Lieferschein (e) abgesagt
+Page Break,Seitenumbruch
+Page Name,Seitenname
+Paid,bezahlt
+Paid Amount,Gezahlter Betrag
+Paid amount + Write Off Amount can not be greater than Grand Total,Bezahlte Betrag + Write Off Betrag kann nicht größer als Gesamtsumme sein
+Pair,Paar
+Parameter,Parameter
+Parent Account,Übergeordnetes Konto
+Parent Cost Center,Übergeordnete Kostenstelle
+Parent Customer Group,Übergeordnete Kundengruppe
+Parent Detail docname,Übergeordnetes Detail Dokumentenname
+Parent Item,Übergeordnete Position
+Parent Item Group,Übergeordnete Artikelgruppe
+Parent Item {0} must be not Stock Item and must be a Sales Item,Eltern Artikel {0} muss nicht Stock Artikel sein und ein Verkaufsartikel sein
+Parent Party Type,Eltern -Party -Typ
+Parent Sales Person,Übergeordneter Verkäufer
+Parent Territory,Übergeordnete Region
+Parent Website Route,Eltern- Webseite Routen
+Parenttype,Übergeordnete Position
+Part-time,Teilzeit-
+Partially Completed,Teilweise abgeschlossen
+Partly Billed,Teilweise abgerechnet
+Partly Delivered,Teilweise geliefert
+Partner Target Detail,Partner Zieldetail
+Partner Type,Partnertyp
+Partner's Website,Webseite des Partners
+Party,Gruppe
+Party Account,Gruppenzugang
+Party Type,Gruppen-Typ
+Party Type Name,Gruppen-Typ Name
+Passive,Passiv
+Passport Number,Passnummer
+Password,Passwort
+Pay To / Recd From,Zahlen an/Zurücktreten von
+Payable,zahlbar
+Payables,Verbindlichkeiten
+Payables Group,Verbindlichkeiten Gruppe
+Payment Days,Zahltage
+Payment Due Date,Zahlungstermin
+Payment Pending,Zahlung ausstehend
+Payment Period Based On Invoice Date,Zahlungszeitraum basiert auf Rechnungsdatum
+Payment Reconciliation,Zahlungsabstimmung
+Payment Reconciliation Invoice,Zahlung Versöhnung Rechnung
+Payment Reconciliation Invoices,Zahlung Versöhnung Rechnungen
+Payment Reconciliation Payment,Payment Zahlungs Versöhnung
+Payment Reconciliation Payments,Zahlung Versöhnung Zahlungen
+Payment Type,Zahlungsart
+Payment cannot be made for empty cart,Die Zahlung kann nicht für leere Korb gemacht werden
+Payment of salary for the month {0} and year {1},Die Zahlung der Gehälter für den Monat {0} und {1} Jahre
+Payments,Zahlungen
+Payments Made,Getätigte Zahlungen
+Payments Received,Erhaltene Zahlungen
+Payments made during the digest period,Während des Berichtszeitraums vorgenommene Zahlungen
+Payments received during the digest period,Während des Berichtszeitraums erhaltene Zahlungen
+Payroll Settings,Payroll -Einstellungen
+Pending,Ausstehend
+Pending Amount,Bis Betrag
+Pending Items {0} updated,Ausstehende Elemente {0} aktualisiert
+Pending Review,Wartet auf Bewertung
+Pending SO Items For Purchase Request,SO-Artikel stehen für Einkaufsanforderung aus
+Pension Funds,Pensionsfonds
+Percentage Allocation,Prozentuale Aufteilung
+Percentage Allocation should be equal to 100%,Prozentuale Aufteilung sollte gleich 100%
+Percentage variation in quantity to be allowed while receiving or delivering this item.,"Prozentuale Abweichung in der Menge, die beim Empfang oder bei der Lieferung dieses Artikels zulässig ist."
+Percentage you are allowed to receive or deliver more against the quantity ordered. For example: If you have ordered 100 units. and your Allowance is 10% then you are allowed to receive 110 units.,"Zusätzlich zur bestellten Menge zulässiger Prozentsatz, der empfangen oder geliefert werden kann. Zum Beispiel: Wenn Sie 100 Einheiten bestellt haben und Ihre Spanne beträgt 10 %, dann können Sie 110 Einheiten empfangen."
+Performance appraisal.,Mitarbeiterbeurteilung
+Period,Zeit
+Period Closing Entry,Zeitraum Abschluss Eintrag
+Period Closing Voucher,Zeitraum Abschluss Gutschein
+Period From and Period To dates mandatory for recurring %s,Zeitraum von und Zeitraum bis sind notwendig bei wiederkehrendem Eintrag %s
+Periodicity,Periodizität
+Permanent Address,Dauerhafte Adresse
+Permanent Address Is,Permanent -Adresse ist
+Permission,Berechtigung
+Personal,Persönlich
+Personal Details,Persönliche Daten
+Personal Email,Persönliche E-Mail
+Pharmaceutical,pharmazeutisch
+Pharmaceuticals,Pharmaceuticals
+Phone,Telefon
+Phone No,Telefonnummer
+Piecework,Akkordarbeit
+Pincode,Pincode
+Place of Issue,Ausstellungsort
+Plan for maintenance visits.,Wartungsbesuche planen
+Planned Qty,Geplante Menge
+"Planned Qty: Quantity, for which, Production Order has been raised, but is pending to be manufactured.","Geplante Menge: Menge, für die Fertigungsaufträge ausgelöst wurden, aber noch hergestellt wurden."
+Planned Quantity,Geplante Menge
+Planning,Planung
+Plant,Fabrik
+Plant and Machinery,Anlagen und Maschinen
+Please Enter Abbreviation or Short Name properly as it will be added as Suffix to all Account Heads.,"Geben Sie das Kürzel oder den Kurznamen richtig ein, weil dieser als Suffix allen Kontenführern hinzugefügt wird."
+Please Update SMS Settings,Bitte aktualisiere SMS-Einstellungen
+Please add expense voucher details,Bitte fügen Sie Kosten Gutschein Details
+Please add to Modes of Payment from Setup.,Bitte um Zahlungsmodalitäten legen aus einrichten.
+Please check 'Is Advance' against Account {0} if this is an advance entry.,"Bitte prüfen Sie 'Ist Vorkasse' zu Konto {0}, wenn dies ein Vorkassen-Eintrag ist."
+Please click on 'Generate Schedule',"Bitte klicken Sie auf ""Zeitplan generieren"""
+Please click on 'Generate Schedule' to fetch Serial No added for Item {0},"Bitte klicken Sie auf ""Zeitplan generieren"" die Seriennummer für Artikel {0} hinzuzufügen"
+Please click on 'Generate Schedule' to get schedule,"Bitte klicken Sie auf ""Zeitplan generieren"" um den Zeitplan zu bekommen"
+Please create Customer from Lead {0},Bitte erstellen Sie einen Kunden aus dem Interessent {0}
+Please create Salary Structure for employee {0},Legen Sie bitte Gehaltsstruktur für Mitarbeiter {0}
+Please create new account from Chart of Accounts.,Bitte neues Konto erstellen von Kontenübersicht.
+Please do NOT create Account (Ledgers) for Customers and Suppliers. They are created directly from the Customer / Supplier masters.,Bitte keine Konten (Buchungsbelege) für Kunden und Lieferanten erstellen. Diese werden direkt von den Kunden-/Lieferanten-Stammdaten aus erstellt.
+Please enter 'Expected Delivery Date',"Bitte geben Sie den ""voraussichtlichen Liefertermin"" ein"
+Please enter 'Is Subcontracted' as Yes or No,"Bitte geben Sie Untervergabe"""" als Ja oder Nein ein"""
+Please enter 'Repeat on Day of Month' field value,"Bitte geben Sie ""Wiederholung am Tag des Monats"" als Feldwert ein"
+Please enter Account Receivable/Payable group in company master,Bitte geben Sie Debitoren / Kreditorengruppein der Firma Master
+Please enter Approving Role or Approving User,Bitte geben Sie die Genehmigung von Rolle oder Genehmigung Benutzer
+Please enter BOM for Item {0} at row {1},Bitte geben Sie Stückliste für Artikel {0} in Zeile {1}
+Please enter Company,Bitte geben Sie Firmen
+Please enter Cost Center,Bitte geben Sie Kostenstelle
+Please enter Delivery Note No or Sales Invoice No to proceed,"Geben Sie die Lieferschein- oder die Ausgangsrechnungs-Nr ein, um fortzufahren"
+Please enter Employee Id of this sales parson,Bitte geben Sie die Mitarbeiter-ID dieses Verkaufs Pfarrer
+Please enter Expense Account,Geben Sie das Aufwandskonto ein
+Please enter Item Code to get batch no,Bitte geben Sie Artikel-Code zu Charge nicht bekommen
+Please enter Item Code.,Bitte geben Sie die Artikel-Nummer ein.
+Please enter Item first,Bitte geben Sie zuerst Artikel
+Please enter Maintaince Details first,Bitte geben Sie Maintaince Einzelheiten ersten
+Please enter Master Name once the account is created.,Bitte geben Sie den Hauptmamen ein sobald das Konto angelegt wurde.
+Please enter Planned Qty for Item {0} at row {1},Bitte geben Sie Geplante Menge für Artikel {0} in Zeile {1}
+Please enter Production Item first,Bitte geben Sie zuerst Herstellungs Artikel
+Please enter Purchase Receipt No to proceed,"Geben Sie 'Eingangslieferschein-Nr.' ein, um fortzufahren"
+Please enter Purchase Receipt first,erfassen Sie zuerst den Eingangslieferschein
+Please enter Purchase Receipts,Erfassen Sie die Eingangslieferscheine
+Please enter Reference date,Bitte geben Sie Stichtag
+Please enter Taxes and Charges,Erfassen Sie die Steuern und Abgaben
+Please enter Warehouse for which Material Request will be raised,Bitte geben Sie für die Warehouse -Material anfordern wird angehoben
+Please enter Write Off Account,Bitte geben Sie Write Off Konto
+Please enter atleast 1 invoice in the table,Bitte geben Sie atleast 1 Rechnung in der Tabelle
+Please enter company first,Bitte geben Sie Unternehmen zunächst
+Please enter company name first,Bitte geben erste Firmennamen
+Please enter default Unit of Measure,Bitte geben Sie Standard Maßeinheit
+Please enter default currency in Company Master,Bitte geben Sie die Standardwährung in Firmen Meister
+Please enter email address,Bitte geben Sie eine E-Mail-Adresse an
+Please enter item details,Bitte geben Sie Artikel-Details an
+Please enter message before sending,Bitte geben Sie eine Nachricht vor dem Versenden ein
+Please enter parent account group for warehouse {0},Bitte geben Sie die Stammkontengruppe für das Lager {0} an
+Please enter parent cost center,Bitte geben Sie Mutterkostenstelle
+Please enter quantity for Item {0},Bitte geben Sie Menge für Artikel {0}
+Please enter relieving date.,Bitte geben Sie Linderung Datum.
+Please enter sales order in the above table,Bitte geben Sie den Kundenauftrag in der obigen Tabelle an
+Please enter valid Company Email,Bitte geben Sie eine gültige E-Mail- Gesellschaft
+Please enter valid Email Id,Bitte geben Sie eine gültige E-Mail -ID
+Please enter valid Personal Email,Bitte geben Sie eine gültige E-Mail- Personal
+Please enter valid mobile nos,Bitte geben Sie eine gültige Mobil nos
+Please find attached {0} #{1},Bitte nehmen Sie den Anhang {0} #{1} zur Kenntnis
+Please install dropbox python module,Installieren Sie das Dropbox Python-Modul
+Please mention no of visits required,Bitte erwähnen Sie keine Besuche erforderlich
+Please pull items from Delivery Note,Bitte nehmen Sie die Artikel aus dem Lieferschein
+Please save the Newsletter before sending,Bitte speichern Sie den Newsletter vor dem Senden
+Please save the document before generating maintenance schedule,Bitte speichern Sie das Dokument vor dem Speichern des Wartungsplans
+Please see attachment,siehe Anhang
+Please select Bank Account,Wählen Sie ein Bankkonto aus
+Please select Carry Forward if you also want to include previous fiscal year's balance leaves to this fiscal year,"Klicken Sie auf 'Übertragen', wenn Sie auch die Bilanz des vorangegangenen Geschäftsjahrs in dieses Geschäftsjahr einbeziehen möchten."
+Please select Category first,Bitte wählen Sie zuerst Kategorie
+Please select Charge Type first,Bitte wählen Sie zunächst Ladungstyp
+Please select Fiscal Year,Bitte wählen Geschäftsjahr
+Please select Group or Ledger value,Bitte wählen Sie Gruppen-oder Buchwert
+Please select Incharge Person's name,Bitte wählen Sie Incharge Person Name
+Please select Invoice Type and Invoice Number in atleast one row,Bitte wählen Sie Rechnungstyp und Rechnungsnummer in einer Zeile atleast
+"Please select Item where ""Is Stock Item"" is ""No"" and ""Is Sales Item"" is ""Yes"" and there is no other Sales BOM","Bitte wählen Sie den Artikel, bei dem ""Ist Lageratikel"" ""Nein"" ist und ""Ist Verkaufsartikel ""Ja"" ist und es keine andere Vertriebsstückliste gibt"
+Please select Price List,Wählen Sie eine Preisliste aus
+Please select Start Date and End Date for Item {0},Bitte wählen Sie Start -und Enddatum für den Posten {0}
+Please select Time Logs.,Wählen Sie Zeitprotokolle aus.
+Please select a csv file,Wählen Sie eine CSV-Datei aus.
+Please select a valid csv file with data,Bitte wählen Sie eine gültige CSV-Datei mit Daten
+Please select a value for {0} quotation_to {1},Bitte wählen Sie einen Wert für {0} {1} quotation_to
+"Please select an ""Image"" first","Bitte wählen Sie einen ""Bild"" erste"
+Please select charge type first,Bitte wählen Sie zunächst Ladungstyp
+Please select company first,Bitte wählen Unternehmen zunächst
+Please select company first.,Bitte wählen zuerst die Firma aus.
+Please select item code,Bitte wählen Sie Artikel Code
+Please select month and year,Wählen Sie Monat und Jahr aus
+Please select prefix first,Bitte wählen Sie zunächst Präfix
+Please select the document type first,Wählen Sie zuerst den Dokumententyp aus
+Please select weekly off day,Bitte wählen Sie Wochen schlechten Tag
+Please select {0},Bitte wählen Sie {0}
+Please select {0} first,Bitte wählen Sie {0} zuerst
+Please select {0} first.,Bitte wählen Sie {0} zuerst.
+Please set Dropbox access keys in your site config,Bitte setzen Dropbox Zugriffstasten auf Ihrer Website Config
+Please set Google Drive access keys in {0},Bitte setzen Google Drive Zugriffstasten in {0}
+Please set default Cash or Bank account in Mode of Payment {0},Bitte setzen Standard Bargeld oder Bank- Konto in Zahlungsmodus {0}
+Please set default value {0} in Company {0},Bitte setzen Standardwert {0} in Gesellschaft {0}
+Please set {0},Bitte setzen Sie {0}
+Please setup Employee Naming System in Human Resource > HR Settings,Richten Sie das Mitarbeiterbenennungssystem unter Personalwesen > HR-Einstellungen ein
+Please setup numbering series for Attendance via Setup > Numbering Series,Bitte Setup Nummerierungsserie für Besucher über Setup> Nummerierung Serie
+Please setup your POS Preferences,Bitte richten Sie zunächst die POS-Einstellungen ein
+Please setup your chart of accounts before you start Accounting Entries,"Bitte richten Sie zunächst Ihre Kontenbuchhaltung ein, bevor Sie Einträge vornehmen"
+Please specify,Geben Sie Folgendes an
+Please specify Company,Geben Sie das Unternehmen an
+Please specify Company to proceed,"Geben Sie das Unternehmen an, um fortzufahren"
+Please specify Default Currency in Company Master and Global Defaults,Bitte geben Sie Standardwährung in Unternehmen und Global Master- Defaults
+Please specify a,Legen Sie Folgendes fest
+Please specify a valid 'From Case No.',Geben Sie eine gültige 'Von Fall Nr.' an
+Please specify a valid Row ID for {0} in row {1},Bitte geben Sie eine gültige Zeilen-ID für {0} in Zeile {1}
+Please specify either Quantity or Valuation Rate or both,Bitte geben Sie entweder Menge oder Bewertungs bewerten oder beide
+Please submit to update Leave Balance.,"Bitte reichen Sie zu verlassen, Bilanz zu aktualisieren."
+Plot,Grundstück
+Plot By,Grundstück von
+Point of Sale,Verkaufsstelle
+Point-of-Sale Setting,Verkaufsstellen-Einstellung
+Post Graduate,Graduiert
+Postal,Post
+Postal Expenses,Post Aufwendungen
+Posting Date,Buchungsdatum
+Posting Time,Buchungszeit
+Posting date and posting time is mandatory,Buchungsdatum und Buchungszeit ist obligatorisch
+Posting timestamp must be after {0},Buchungszeitmarkemuss nach {0}
+Potential Sales Deal,Mögliches Umsatzgeschäft
+Potential opportunities for selling.,Mögliche Gelegenheiten für den Vertrieb.
+Preferred Billing Address,Bevorzugte Rechnungsadresse
+Preferred Shipping Address,Bevorzugte Lieferadresse
+Prefix,Präfix
+Present,Gegenwart
+Prevdoc DocType,Dokumententyp Prevdoc
+Prevdoc Doctype,Dokumententyp Prevdoc
+Preview,Vorschau
+Previous,zurück
+Previous Work Experience,Vorherige Berufserfahrung
+Price,Preis
+Price / Discount,Preis / Rabatt
+Price List,Preisliste
+Price List Currency,Preislistenwährung
+Price List Currency not selected,Preisliste Währung nicht ausgewählt
+Price List Exchange Rate,Preisliste Wechselkurs
+Price List Master,Preislistenstamm
+Price List Name,Preislistenname
+Price List Rate,Preislistenrate
+Price List Rate (Company Currency),Preislisten-Preis (Unternehmenswährung)
+Price List master.,Preisliste Master.
+Price List must be applicable for Buying or Selling,Preisliste muss für Einkauf oder Vertrieb gültig sein
+Price List not selected,Preisliste nicht ausgewählt
+Price List {0} is disabled,Preisliste {0} ist deaktiviert
+Price or Discount,Preis -oder Rabatt-
+Pricing Rule,Preisregel
+Pricing Rule Help,Pricing Rule Hilfe
+"Pricing Rule is first selected based on 'Apply On' field, which can be Item, Item Group or Brand.","Pricing-Regel wird zunächst basierend auf 'Anwenden auf' Feld, die Artikel, Artikelgruppe oder Marke sein kann, ausgewählt."
+"Pricing Rule is made to overwrite Price List / define discount percentage, based on some criteria.","Pricing-Regel gemacht wird, überschreiben Preisliste / Rabattsatz definieren, nach bestimmten Kriterien."
+Pricing Rules are further filtered based on quantity.,Preisregeln sind weiter auf Quantität gefiltert.
+Print Format Style,Druckformatstil
+Print Heading,Überschrift drucken
+Print Without Amount,Drucken ohne Betrag
+Print and Stationary,Print-und Schreibwaren
+Printing and Branding,Druck-und Branding-
+Priority,Priorität
+Private,Privat
+Private Equity,Private Equity
+Privilege Leave,Privilege Leave
+Probation,Bewährung
+Process Payroll,Gehaltsabrechnung bearbeiten
+Produced,produziert
+Produced Quantity,Produzierte Menge
+Product Enquiry,Produktanfrage
+Production,Produktion
+Production Order,Fertigungsauftrag
+Production Order status is {0},Status des Fertigungsauftrags lautet {0}
+Production Order {0} must be cancelled before cancelling this Sales Order,Fertigungsauftrag {0} muss vor Stornierung dieses Kundenauftages storniert werden
+Production Order {0} must be submitted,Fertigungsauftrag {0} muss eingereicht werden
+Production Orders,Fertigungsaufträge
+Production Orders in Progress,Fertigungsaufträge in Arbeit
+Production Plan Item,Produktionsplan Artikel
+Production Plan Items,Produktionsplan Artikel
+Production Plan Sales Order,Produktionsplan Kundenauftrag
+Production Plan Sales Orders,Produktionsplan Kundentaufträge
+Production Planning Tool,Produktionsplanungstool
+Products,Produkte
+"Products will be sorted by weight-age in default searches. More the weight-age, higher the product will appear in the list.","Die Produkte werden bei der Standardsuche nach Gewicht-Alter sortiert. Je höher das Gewicht-Alter, desto weiter oben wird das Produkt in der Liste angezeigt."
+Professional Tax,Professionelle Steuer
+Profit and Loss,Gewinn-und Verlust
+Profit and Loss Statement,Gewinn-und Verlustrechnung
+Project,Projekt
+Project Costing,Projektkalkulation
+Project Details,Projektdetails
+Project Manager,Projektleiter
+Project Milestone,Meilenstein
+Project Milestones,Meilensteine
+Project Name,Projektname
+Project Start Date,Projektstartdatum
+Project Type,Projekttyp
+Project Value,Projektwert
+Project activity / task.,Projektaktivität/Aufgabe
+Project master.,Projektstamm
+Project will get saved and will be searchable with project name given,Projekt wird gespeichert und kann unter dem Projektnamen durchsucht werden
+Project wise Stock Tracking,Projektweise Lagerbestandsverfolgung
+Project-wise data is not available for Quotation,Daten des Projekts sind für das Angebot nicht verfügbar
+Projected,projektiert
+Projected Qty,Projektspezifische Menge
+Projects,Projekte
+Projects & System,Projekte & System
+Projects Manager,Projekte Verantwortlicher
+Projects User,Projekte Mitarbeiter
+Prompt for Email on Submission of,Eingabeaufforderung per E-Mail bei Einreichung von
+Proposal Writing,Proposal Writing
+Provide email id registered in company,Geben Sie die im Unternehmen registrierte E-Mail an
+Provisional Profit / Loss (Credit),Vorläufige Gewinn / Verlust (Kredit)
+Public,Öffentlich
+Published on website at: {0},Veröffentlicht auf der Website unter: {0}
+Publishing,Herausgabe
+Pull sales orders (pending to deliver) based on the above criteria,Aufträge (deren Lieferung aussteht) entsprechend der oben genannten Kriterien ziehen
+Purchase,Einkauf
+Purchase / Manufacture Details,Kauf / Herstellung Einzelheiten
+Purchase Analytics,Einkaufsanalyse
+Purchase Common,Einkauf Allgemein
+Purchase Details,Kaufinformationen
+Purchase Discounts,Einkaufsrabatte
+Purchase Invoice,Eingangsrechnung
+Purchase Invoice Advance,Eingangsrechnung Vorkasse
+Purchase Invoice Advances,Eingangsrechnung Vorkasse
+Purchase Invoice Item,Eingangsrechnung Artikel
+Purchase Invoice Trends,Eingangsrechnung Trends
+Purchase Invoice {0} is already submitted,Eingangsrechnung {0} ist bereits eingereicht
+Purchase Item,Einkaufsartikel
+Purchase Manager,Einkaf Verantwortlicher
+Purchase Master Manager,Einkauf Hauptverantwortlicher
+Purchase Order,Lieferatenauftrag
+Purchase Order Item,Lieferatenauftrag Artikel
+Purchase Order Item No,Lieferatenauftrag Artikel-Nr.
+Purchase Order Item Supplied,Lieferatenauftrag Artikel geliefert
+Purchase Order Items,Lieferatenauftrag Artikel
+Purchase Order Items Supplied,Lieferatenauftrag Artikel geliefert
+Purchase Order Items To Be Billed,Abzurechnende Lieferatenauftrags-Artikel
+Purchase Order Items To Be Received,Eingehende Lieferatenauftrags-Artikel
+Purchase Order Message,Lieferatenauftrag Nachricht
+Purchase Order Required,Lieferatenauftrag erforderlich
+Purchase Order Trends,Lieferatenauftrag Trends
+Purchase Order number required for Item {0},Lieferatenauftragsnummer ist für den Artikel {0} erforderlich
+Purchase Order {0} is 'Stopped',Lieferatenauftrag {0} wurde 'angehalten'
+Purchase Order {0} is not submitted,Lieferatenauftrag {0} wurde nicht eingereicht
+Purchase Orders given to Suppliers.,An Lieferanten weitergegebene Lieferatenaufträge.
+Purchase Receipt,Eingangslieferschein
+Purchase Receipt Item,Eingangslieferschein Artikel
+Purchase Receipt Item Supplied,Eingangslieferschein Artikel geliefert
+Purchase Receipt Item Supplieds,Eingangslieferschein Artikel geliefert
+Purchase Receipt Items,Eingangslieferschein Artikel
+Purchase Receipt Message,Eingangslieferschein Nachricht
+Purchase Receipt No,Eingangslieferschein Nr.
+Purchase Receipt Required,Eingangslieferschein notwendig
+Purchase Receipt Trends,Eingangslieferschein Trends
+Purchase Receipt must be submitted,Eingangslieferscheine müssen eingereicht werden
+Purchase Receipt number required for Item {0},Eingangslieferschein-Nr ist für Artikel {0} erforderlich
+Purchase Receipt {0} is not submitted,Eingangslieferschein {0} wurde nicht eingereicht
+Purchase Receipts,Eingangslieferscheine
+Purchase Register,Einkaufsregister
+Purchase Return,Warenrücksendung
+Purchase Returned,Zurückgegebene Ware
+Purchase Taxes and Charges,Einkauf Steuern und Abgaben
+Purchase Taxes and Charges Master,Einkaufssteuern und Abgabenstamm
+Purchase User,Einkauf Mitarbeiter
+Purchse Order number required for Item {0},Lieferantenbestellnummer ist für Artikel {0} erforderlich
+Purpose,Zweck
+Purpose must be one of {0},Zweck muss einer von diesen sein: {0}
+QA Inspection,QA-Inspektion
+Qty,Menge
+Qty Consumed Per Unit,Verbrauchte Menge pro Einheit
+Qty To Manufacture,Herzustellende Menge
+Qty as per Stock UOM,Menge nach Lager-ME
+Qty to Deliver,Menge zu liefern
+Qty to Order,Menge zu bestellen
+Qty to Receive,Menge zu erhalten
+Qty to Transfer,Menge zu versenden
+Qualification,Qualifikation
+Quality,Qualität
+Quality Inspection,Qualitätsprüfung
+Quality Inspection Parameters,Qualitätsprüfungsparameter
+Quality Inspection Reading,Qualitätsprüfung Ablesen
+Quality Inspection Readings,Qualitätsprüfung Ablesungen
+Quality Inspection required for Item {0},Qualitätsprüfung für den Posten erforderlich {0}
+Quality Management,Qualitätsmanagement
+Quality Manager,Qualitätsbeauftragter
+Quantity,Menge
+Quantity Requested for Purchase,Erforderliche Bestellmenge
+Quantity and Rate,Menge und Preis
+Quantity and Warehouse,Menge und Lager
+Quantity cannot be a fraction in row {0},Menge kann nicht ein Bruchteil in Zeile {0}
+Quantity for Item {0} must be less than {1},Menge Artikel für {0} muss kleiner sein als {1}
+Quantity in row {0} ({1}) must be same as manufactured quantity {2},Menge in Zeile {0} ( {1}) muss die gleiche sein wie hergestellte Menge {2}
+Quantity of item obtained after manufacturing / repacking from given quantities of raw materials,Menge eines Artikels nach der Herstellung / Menge durch Umpacken von bestimmten Mengen an Rohstoffen
+Quantity required for Item {0} in row {1},Menge Artikel für erforderlich {0} in Zeile {1}
+Quarter,Quartal
+Quarterly,Quartalsweise
+Quick Help,Schnellinfo
+Quotation,Angebot
+Quotation Item,Angebotsposition
+Quotation Items,Angebotspositionen
+Quotation Lost Reason,Angebot verloren - Grund
+Quotation Message,Angebotsnachricht
+Quotation To,Angebot für
+Quotation Trends,Angebot Trends
+Quotation {0} is cancelled,Angebot {0} wird abgebrochen
+Quotation {0} not of type {1},Angebot {0} nicht vom Typ {1}
+Quotations received from Suppliers.,Angebote von Lieferanten
+Quotes to Leads or Customers.,Angebote an Interessenten oder Kunden.
+Raise Material Request when stock reaches re-order level,"Materialanfrage erstellen, wenn der Lagerbestand unter einen Wert sinkt"
+Raised By,Gemeldet von
+Raised By (Email),Gemeldet von (E-Mail)
+Random,Zufällig
+Range,Bandbreite
+Rate,Rate
+Rate ,Rate
+Rate (%),Satz ( %)
+Rate (Company Currency),Satz (Firmen Währung)
+Rate Of Materials Based On,Rate der zu Grunde liegenden Materialien
+Rate and Amount,Kurs und Menge
+Rate at which Customer Currency is converted to customer's base currency,"Kurs, zu dem die Kundenwährung in die Basiswährung des Kunden umgerechnet wird"
+Rate at which Price list currency is converted to company's base currency,"Kurs, zu dem die Preislistenwährung in die Basiswährung des Unternehmens umgerechnet wird"
+Rate at which Price list currency is converted to customer's base currency,"Kurs, zu dem die Preislistenwährung in die Basiswährung des Kunden umgerechnet wird"
+Rate at which customer's currency is converted to company's base currency,"Kurs, zu dem die Kundenwährung in die Basiswährung des Kunden umgerechnet wird"
+Rate at which supplier's currency is converted to company's base currency,"Kurs, zu dem die Lieferantenwährung in die Basiswährung des Unternehmens umgerechnet wird"
+Rate at which this tax is applied,"Kurs, zu dem dieser Steuersatz angewendet wird"
+Raw Material,Rohstoff
+Raw Material Item Code,Artikel-Nr Rohstoffe
+Raw Materials Supplied,Gelieferte Rohstoffe
+Raw Materials Supplied Cost,Kosten gelieferter Rohstoffe
+Raw material cannot be same as main Item,Raw Material nicht wie Haupt Titel
+Re-Order Level,Nachbestellungsebene
+Re-Order Qty,Nachbestellungsmenge
+Re-order,Nachbestellung
+Re-order Level,Nachbestellungsebene
+Re-order Qty,Nachbestellungsmenge
+Read,Lesen
+Reading 1,Ablesung 1
+Reading 10,Ablesung 10
+Reading 2,Ablesung 2
+Reading 3,Ablesung 3
+Reading 4,Ablesung 4
+Reading 5,Ablesung 5
+Reading 6,Ablesung 6
+Reading 7,Ablesung 7
+Reading 8,Ablesung 8
+Reading 9,Ablesung 9
+Real Estate,Immobilien
+Reason,Grund
+Reason for Leaving,Grund für das Verlassen
+Reason for Resignation,Grund für Rücktritt
+Reason for losing,Grund für den Verlust
+Recd Quantity,Zurückgegebene Menge
+Receivable,Forderung
+Receivable / Payable account will be identified based on the field Master Type,Debitoren-/Kreditorenkonto wird auf der Grundlage des Feld-Stammtyps identifiziert
+Receivables,Forderungen
+Receivables / Payables,Forderungen / Verbindlichkeiten
+Receivables Group,Forderungen-Gruppe
+Received,Erhalten
+Received Date,Empfangsdatum
+Received Items To Be Billed,"Empfangene Artikel, die in Rechnung gestellt werden"
+Received Qty,Empfangene Menge
+Received and Accepted,Erhalten und akzeptiert
+Receiver List,Empfängerliste
+Receiver List is empty. Please create Receiver List,Empfängerliste ist leer. Bitte erstellen Sie Empfängerliste
+Receiver Parameter,Empfängerparameter
+Recipients,Empfänger
+Reconcile,versöhnen
+Reconciliation Data,Tilgungsdatum
+Reconciliation HTML,Tilgung HTML
+Reconciliation JSON,Tilgung JSON
+Record item movement.,Verschiebung Datenposition
+Recurring Id,Wiederkehrende ID
+Recurring Invoice,Wiederkehrende Rechnung
+Recurring Order,sich Wiederholende Bestellung
+Recurring Type,Wiederkehrender Typ
+Reduce Deduction for Leave Without Pay (LWP),Abzug für unbezahlten Urlaub (LWP) senken
+Reduce Earning for Leave Without Pay (LWP),Verdienst für unbezahlten Urlaub (LWP) senken
+Ref,Ref.
+Ref Code,Ref-Code
+Ref SQ,Ref-SQ
+Reference,Referenz
+Reference #{0} dated {1},Referenz # {0} vom {1}
+Reference Date,Referenzdatum
+Reference Name,Referenzname
+Reference No & Reference Date is required for {0},Referenz Nr & Stichtag ist erforderlich für {0}
+Reference No is mandatory if you entered Reference Date,"Referenznummer ist obligatorisch, wenn Sie Stichtag eingegeben"
+Reference Number,Referenznummer
+Reference Row #,Referenz Row #
+Refresh,aktualisieren
+Registration Details,Details zur Anmeldung
+Registration Info,Anmeldungsinfo
+Rejected,Abgelehnt
+Rejected Quantity,Abgelehnte Menge
+Rejected Serial No,Abgelehnte Seriennummer
+Rejected Warehouse,Abgelehntes Warenlager
+Rejected Warehouse is mandatory against regected item,Abgelehnt Warehouse ist obligatorisch gegen regected Artikel
+Relation,Beziehung
+Relieving Date,Ablösedatum
+Relieving Date must be greater than Date of Joining,Entlastung Datum muss größer sein als Datum für Füge sein
+Remark,Bemerkung
+Remarks,Bemerkungen
+Remove item if charges is not applicable to that item,"Artikel entfernen, wenn keine Gebühren angerechtet werden können"
+Rename,umbenennen
+Rename Log,Protokoll umbenennen
+Rename Tool,Tool umbenennen
+Rent Cost,Mieten Kosten
+Rent per hour,Miete pro Stunde
+Rented,Gemietet
+Repeat on Day of Month,Wiederholen am Tag des Monats
+Replace,Ersetzen
+Replace Item / BOM in all BOMs,Artikel/Stückliste in allen Stücklisten ersetzen
+"Replace a particular BOM in all other BOMs where it is used. It will replace the old BOM link, update cost and regenerate ""BOM Explosion Item"" table as per new BOM","Eine bestimmte Stückliste in allen anderen Stücklisten austauschen, in denen sie eingesetzt. Ersetzt den alten Stücklisten-Link, aktualisiert Kosten und erstellt die Tabelle ""Stücklistenerweiterung Artikel"" nach der neuen Stückliste"
+Replied,Beantwortet
+Report Date,Berichtsdatum
+Report Type,Berichtstyp
+Report Type is mandatory,Berichtstyp ist verpflichtend
+Reports to,Berichte an
+Reqd By Date,Reqd nach Datum
+Reqd by Date,Reqd nach Datum
+Request Type,Anfragetyp
+Request for Information,Informationsanfrage
+Request for purchase.,Einkaufsanfrage
+Requested,Angeforderte
+Requested For,Für Anfrage
+Requested Items To Be Ordered,"Angeforderte Artikel, die bestellt werden sollen"
+Requested Items To Be Transferred,"Angeforderte Artikel, die übertragen werden sollen"
+Requested Qty,Angeforderte Menge
+"Requested Qty: Quantity requested for purchase, but not ordered.","Angeforderte Menge : Menge durch einen Verkauf benötigt, aber nicht bestellt."
+Requests for items.,Artikelanfragen
+Required By,Erforderlich nach
+Required Date,Erforderliches Datum
+Required Qty,Erforderliche Anzahl
+Required only for sample item.,Nur erforderlich für Probenartikel.
+Required raw materials issued to the supplier for producing a sub - contracted item.,"Erforderliche Rohstoffe, die an den Zulieferer zur Herstellung eines beauftragten Artikels ausgeliefert wurden."
+Research,Forschung
+Research & Development,Forschung & Entwicklung
+Researcher,Forscher
+Reseller,Wiederverkäufer
+Reserved,reserviert
+Reserved Qty,reservierte Menge
+"Reserved Qty: Quantity ordered for sale, but not delivered.","Reservierte Menge: Für den Verkauf bestellte Menge, aber noch nicht geliefert."
+Reserved Quantity,Reservierte Menge
+Reserved Warehouse,Reserviertes Warenlager
+Reserved Warehouse in Sales Order / Finished Goods Warehouse,Reservierte Ware im Lager aus Kundenaufträgen / Fertigwarenlager
+Reserved Warehouse is missing in Sales Order,Reservierendes Lager fehlt in Kundenauftrag
+Reserved Warehouse required for stock Item {0} in row {1},Reserviert Lagerhaus Lager Artikel erforderlich {0} in Zeile {1}
+Reserved warehouse required for stock item {0},Reserviert Lager für Lagerware erforderlich {0}
+Reserves and Surplus,Rücklagen und Überschüsse
+Reset Filters,Filter zurücksetzen
+Resignation Letter Date,Kündigungsschreiben Datum
+Resolution,Auflösung
+Resolution Date,Auflösung Datum
+Resolution Details,Auflösungsdetails
+Resolved By,Gelöst von
+Rest Of The World,Rest der Welt
+Retail,Einzelhandel
+Retail & Wholesale,Retail & Wholesale
+Retailer,Einzelhändler
+Review Date,Bewertung
+Rgt,re
+Role Allowed to edit frozen stock,Rolle darf eingefrorenen Bestand bearbeiten
+Role that is allowed to submit transactions that exceed credit limits set.,"Rolle darf Transaktionen einreichen, die das gesetzte Kreditlimit überschreiten."
+Root Type,root- Typ
+Root Type is mandatory,Root- Typ ist obligatorisch
+Root account can not be deleted,Haupt-Konto kann nicht gelöscht werden
+Root cannot be edited.,Haupt-Konto kann nicht bearbeitet werden.
+Root cannot have a parent cost center,Stamm darf keine übergeordnete Kostenstelle haben
+Rounded Off,abgerundet
+Rounded Total,Abgerundete Gesamtsumme
+Rounded Total (Company Currency),Abgerundete Gesamtsumme (Unternehmenswährung)
+Row # ,Zeile #
+Row # {0}: ,Zeile # {0}:
+Row #{0}: Please specify Serial No for Item {1},Row # {0}: Bitte Seriennummer für Artikel {1}
+Row {0}: Account does not match with \						Purchase Invoice Credit To account,Zeile {0}: Konto stimmt nicht mit Eingangsrechnungswert überein
+Row {0}: Account does not match with \						Sales Invoice Debit To account,Zeile {0}: Konto stimmt nicht mit Ausgangsrechnungsbetrag überein
+Row {0}: Conversion Factor is mandatory,Row {0}: Umrechnungsfaktor ist obligatorisch
+Row {0}: Credit entry can not be linked with a Purchase Invoice,Row {0} : Kredit Eintrag kann nicht mit einer Eingangsrechnung verknüpft werden
+Row {0}: Debit entry can not be linked with a Sales Invoice,Zeile {0}: Debit-Eintrag kann nicht mit einer Ausgangsrechnung verknüpft werden
+Row {0}: Payment amount must be less than or equals to invoice outstanding amount. Please refer Note below.,Row {0}: Zahlungsbetrag muss kleiner als oder gleich zu ausstehenden Betrag in Rechnung stellen können. Bitte beachten Sie folgenden Hinweis.
+Row {0}: Qty is mandatory,Row {0}: Menge ist obligatorisch
+"Row {0}: Qty not avalable in warehouse {1} on {2} {3}.					Available Qty: {4}, Transfer Qty: {5}",Zeile {0}: Menge {2} {3} ist auf Lager {1} nicht verfügbar. Verfügbare Menge: {4}
+"Row {0}: To set {1} periodicity, difference between from and to date \						must be greater than or equal to {2}",Zeile {0}: Um {1} als wiederholend zu setzen muss der Unterschied zwischen von und bis Datum größer oder gleich {2} sein
+Row {0}:Start Date must be before End Date,Row {0}: Startdatum muss vor dem Enddatum liegen
+Rules for adding shipping costs.,Regeln für das Hinzufügen von Versandkosten.
+Rules for applying pricing and discount.,Regeln für die Anwendung von Preis und Rabatt.
+Rules to calculate shipping amount for a sale,Regeln zum Berechnen des Versandbetrags für einen Verkauf
+S.O. No.,Lieferantenbestellung Nein.
+SHE Cess on Excise,SHE Cess Verbrauch
+SHE Cess on Service Tax,SHE Cess auf Service Steuer
+SHE Cess on TDS,SHE Cess auf TDS
+SMS Center,SMS-Center
+SMS Gateway URL,SMS-Gateway-URL
+SMS Log,SMS-Protokoll
+SMS Parameter,SMS-Parameter
+SMS Sender Name,SMS-Absendername
+SMS Settings,SMS-Einstellungen
+SO Date,SO-Datum
+SO Pending Qty,SO Ausstehende Menge
+SO Qty,SO Menge
+Salary,Gehalt
+Salary Information,Gehaltsinformationen
+Salary Manager,Gehaltsmanager
+Salary Mode,Gehaltsmodus
+Salary Slip,Gehaltsabrechnung
+Salary Slip Deduction,Gehaltsabrechnung Abzug
+Salary Slip Earning,Gehaltsabrechnung Verdienst
+Salary Slip of employee {0} already created for this month,Gehaltsabrechnung für Mitarbeiter {0} wurde bereits für diesen Monat erstellt
+Salary Structure,Gehaltsstruktur
+Salary Structure Deduction,Gehaltsstruktur Abzug
+Salary Structure Earning,Gehaltsstruktur Verdienst
+Salary Structure Earnings,Gehaltsstruktur Verdienst
+Salary breakup based on Earning and Deduction.,Gehaltsaufteilung nach Verdienst und Abzug.
+Salary components.,Gehaltskomponenten
+Salary template master.,Gehalt Stammdaten.
+Sales,Vertrieb
+Sales Analytics,Vertriebsanalyse
+Sales BOM,Verkaufsstückliste
+Sales BOM Help,Verkaufsstückliste Hilfe
+Sales BOM Item,Verkaufsstücklistenartikel
+Sales BOM Items,Verkaufsstücklistenpositionen
+Sales Browser,Verkauf Browser
+Sales Details,Verkaufsdetails
+Sales Discounts,Verkaufsrabatte
+Sales Email Settings,Vertrieb E-Mail-Einstellungen
+Sales Expenses,Vertriebskosten
+Sales Extras,Verkauf Extras
+Sales Funnel,Vertriebskanal
+Sales Invoice,Ausgangsrechnung
+Sales Invoice Advance,Ausgangsrechnung erweitert
+Sales Invoice Item,Ausgangsrechnung Artikel
+Sales Invoice Items,Ausgangsrechnung Artikel
+Sales Invoice Message,Ausgangsrechnung Nachricht
+Sales Invoice No,Ausgangsrechnungs-Nr.
+Sales Invoice Trends,Ausgangsrechnung Trends
+Sales Invoice {0} has already been submitted,Ausgangsrechnung {0} wurde bereits eingereicht
+Sales Invoice {0} must be cancelled before cancelling this Sales Order,Ausgangsrechnung {0} muss vor Streichung dieses Kundenauftrag storniert werden
+Sales Item,Verkaufsartikel
+Sales Manager,Vertriebsleiter
+Sales Master Manager,Hauptvertriebsleiter
+Sales Order,Kundenauftrag
+Sales Order Date,Kundenauftrag Datum
+Sales Order Item,Kundenauftrag Artikel
+Sales Order Items,Kundenauftrag Artikel
+Sales Order Message,Kundenauftrag Nachricht
+Sales Order No,Kundenauftrag-Nr.
+Sales Order Required,Kundenauftrag erforderlich
+Sales Order Trends,Kundenauftrag Trends
+Sales Order required for Item {0},Kundenauftrag für den Artikel {0} erforderlich
+Sales Order {0} is not submitted,Kundenauftrag {0} wurde nicht eingereicht
+Sales Order {0} is not valid,Kundenauftrag {0} ist nicht gültig
+Sales Order {0} is stopped,Kundenauftrag {0} ist angehalten
+Sales Partner,Vertriebspartner
+Sales Partner Name,Vertriebspartner Name
+Sales Partner Target,Vertriebspartner Ziel
+Sales Partners Commission,Vertriebspartner-Kommission
+Sales Person,Verkäufer
+Sales Person Name,Vertriebsmitarbeiter Name
+Sales Person Target Variance Item Group-Wise,Verkäufer Zielabweichung zu Artikel (gruppiert)
+Sales Person Targets,Ziele für Vertriebsmitarbeiter
+Sales Person-wise Transaction Summary,Vertriebsmitarbeiterweise Zusammenfassung der Transaktion
+Sales Register,Vertriebsregister
+Sales Return,Absatzertrag
+Sales Returned,Verkaufszurück
+Sales Taxes and Charges,Umsatzsteuern und Abgaben
+Sales Taxes and Charges Master,Umsatzsteuern und Abgabenstamm
+Sales Team,Verkaufsteam
+Sales Team Details,Verkaufsteamdetails
+Sales Team1,Verkaufsteam1
+Sales User,Verkauf Mitarbeiter
+Sales and Purchase,Vertrieb und Einkauf
+Sales campaigns.,Vertriebskampagnen.
+Salutation,Anrede
+Sample Size,Stichprobenumfang
+Sanctioned Amount,Sanktionierter Betrag
+Saturday,Samstag
+Schedule,Zeitplan
+Schedule Date,Zeitplan Datum
+Schedule Details,Zeitplandetails
+Scheduled,Geplant
+Scheduled Date,Geplantes Datum
+Scheduled to send to {0},Geplant zum Versand an {0}
+Scheduled to send to {0} recipients,Geplant zum Versand an {0} Empfänger
+Scheduler Failed Events,Fehlgeschlagene Termine im Zeitplan
+School/University,Schule/Universität
+Score (0-5),Punktzahl (0-5)
+Score Earned,Erreichte Punktzahl
+Score must be less than or equal to 5,Punktzahl muß gleich 5 oder weniger sein
+Scrap %,Ausschuss %
+Seasonality for setting budgets.,Saisonalität für die Budgeterstellung.
+Secretary,Sekretärin
+Secured Loans,Secured Loans
+Securities & Commodity Exchanges,Securities & Warenbörsen
+Securities and Deposits,Wertpapiere und Einlagen
+"See ""Rate Of Materials Based On"" in Costing Section",Siehe „Rate der zu Grunde liegenden Materialien“ im Abschnitt Kalkulation
+"Select ""Yes"" for sub - contracting items",Wählen Sie „Ja“ für  Zulieferer-Artikel
+"Select ""Yes"" if this item is used for some internal purpose in your company.","Wählen Sie „Ja“, wenn diese Position zu internen Zwecke in Ihrem Unternehmen verwendet wird."
+"Select ""Yes"" if this item represents some work like training, designing, consulting etc.","Wählen Sie „Ja“, wenn diese Position Arbeit wie Schulung, Entwurf, Beratung usw. beinhaltet."
+"Select ""Yes"" if you are maintaining stock of this item in your Inventory.","Wählen Sie „Ja“, wenn Sie den Bestand dieses Artikels in Ihrem Inventar verwalten."
+"Select ""Yes"" if you supply raw materials to your supplier to manufacture this item.","Wählen Sie „Ja“, wenn Sie Rohstoffe an Ihren Lieferanten zur Herstellung dieses Artikels liefern."
+Select Brand...,Marke auswählen...
+Select Budget Distribution to unevenly distribute targets across months.,"Wählen Sie Budgetverteilung aus, um Ziele ungleichmäßig über Monate hinweg zu verteilen."
+"Select Budget Distribution, if you want to track based on seasonality.","Wählen Sie Budgetverteilung, wenn Sie nach Saisonalität verfolgen möchten."
+Select Company...,Firma auswählen...
+Select DocType,Dokumenttyp auswählen
+Select Fiscal Year...,Wählen Sie das Geschäftsjahr ...
+Select Items,Artikel auswählen
+Select Project...,Wählen Sie Projekt ...
+Select Sales Orders,Kundenaufträge auswählen
+Select Sales Orders from which you want to create Production Orders.,"Kundenaufträge auswählen, aus denen Sie Fertigungsaufträge erstellen möchten."
+Select Time Logs and Submit to create a new Sales Invoice.,"Wählen Sie Zeitprotokolle und ""Absenden"" aus, um eine neue Ausgangsrechnung zu erstellen."
+Select Transaction,Transaktion auswählen
+Select Warehouse...,Lager auswählen...
+Select Your Language,Wählen Sie Ihre Sprache
+Select account head of the bank where cheque was deposited.,"Wählen Sie den Kontenführer der Bank, bei der der Scheck eingereicht wurde."
+Select company name first.,Wählen Sie zuerst den Firmennamen aus.
+Select template from which you want to get the Goals,"Wählen Sie eine Vorlage aus, von der Sie die Ziele abrufen möchten"
+Select the Employee for whom you are creating the Appraisal.,"Wählen Sie den Mitarbeiter aus, für den Sie die Bewertung erstellen."
+Select the period when the invoice will be generated automatically,"Wählen Sie den Zeitraum aus, zu dem die Rechnung automatisch erstellt werden soll."
+Select the relevant company name if you have multiple companies,"Wählen Sie den entsprechenden Firmennamen aus, wenn mehrere Unternehmen vorhanden sind"
+Select the relevant company name if you have multiple companies.,"Wählen Sie den entsprechenden Firmennamen aus, wenn mehrere Unternehmen vorhanden sind."
+Select type of transaction,Transaktionstyp auswählen
+Select who you want to send this newsletter to,"Wählen Sie aus, an wen dieser Newsletter gesendet werden soll"
+Select your home country and check the timezone and currency.,Wählen Sie Ihr Land und überprüfen Sie die Zeitzone und Währung.
+"Selecting ""Yes"" will allow this item to appear in Purchase Order , Purchase Receipt.","Wenn Sie „Ja“ auswählen, wird dieser Artikel in Lieferatenaufträgen und Eingangslieferscheinen angezeigt."
+"Selecting ""Yes"" will allow this item to figure in Sales Order, Delivery Note","Wenn Sie „Ja“ auswählen, wird dieser Artikel in Kundenauftrag und Lieferschein angezeigt"
+"Selecting ""Yes"" will allow you to create Bill of Material showing raw material and operational costs incurred to manufacture this item.","Wenn Sie „Ja“ auswählen, können Sie eine Materialliste erstellen, die Rohstoff- und Betriebskosten anzeigt, die bei der Herstellung dieses Artikels anfallen."
+"Selecting ""Yes"" will allow you to make a Production Order for this item.","Wenn Sie „Ja“ auswählen, können Sie einen Fertigungsauftrag für diesen Artikel erstellen."
+"Selecting ""Yes"" will give a unique identity to each entity of this item which can be viewed in the Serial No master.","Wenn Sie „Ja“ auswählen, wird jeder Einheit dieses Artikels eine eindeutige Identität zugeteilt, die im Seriennummernstamm angezeigt werden kann."
+Selling,Vertrieb
+Selling Settings,Vertriebseinstellungen
+"Selling must be checked, if Applicable For is selected as {0}","Vertrieb muss aktiviert werden, wenn ""Anwendbar auf"" ausgewählt ist bei {0}"
+Send,Absenden
+Send Autoreply,Autoreply absenden
+Send Email,E-Mail absenden
+Send From,Absenden von
+Send Notifications To,Benachrichtigungen senden an
+Send Now,Jetzt senden
+Send SMS,SMS senden
+Send To,Senden an
+Send To Type,Senden an Typ
+Send automatic emails to Contacts on Submitting transactions.,Beim Einreichen von Transaktionen automatische E-Mails an Kontakte senden.
+Send mass SMS to your contacts,Massen-SMS an Ihre Kontakte senden
+Send regular summary reports via Email.,Regelmäßig zusammenfassende Berichte per E-Mail senden.
+Send to this list,An diese Liste senden
+Sender Name,Absendername
+Sent,verschickt
+Sent On,Gesendet am
+Separate production order will be created for each finished good item.,Separater Fertigungsauftrag wird für jeden fertigen Warenartikel erstellt.
+Serial No,Seriennummer
+Serial No / Batch,Seriennummer / Charge
+Serial No Details,Details Seriennummer
+Serial No Service Contract Expiry,Seriennummer am Ende des Wartungsvertrags
+Serial No Status,Seriennr. Status
+Serial No Warranty Expiry,Seriennr. Garantieverfall
+Serial No is mandatory for Item {0},Seriennummer ist für Artikel {0} obligatorisch.
+Serial No {0} created,Seriennummer {0} erstellt
+Serial No {0} does not belong to Delivery Note {1},Seriennummer {0} gehört nicht zu Lieferschein {1}
+Serial No {0} does not belong to Item {1},Seriennummer {0} gehört nicht zu Artikel {1}
+Serial No {0} does not belong to Warehouse {1},Seriennummer {0} gehört nicht zu Lager {1}
+Serial No {0} does not exist,Seriennummer {0} existiert nicht
+Serial No {0} has already been received,Seriennummer {0} bereits erhalten
+Serial No {0} is under maintenance contract upto {1},Seriennummer {0} ist unter Wartungsvertrag bis {1}
+Serial No {0} is under warranty upto {1},Seriennummer {0} ist unter Garantie bis {1}
+Serial No {0} not found,Seriennummer {0} wurde nicht gefunden
+Serial No {0} not in stock,Seriennummer {0} ist nicht auf Lager
+Serial No {0} quantity {1} cannot be a fraction,Seriennummer {0} mit Menge {1} kann nicht eine Teilmenge sein
+Serial No {0} status must be 'Available' to Deliver,"Seriennummer {0} muss den Status ""verfügbar"" haben um ihn ausliefern zu können"
+Serial Nos Required for Serialized Item {0},Seriennummern sind erforderlich für den Artikel mit Seriennummer {0}
+Serial Number Series,Seriennummern Reihe
+Serial number {0} entered more than once,Seriennummer {0} wurde bereits mehrfach erfasst
+Serialized Item {0} cannot be updated \					using Stock Reconciliation,Artikel mit Seriennummer {0} kann nicht aktualisiert werden durch Lagerneubewertung
+Series,Serie
+Series List for this Transaction,Serienliste für diese Transaktion
+Series Updated,Aktualisiert Serie
+Series Updated Successfully,Serie erfolgreich aktualisiert
+Series is mandatory,Serie ist obligatorisch
+Series {0} already used in {1},Serie {0} bereits verwendet {1}
+Service,Service
+Service Address,Serviceadresse
+Service Tax,Service Steuer
+Services,Services
+Set,Set
+"Set Default Values like Company, Currency, Current Fiscal Year, etc.","Vorschlagswerte wie Unternehmen, Währung, aktuelles Geschäftsjahr usw. festlegen"
+Set Item Group-wise budgets on this Territory. You can also include seasonality by setting the Distribution.,Artikelgruppenweise Budgets in dieser Region erstellen. Durch Einrichten der Verteilung können Sie auch Saisonalität mit einbeziehen.
+Set Status as Available,Set Status als Verfügbar
+Set as Default,Als Standard setzen
+Set as Lost,Als Verlust setzen
+Set prefix for numbering series on your transactions,Präfix für die Seriennummerierung Ihrer Transaktionen festlegen
+Set targets Item Group-wise for this Sales Person.,Ziele artikelgruppenweise für diesen Vertriebsmitarbeiter festlegen.
+Setting Account Type helps in selecting this Account in transactions.,Das Festlegen des Kontotyps hilft bei der Auswahl dieses Kontos in Transaktionen.
+Setting this Address Template as default as there is no other default,"Die Einstellung dieses Adressvorlage als Standard, da es keine anderen Standard"
+Setting up...,Einrichten ...
+Settings,Einstellungen
+Settings for Accounts,Einstellungen für Konten
+Settings for Buying Module,Einstellungen für Einkaufsmodul
+Settings for HR Module,Einstellungen für das HR -Modul
+Settings for Selling Module,Einstellungen für das Vertriebsmodul
+"Settings to extract Job Applicants from a mailbox e.g. ""jobs@example.com""","Einstellungen, um Bewerber aus einem Postfach, z.B. ""jobs@example.com"", zu extrahieren."
+Setup,Setup
+Setup Already Complete!!,Bereits Komplett -Setup !
+Setup Complete,Setup Complete
+Setup SMS gateway settings,Setup-SMS-Gateway-Einstellungen
+Setup Series,Setup-Reihenfolge
+Setup Wizard,Setup-Assistenten
+Setup incoming server for jobs email id. (e.g. jobs@example.com),Posteingangsserver für Jobs E-Mail-Adresse einrichten. (z.B. jobs@example.com)
+Setup incoming server for sales email id. (e.g. sales@example.com),Posteingangsserver für den Vertrieb E-Mail-Adresse einrichten. (z.B. sales@example.com)
+Setup incoming server for support email id. (e.g. support@example.com),Posteingangsserver für die Support E-Mail-Adresse einrichten. (z.B. support@example.com)
+Share,Freigeben
+Share With,Freigeben für
+Shareholders Funds,Aktionäre Fonds
+Shipments to customers.,Lieferungen an Kunden.
+Shipping,Versand
+Shipping Account,Versandkonto
+Shipping Address,Versandadresse
+Shipping Amount,Versandbetrag
+Shipping Rule,Versandregel
+Shipping Rule Condition,Versandbedingung
+Shipping Rule Conditions,Versandbedingungen
+Shipping Rule Label,Versandbedingungsetikett
+Shop,Shop
+Shopping Cart,Warenkorb
+Short biography for website and other publications.,Kurzbiographie für die Website und andere Publikationen.
+"Show ""In Stock"" or ""Not in Stock"" based on stock available in this warehouse.","Details zu ""Auf Lager"" oder ""Nicht auf Lager"" entsprechend des in diesem Warenlager verfügbaren Bestands anzeigen."
+"Show / Hide features like Serial Nos, POS etc.","Funktionen wie Seriennummern, POS, etc. anzeigen / ausblenden"
+Show In Website,Auf der Webseite anzeigen
+Show a slideshow at the top of the page,Diaschau oben auf der Seite anzeigen
+Show in Website,Auf der Webseite anzeigen
+Show this slideshow at the top of the page,Diese Diaschau oben auf der Seite anzeigen
+Show zero values,Nullwerte anzeigen
+Shown in Website,Angezeigt auf Website
+Sick Leave,krankheitsbedingte Abwesenheit
+Signature,Unterschrift
+Signature to be appended at the end of every email,"Signatur, die am Ende jeder E-Mail angehängt werden soll"
+Single,Einzeln
+Single unit of an Item.,Einzeleinheit eines Artikels.
+Sit tight while your system is being setup. This may take a few moments.,"Bitte warten Sie, während Ihr System eingerichtet wird. Dies kann einige Zeit dauern."
+Slideshow,Diaschau
+Soap & Detergent,Soap & Reinigungsmittel
+Software,Software
+Software Developer,Software-Entwickler
+"Sorry, Serial Nos cannot be merged","Sorry, Seriennummernkönnen nicht zusammengeführt werden,"
+"Sorry, companies cannot be merged","Sorry, Unternehmen können nicht zusammengeführt werden"
+Source,Quelle
+Source File,Source File
+Source Warehouse,Quellenwarenlager
+Source and target warehouse cannot be same for row {0},Quell- und Ziel-Lager kann nicht gleich sein für die Zeile {0}
+Source of Funds (Liabilities),Mittelherkunft ( Passiva)
+Source warehouse is mandatory for row {0},Quelle Lager ist für Zeile {0}
+Spartan,Spartanisch
+"Special Characters except ""-"" and ""/"" not allowed in naming series","Sonderzeichen außer ""-"" und ""/"" nicht in der Benennung Serie erlaubt"
+Specification Details,Spezifikationsdetails
+Specifications,Technische Daten
+Specify Exchange Rate to convert one currency into another,Geben Sie den Wechselkurs zum Umrechnen einer Währung in eine andere an
+"Specify a list of Territories, for which, this Price List is valid","Geben Sie eine Liste der Regionen an, für die diese Preisliste gilt"
+"Specify a list of Territories, for which, this Shipping Rule is valid","Geben Sie eine Liste der Regionen an, für die diese Versandregel gilt"
+"Specify a list of Territories, for which, this Taxes Master is valid","Geben Sie eine Liste der Regionen an, für die dieser Steuerstamm gilt"
+Specify conditions to calculate shipping amount,Geben Sie die Bedingungen zur Berechnung der Versandkosten an
+"Specify the operations, operating cost and give a unique Operation no to your operations.","Geben Sie die Vorgänge, Betriebskosten an und geben einen einzigartige Betriebs-Nr für Ihren Betrieb an."
+Split Delivery Note into packages.,Lieferschein in Pakete aufteilen.
+Sports,Sport
+Sr,Serie
+Standard,Standard
+Standard Buying,Standard- Einkaufsführer
+Standard Reports,Standardberichte
+Standard Selling,Standard-Vertrieb
+"Standard Terms and Conditions that can be added to Sales and Purchases.Examples:1. Validity of the offer.1. Payment Terms (In Advance, On Credit, part advance etc).1. What is extra (or payable by the Customer).1. Safety / usage warning.1. Warranty if any.1. Returns Policy.1. Terms of shipping, if applicable.1. Ways of addressing disputes, indemnity, liability, etc.1. Address and Contact of your Company.","Standard Terms and Conditions that can be added to Sales and Purchases.Examples:1. Validity of the offer.1. Payment Terms (In Advance, On Credit, part advance etc).1. What is extra (or payable by the Customer).1. Safety / usage warning.1. Warranty if any.1. Returns Policy.1. Terms of shipping, if applicable.1. Ways of addressing disputes, indemnity, liability, etc.1. Address and Contact of your Company."
+Standard contract terms for Sales or Purchase.,Standard Vertragsbedingungen für den Verkauf oder Kauf.
+"Standard tax template that can be applied to all Purchase Transactions. This template can contain list of tax heads and also other expense heads like ""Shipping"", ""Insurance"", ""Handling"" etc.#### NoteThe tax rate you define here will be the standard tax rate for all **Items**. If there are **Items** that have different rates, they must be added in the **Item Tax** table in the **Item** master.#### Description of Columns1. Calculation Type:     - This can be on **Net Total** (that is the sum of basic amount).    - **On Previous Row Total / Amount** (for cumulative taxes or charges). If you select this option, the tax will be applied as a percentage of the previous row (in the tax table) amount or total.    - **Actual** (as mentioned).2. Account Head: The Account ledger under which this tax will be booked3. Cost Center: If the tax / charge is an income (like shipping) or expense it needs to be booked against a Cost Center.4. Description: Description of the tax (that will be printed in invoices / quotes).5. Rate: Tax rate.6. Amount: Tax amount.7. Total: Cumulative total to this point.8. Enter Row: If based on ""Previous Row Total"" you can select the row number which will be taken as a base for this calculation (default is the previous row).9. Consider Tax or Charge for: In this section you can specify if the tax / charge is only for valuation (not a part of total) or only for total (does not add value to the item) or for both.10. Add or Deduct: Whether you want to add or deduct the tax.","Standard tax template that can be applied to all Purchase Transactions. This template can contain list of tax heads and also other expense heads like ""Shipping"", ""Insurance"", ""Handling"" etc.#### NoteThe tax rate you define here will be the standard tax rate for all **Items**. If there are **Items** that have different rates, they must be added in the **Item Tax** table in the **Item** master.#### Description of Columns1. Calculation Type:     - This can be on **Net Total** (that is the sum of basic amount).    - **On Previous Row Total / Amount** (for cumulative taxes or charges). If you select this option, the tax will be applied as a percentage of the previous row (in the tax table) amount or total.    - **Actual** (as mentioned).2. Account Head: The Account ledger under which this tax will be booked3. Cost Center: If the tax / charge is an income (like shipping) or expense it needs to be booked against a Cost Center.4. Description: Description of the tax (that will be printed in invoices / quotes).5. Rate: Tax rate.6. Amount: Tax amount.7. Total: Cumulative total to this point.8. Enter Row: If based on ""Previous Row Total"" you can select the row number which will be taken as a base for this calculation (default is the previous row).9. Consider Tax or Charge for: In this section you can specify if the tax / charge is only for valuation (not a part of total) or only for total (does not add value to the item) or for both.10. Add or Deduct: Whether you want to add or deduct the tax."
+"Standard tax template that can be applied to all Sales Transactions. This template can contain list of tax heads and also other expense / income heads like ""Shipping"", ""Insurance"", ""Handling"" etc.#### NoteThe tax rate you define here will be the standard tax rate for all **Items**. If there are **Items** that have different rates, they must be added in the **Item Tax** table in the **Item** master.#### Description of Columns1. Calculation Type:     - This can be on **Net Total** (that is the sum of basic amount).    - **On Previous Row Total / Amount** (for cumulative taxes or charges). If you select this option, the tax will be applied as a percentage of the previous row (in the tax table) amount or total.    - **Actual** (as mentioned).2. Account Head: The Account ledger under which this tax will be booked3. Cost Center: If the tax / charge is an income (like shipping) or expense it needs to be booked against a Cost Center.4. Description: Description of the tax (that will be printed in invoices / quotes).5. Rate: Tax rate.6. Amount: Tax amount.7. Total: Cumulative total to this point.8. Enter Row: If based on ""Previous Row Total"" you can select the row number which will be taken as a base for this calculation (default is the previous row).9. Is this Tax included in Basic Rate?: If you check this, it means that this tax will not be shown below the item table, but will be included in the Basic Rate in your main item table. This is useful where you want give a flat price (inclusive of all taxes) price to customers.","Standard tax template that can be applied to all Sales Transactions. This template can contain list of tax heads and also other expense / income heads like ""Shipping"", ""Insurance"", ""Handling"" etc.#### NoteThe tax rate you define here will be the standard tax rate for all **Items**. If there are **Items** that have different rates, they must be added in the **Item Tax** table in the **Item** master.#### Description of Columns1. Calculation Type:     - This can be on **Net Total** (that is the sum of basic amount).    - **On Previous Row Total / Amount** (for cumulative taxes or charges). If you select this option, the tax will be applied as a percentage of the previous row (in the tax table) amount or total.    - **Actual** (as mentioned).2. Account Head: The Account ledger under which this tax will be booked3. Cost Center: If the tax / charge is an income (like shipping) or expense it needs to be booked against a Cost Center.4. Description: Description of the tax (that will be printed in invoices / quotes).5. Rate: Tax rate.6. Amount: Tax amount.7. Total: Cumulative total to this point.8. Enter Row: If based on ""Previous Row Total"" you can select the row number which will be taken as a base for this calculation (default is the previous row).9. Is this Tax included in Basic Rate?: If you check this, it means that this tax will not be shown below the item table, but will be included in the Basic Rate in your main item table. This is useful where you want give a flat price (inclusive of all taxes) price to customers."
+Start,Start
+Start Date,Startdatum
+Start date of current invoice's period,Startdatum der laufenden Rechnungsperiode
+Start date of current order's period,Startdatum der aktuellen Bestellperiode
+Start date should be less than end date for Item {0},Startdatum sollte weniger als Enddatum für Artikel {0}
+State,Land
+Statement of Account,Kontoauszug
+Static Parameters,Statische Parameter
+Status,Status
+Status must be one of {0},Der Status muss man von {0}
+Status of {0} {1} is now {2},Status {0} {1} ist jetzt {2}
+Status updated to {0},Status aktualisiert {0}
+Statutory info and other general information about your Supplier,Gesetzliche und andere allgemeine Informationen über Ihren Lieferanten
+Stay Updated,Bleiben Sie auf dem neuesten Stand
+Stock,Lagerbestand
+Stock Adjustment,Auf Einstellung
+Stock Adjustment Account,Bestandskorrektur-Konto
+Stock Ageing,Bestandsalterung
+Stock Analytics,Bestandsanalyse
+Stock Assets,Auf Assets
+Stock Balance,Bestandsbilanz
+Stock Entries already created for Production Order ,Lagerzugänge sind für Fertigungsauftrag bereits angelegt worden
+Stock Entry,Lagerzugang
+Stock Entry Detail,Bestandseintragsdetail
+Stock Expenses,Auf Kosten
+Stock Frozen Upto,Bestand eingefroren bis
+Stock Item,Lagerartikel
+Stock Ledger,Lagerbuch
+Stock Ledger Entries and GL Entries are reposted for the selected Purchase Receipts, Lagerbuch-Einträge und Hauptbuch-Einträge werden durch den Eingangslieferschein erstellt
+Stock Ledger Entry,Lagerbuch-Eintrag
+Stock Ledger entries balances updated,Lagerbuch-Einträge wurden aktualisiert
+Stock Level,Bestandsebene
+Stock Liabilities,Auf Verbindlichkeiten
+Stock Projected Qty,Auf Projizierte Menge
+Stock Queue (FIFO),Bestands-Warteschlange (FIFO)
+Stock Received But Not Billed,"Empfangener, aber nicht abgerechneter Bestand"
+Stock Reconcilation Data,Auf Versöhnung Daten
+Stock Reconcilation Template,Auf Versöhnung Vorlage
+Stock Reconciliation,Bestandsabgleich
+"Stock Reconciliation can be used to update the stock on a particular date, usually as per physical inventory.","Lagerbewertung kann verwendet werden um das Lager auf einem bestimmten Zeitpunkt zu aktualisieren, in der Regel ist das nach der Inventur."
+Stock Settings,Bestandseinstellungen
+Stock UOM,Bestands-ME
+Stock UOM Replace Utility,Dienstprogramm zum Ersetzen der Bestands-ME
+Stock UOM updatd for Item {0},"Auf ME fortgeschrieben, für den Posten {0}"
+Stock Uom,Bestands-ME
+Stock Value,Bestandswert
+Stock Value Difference,Wertdifferenz Bestand
+Stock balances updated,Auf Salden aktualisiert
+Stock cannot be updated against Delivery Note {0},Lager kann nicht mit Lieferschein {0} aktualisiert werden
+Stock entries exist against warehouse {0} cannot re-assign or modify 'Master Name',Auf Einträge vorhanden sind gegen Lager {0} kann nicht neu zuweisen oder ändern 'Master -Name'
+Stock transactions before {0} are frozen,Aktiengeschäfte vor {0} werden eingefroren
+Stock: ,Bestand:
+Stop,Anhalten
+Stop Birthday Reminders,Stop- Geburtstagserinnerungen
+Stop users from making Leave Applications on following days.,"Benutzer davon abhalten, Urlaubsanträge für folgende Tage zu machen."
+Stopped,Angehalten
+Stopped order cannot be cancelled. Unstop to cancel.,"angehaltener Auftrag kann nicht abgebrochen werden. Erst diesen Fortsetzen, um dann abzubrechen zu können."
+Stores,Shops
+Stub,Stummel
+Sub Assemblies,Unterbaugruppen
+"Sub-currency. For e.g. ""Cent""","Unterwährung. Zum Beispiel ""Cent"""
+Subcontract,Zulieferer
+Subcontracted,Weiterbeauftragt
+Subject,Betreff
+Submit Salary Slip,Gehaltsabrechnung absenden
+Submit all salary slips for the above selected criteria,Alle Gehaltsabrechnungen für die oben gewählten Kriterien absenden
+Submit this Production Order for further processing.,Speichern Sie diesen Fertigungsauftrag für die weitere Verarbeitung ab.
+Submitted,Abgesendet/Eingereicht
+Subsidiary,Tochtergesellschaft
+Successful: ,Erfolgreich:
+Successfully Reconciled,Erfolgreich versöhnt
+Suggestions,Vorschläge
+Sunday,Sonntag
+Supplier,Lieferant
+Supplier (Payable) Account,Lieferantenkonto (zahlbar)
+Supplier (vendor) name as entered in supplier master,Lieferantenname (Verkäufer) wie im Lieferantenstamm eingetragen
+Supplier > Supplier Type,Lieferant> Lieferantentyp
+Supplier Account Head,Lieferant Kontenführer
+Supplier Address,Lieferantenadresse
+Supplier Addresses and Contacts,Lieferant Adressen und Kontakte
+Supplier Details,Lieferantendetails
+Supplier Intro,Lieferant Intro
+Supplier Invoice Date,Lieferantenrechnungsdatum
+Supplier Invoice No,Lieferantenrechnungsnr.
+Supplier Name,Lieferantenname
+Supplier Naming By,Benennung des Lieferanten nach
+Supplier Part Number,Artikelnummer Lieferant
+Supplier Quotation,Lieferantenangebot
+Supplier Quotation Item,Angebotsposition Lieferant
+Supplier Reference,Referenznummer des Lieferanten
+Supplier Type,Lieferantentyp
+Supplier Type / Supplier,Lieferant Typ / Lieferant
+Supplier Type master.,Lieferant Typ Master.
+Supplier Warehouse,Lieferantenlager
+Supplier Warehouse mandatory for sub-contracted Purchase Receipt,Lieferantenlager notwendig für Eingangslieferschein aus Unteraufträgen
+Supplier database.,Lieferantendatenbank
+Supplier master.,Lieferantenvorlage.
+Supplier of Goods or Services.,Lieferant von Waren oder Dienstleistungen.
+Supplier warehouse where you have issued raw materials for sub - contracting,"Lieferantenlager, wo Sie Rohstoffe für Zulieferer ausgegeben haben."
+Supplier-Wise Sales Analytics,HerstellerverkaufsWise Analytics
+Support,Support
+Support Analtyics,Support-Analyse
+Support Analytics,Support-Analyse
+Support Email,Support per E-Mail
+Support Email Settings,Support E-Mail-Einstellungen
+Support Manager,Support Verantwortlicher
+Support Password,Support-Passwort
+Support Team,Support-Team
+Support Ticket,Support-Ticket
+Support queries from customers.,Support-Anfragen von Kunden.
+Symbol,Symbol
+Sync Support Mails,Sync Unterstützungs E-Mails
+Sync with Dropbox,Mit Dropbox synchronisieren
+Sync with Google Drive,Mit Google Drive synchronisieren
+System,System
+System Balance,System Bilanz
+System Manager,System Verantwortlicher
+System Settings,Systemeinstellungen
+"System User (login) ID. If set, it will become default for all HR forms.","Systembenutzer-ID (Anmeldung) Wenn gesetzt, wird sie standardmäßig für alle HR-Formulare verwendet."
+System for managing Backups,System zur Verwaltung von Backups
+TDS (Advertisement),TDS (Anzeige)
+TDS (Commission),TDS (Kommission)
+TDS (Contractor),TDS (Auftragnehmer)
+TDS (Interest),TDS (Zinsen)
+TDS (Rent),TDS (Mieten)
+TDS (Salary),TDS (Salary)
+Table for Item that will be shown in Web Site,"Tabelle für Artikel, die auf der Webseite angezeigt werden"
+Target  Amount,Zielbetrag
+Target Detail,Zieldetail
+Target Details,Zieldetails
+Target Details1,Zieldetails1
+Target Distribution,Zielverteilung
+Target On,Ziel Auf
+Target Qty,Zielmenge
+Target Warehouse,Zielwarenlager
+Target warehouse in row {0} must be same as Production Order,Ziel-Lager in Zeile {0} muss dem Fertigungsauftrag entsprechen
+Target warehouse is mandatory for row {0},Ziel-Lager ist für Zeile {0}
+Task,Aufgabe
+Task Details,Aufgabendetails
+Tasks,Aufgaben
+Tax,Steuer
+Tax Amount After Discount Amount,Steuerbetrag nach Rabatt Betrag
+Tax Assets,Steueransprüche
+Tax Category can not be 'Valuation' or 'Valuation and Total' as all items are non-stock items,"Steuerkategorie kann nicht ""Verbindlichkeit"" oder ""Verbindlichkeit und Summe"", da alle Artikel keine Lagerartikel sind"
+Tax Rate,Steuersatz
+Tax and other salary deductions.,Steuer und sonstige Gehaltsabzüge
+Tax detail table fetched from item master as a string and stored in this field.Used for Taxes and Charges,Tax detail table fetched from item master as a string and stored in this field.Used for Taxes and Charges
+Tax template for buying transactions.,Steuer-Vorlage für Einkaufs-Transaktionen.
+Tax template for selling transactions.,Steuer-Vorlage für Vertriebs-Transaktionen.
+Taxes,Steuer
+Taxes and Charges,Steuern und Abgaben
+Taxes and Charges Added,Steuern und Abgaben hinzugefügt
+Taxes and Charges Added (Company Currency),Steuern und Abgaben hinzugefügt (Unternehmenswährung)
+Taxes and Charges Calculation,Berechnung der Steuern und Abgaben
+Taxes and Charges Deducted,Steuern und Abgaben abgezogen
+Taxes and Charges Deducted (Company Currency),Steuern und Abgaben abgezogen (Unternehmenswährung)
+Taxes and Charges Total,Steuern und Abgaben Gesamt1
+Taxes and Charges Total (Company Currency),Steuern und Abgaben Gesamt (Unternehmenswährung)
+Technology,Technologie
+Telecommunications,Telekommunikation
+Telephone Expenses,Telefonkosten
+Television,Fernsehen
+Template,Vorlage
+Template for performance appraisals.,Vorlage für Leistungsbeurteilungen.
+Template of terms or contract.,Vorlage für Geschäftsbedingungen oder Vertrag.
+Temporary Accounts (Assets),Temporäre Accounts ( Assets)
+Temporary Accounts (Liabilities),Temporäre Konten ( Passiva)
+Temporary Assets,Temporäre Assets
+Temporary Liabilities,Temporäre Verbindlichkeiten
+Term Details,Details Geschäftsbedingungen
+Terms,Bedingungen
+Terms and Conditions,Allgemeine Geschäftsbedingungen
+Terms and Conditions Content,Allgemeine Geschäftsbedingungen Inhalt
+Terms and Conditions Details,Allgemeine Geschäftsbedingungen Details
+Terms and Conditions Template,Allgemeine Geschäftsbedingungen Vorlage
+Terms and Conditions1,Allgemeine Geschäftsbedingungen1
+Terretory,Terretory
+Territory,Region
+Territory / Customer,Territory / Kunden
+Territory Manager,Gebietsleiter
+Territory Name,Name der Region
+Territory Target Variance Item Group-Wise,Territory ZielabweichungsartikelgruppeWise -
+Territory Targets,Ziele der Region
+Test,Test
+Test Email Id,E-Mail-Adresse testen
+Test the Newsletter,Newsletter testen
+The BOM which will be replaced,"Die Stückliste, die ersetzt wird"
+The First User: You,Der erste Benutzer: Sie selbst!
+"The Item that represents the Package. This Item must have ""Is Stock Item"" as ""No"" and ""Is Sales Item"" as ""Yes""","Der Artikel, der das Paket darstellt. Bei diesem Artikel muss ""Ist Lagerartikel"" als ""Nein"" und ""Ist Verkaufsartikel"" als ""Ja"" gekennzeichnet sein"
+The Organization,Die Firma
+"The account head under Liability, in which Profit/Loss will be booked","Das Hauptkonto unter Verbindlichkeit, in das Gewinn/Verlust verbucht werden"
+The date on which next invoice will be generated. It is generated on submit.,"Das Datum, an dem die nächste Rechnung erstellt wird. Sie wird beim Einreichen erzeugt."
+The date on which recurring invoice will be stop,"Das Datum, an dem die wiederkehrende Rechnung angehalten wird"
+The date on which recurring order will be stop,Das Datum an dem die sich Wiederholende Bestellung endet
+"The day of the month on which auto invoice will be generated e.g. 05, 28 etc ","Der Tag des Monats, an dem auto Rechnung zB 05, 28 usw. generiert werden"
+"The day of the month on which auto order will be generated e.g. 05, 28 etc ","Der Tag im Monat, an dem die Bestellung erzeugt wird (z.B: 05, 27, etc)"
+The day(s) on which you are applying for leave are holiday. You need not apply for leave.,"Tag(e), auf die Sie Urlaub beantragen, sind Feiertage. Hierfür müssen Sie keinen Urlaub beantragen."
+The first Leave Approver in the list will be set as the default Leave Approver,Der erste Urlaubsgenehmiger auf der Liste wird als standardmäßiger Urlaubsgenehmiger festgesetzt
+The first user will become the System Manager (you can change that later).,Der erste Benutzer wird der System-Manager (Sie können das später noch ändern).
+The gross weight of the package. Usually net weight + packaging material weight. (for print),Das Bruttogewicht des Pakets. Normalerweise Nettogewicht + Gewicht des Verpackungsmaterials (Für den Ausdruck)
+The name of your company for which you are setting up this system.,"Der Name der Firma, für die Sie die Einrichtung dieses Systems."
+The net weight of this package. (calculated automatically as sum of net weight of items),Das Nettogewicht dieses Pakets. (automatisch als Summe der einzelnen Nettogewichte berechnet)
+The new BOM after replacement,Die neue Stückliste nach dem Austausch
+The rate at which Bill Currency is converted into company's base currency,"Der Kurs, mit dem die Rechnungswährung in die Basiswährung des Unternehmens umgerechnet wird"
+The unique id for tracking all recurring invoices. It is generated on submit.,Die eindeutige ID für die Nachverfolgung aller wiederkehrenden Rechnungen. Wird beim Speichern generiert.
+"Then Pricing Rules are filtered out based on Customer, Customer Group, Territory, Supplier, Supplier Type, Campaign, Sales Partner etc.","Dann Preisregeln werden auf Basis von Kunden gefiltert, Kundengruppe, Territory, Lieferant, Lieferant Typ, Kampagne, Vertriebspartner usw."
+There are more holidays than working days this month.,Es gibt mehr Feiertage als Arbeitstage in diesem Monat.
+"There can only be one Shipping Rule Condition with 0 or blank value for ""To Value""","Es kann nur eine Versandregel mit dem Wert 0 oder Leerwert für ""zu Wert"" geben"
+There is not enough leave balance for Leave Type {0},Es ist nicht genügend Urlaubsbilanz für Leave Typ {0}
+There is nothing to edit.,Es gibt nichts zu bearbeiten.
+There was an error. One probable reason could be that you haven't saved the form. Please contact support@erpnext.com if the problem persists.,"Es ist ein Fehler aufgetreten. Ein möglicher Grund könnte sein, dass Sie das Formular nicht gespeichert haben. Bitte kontaktieren Sie support@erpnext.com wenn das Problem weiterhin besteht."
+There were errors.,Es sind Fehler aufgetreten.
+This Currency is disabled. Enable to use in transactions,"Diese Währung ist deaktiviert. Aktivieren, um Transaktionen in"
+This Leave Application is pending approval. Only the Leave Apporver can update status.,Dieser Urlaubsantrag wartet auf Genehmigung. Nur Urlaubsbewilliger können den Status aktualisieren.
+This Time Log Batch has been billed.,Dieser Zeitprotokollstapel wurde abgerechnet.
+This Time Log Batch has been cancelled.,Dieser Zeitprotokollstapel wurde abgebrochen.
+This Time Log conflicts with {0},This Time Log Konflikt mit {0}
+This format is used if country specific format is not found,"Dieses Format wird verwendet, wenn länderspezifischen Format wird nicht gefunden"
+This is a root account and cannot be edited.,Dies ist ein Root-Account und können nicht bearbeitet werden.
+This is a root customer group and cannot be edited.,Dies ist eine Stamm Kundengruppe und kann nicht editiert werden.
+This is a root item group and cannot be edited.,Dies ist ein Stammelement-Gruppe und kann nicht editiert.
+This is a root sales person and cannot be edited.,Dies ist ein Stamm-Verkäufer und kann daher nicht editiert werden.
+This is a root territory and cannot be edited.,Dies ist ein Stammgebiet und diese können nicht bearbeitet werden.
+This is an example website auto-generated from ERPNext,"Dies ist eine Beispiel-Website, von ERPNext automatisch generiert"
+This is the number of the last created transaction with this prefix,Dies ist die Nummer der letzten erstellten Transaktion mit diesem Präfix
+This tool helps you to update or fix the quantity and valuation of stock in the system. It is typically used to synchronise the system values and what actually exists in your warehouses.,"Dieses Tool hilft Ihnen, die Menge und die Bewertung von Bestand im System zu aktualisieren oder zu ändern. Sie wird in der Regel verwendet, um die Systemwerte und den aktuellen Bestand Ihrer Warenlager zu synchronisieren."
+This will be used for setting rule in HR module,Dies wird für die Festlegung der Regel im HR-Modul verwendet
+Thread HTML,Thread HTML
+Thursday,Donnerstag
+Time Log,Zeitprotokoll
+Time Log Batch,Zeitprotokollstapel
+Time Log Batch Detail,Zeitprotokollstapel-Detail
+Time Log Batch Details,Zeitprotokollstapel-Details
+Time Log Batch {0} must be 'Submitted',"Zeitprotokollstapel {0} muss ""eingereicht"" werden"
+Time Log Status must be Submitted.,Status des Zeitprotokolls muss 'Eingereicht/Abgesendet' sein
+Time Log for tasks.,Zeitprotokoll für Aufgaben.
+Time Log is not billable,Zeitprotokoll ist nicht abrechenbar
+Time Log {0} must be 'Submitted',"Zeiotprotokoll {0} muss ""eingereicht"" werden"
+Time Zone,Zeitzone
+Time Zones,Zeitzonen
+Time and Budget,Zeit und Budget
+Time at which items were delivered from warehouse,"Zeitpunkt, zu dem Artikel aus dem Lager geliefert wurden"
+Time at which materials were received,"Zeitpunkt, zu dem Materialien empfangen wurden"
+Title,Titel
+Titles for print templates e.g. Proforma Invoice.,Titel für Druckvorlagen z.B. Proforma-Rechnung.
+To,bis
+To Currency,In Währung
+To Date,Bis dato
+To Date should be same as From Date for Half Day leave,Bis Datum sollten gleiche wie von Datum für Halbtagesurlaubsein
+To Date should be within the Fiscal Year. Assuming To Date = {0},"Bis Datum sollte im Geschäftsjahr sein. Unter der Annahme, bis Datum = {0}"
+To Discuss,Zur Diskussion
+To Do List,Aufgabenliste
+To Package No.,Bis Paket Nr.
+To Produce,Um Produzieren
+To Time,Bis Uhrzeit
+To Value,Bis Wert
+To Warehouse,An Warenlager
+"To add child nodes, explore tree and click on the node under which you want to add more nodes.","Um Unterelemente hinzuzufügen, klicken Sie im Baum auf das Element, unter dem Sie weitere Elemente hinzufügen möchten."
+"To assign this issue, use the ""Assign"" button in the sidebar.","Um dieses Problem zu zuzuweisen, verwenden Sie die Schaltfläche ""Zuweisen"" auf der Seitenleiste."
+To create a Bank Account,Um ein Bankkonto zu erstellen
+To create a Tax Account,Um ein Steuerkonto erstellen
+"To create an Account Head under a different company, select the company and save customer.","Um einen Kontenführer unter einem anderen Unternehmen zu erstellen, wählen Sie das Unternehmen aus und speichern Sie den Kunden."
+To date cannot be before from date,Bis heute kann nicht vor von aktuell sein
+To enable <b>Point of Sale</b> features,Um Funktionen der <b>Verkaufsstelle</b> zu aktivieren
+To enable <b>Point of Sale</b> view,Um <b> Point of Sale </ b> Ansicht aktivieren
+To get Item Group in details table,So rufen sie eine Artikelgruppe in die Detailtabelle ab
+"To include tax in row {0} in Item rate, taxes in rows {1} must also be included",Um Steuern im Artikelpreis in Zeile {0} einzubeziehen müssen Steuern in den Zeilen {1} ebenfalls einbezogen sein
+"To merge, following properties must be same for both items","Um mischen können, müssen folgende Eigenschaften für beide Produkte sein"
+"To not apply Pricing Rule in a particular transaction, all applicable Pricing Rules should be disabled.","Um Pricing Regel in einer bestimmten Transaktion nicht zu, sollten alle geltenden Preisregeln deaktiviert zu sein."
+"To set this Fiscal Year as Default, click on 'Set as Default'","Um dieses Geschäftsjahr als Standard festzulegen, klicken Sie auf ""als Standard festlegen"""
+To track any installation or commissioning related work after sales,So verfolgen Sie eine Installation oder eine mit Kommissionierung verbundene Arbeit nach dem Verkauf
+"To track brand name in the following documents Delivery Note, Opportunity, Material Request, Item, Purchase Order, Purchase Voucher, Purchaser Receipt, Quotation, Sales Invoice, Sales BOM, Sales Order, Serial No","Um Markennamen in der folgenden Dokumente zu verfolgen: Lieferschein, Chance, Materialanforderung, Artikel, Lieferatenauftrag, Einkaufsgutschein, Käufer Beleg, Angebot, Ausgangsrechnung, Verkaufsstückliste, Kundenauftrag, Seriennummer"
+To track item in sales and purchase documents based on their serial nos. This is can also used to track warranty details of the product.,"So verfolgen Sie Artikel in Einkaufs-und Verkaufsdokumenten auf der Grundlage ihrer Seriennummern. Diese Funktion kann auch verwendet werden, um die Garantieangaben des Produkts zu verfolgen."
+To track items in sales and purchase documents with batch nos<br><b>Preferred Industry: Chemicals etc</b>,So verfolgen Sie Artikel in Einkaufs-und Verkaufsdokumenten mit Stapelnummern<b>Bevorzugte Branche: Chemikalien usw.</b>
+To track items using barcode. You will be able to enter items in Delivery Note and Sales Invoice by scanning barcode of item.,So verfolgen Sie Artikel über den Barcode. Durch das Scannen des Artikel-Barcodes können Sie ihn in den Lieferschein und die Ausgangsrechnung aufnehmen.
+Too many columns. Export the report and print it using a spreadsheet application.,Zu viele Spalten. Exportieren Sie den Bericht und drucken Sie es mit einem Tabellenkalkulationsprogramm.
+Tools,Extras
+Total,Gesamt
+Total ({0}),Gesamt ({0})
+Total Advance,Gesamtvoraus
+Total Amount,Gesamtbetrag
+Total Amount To Pay,Fälliger Gesamtbetrag
+Total Amount in Words,Gesamtbetrag in Worten
+Total Billing This Year: ,Insgesamt Billing ieses Jahr:
+Total Characters,Insgesamt Charaktere
+Total Claimed Amount,Summe des geforderten Betrags
+Total Commission,Gesamtbetrag Kommission
+Total Cost,Gesamtkosten
+Total Credit,Gesamtkredit
+Total Debit,Gesamtschuld
+Total Debit must be equal to Total Credit. The difference is {0},Insgesamt muss Debit gleich Gesamt-Credit ist.
+Total Deduction,Gesamtabzug
+Total Earning,Gesamteinnahmen
+Total Experience,Intensive Erfahrung
+Total Hours,Gesamtstunden
+Total Hours (Expected),Gesamtstunden (erwartet)
+Total Invoiced Amount,Gesamtrechnungsbetrag
+Total Leave Days,Urlaubstage insgesamt
+Total Leaves Allocated,Insgesamt zugewiesene Urlaubstage
+Total Message(s),Insgesamt Nachricht (en)
+Total Operating Cost,Gesamtbetriebskosten
+Total Points,Gesamtpunkte
+Total Raw Material Cost,Gesamtkosten für Rohstoffe
+Total Sanctioned Amount,Gesamtsumme genehmigter Betrag
+Total Score (Out of 5),Gesamtwertung (von 5)
+Total Tax (Company Currency),Gesamtsteuerlast (Unternehmenswährung)
+Total Taxes and Charges,Steuern und Ausgaben insgesamt
+Total Taxes and Charges (Company Currency),Steuern und Ausgaben insgesamt (Unternehmenswährung)
+Total allocated percentage for sales team should be 100,Insgesamt zugeordnet Prozentsatz für Vertriebsteam sollte 100 sein
+Total amount of invoices received from suppliers during the digest period,Gesamtbetrag der vom Lieferanten während des Berichtszeitraums eingereichten Rechnungen
+Total amount of invoices sent to the customer during the digest period,"Gesamtbetrag der Rechnungen, die während des Berichtszeitraums an den Kunden gesendet wurden"
+Total cannot be zero,Insgesamt darf nicht Null sein
+Total in words,Gesamt in Worten
+Total points for all goals should be 100. It is {0},Gesamtpunkte für alle Ziele sollten 100 sein. Es ist {0}
+Total valuation for manufactured or repacked item(s) can not be less than total valuation of raw materials,Gesamtbewertungs für hergestellte oder umgepackt Artikel (s) kann nicht kleiner als die Gesamt Bewertung der Rohstoffe sein
+Total weightage assigned should be 100%. It is {0},Insgesamt Gewichtung zugeordnet sollte 100 % sein. Es ist {0}
+Totals,Summen
+Track Leads by Industry Type.,Verfolge Interessenten nach Branchentyp.
+Track separate Income and Expense for product verticals or divisions.,Einnahmen und Ausgaben für Produktbereiche oder Abteilungen separat verfolgen.
+Track this Delivery Note against any Project,Diesen Lieferschein in jedem Projekt nachverfolgen
+Track this Sales Order against any Project,Diesen Kundenauftrag in jedem Projekt nachverfolgen
+Transaction,Transaktion
+Transaction Date,Transaktionsdatum
+Transaction not allowed against stopped Production Order {0},Transaktion nicht gegen angehaltenen Fertigungsauftrag {0} erlaubt
+Transfer,Übertragung
+Transfer Material,Transfermaterial
+Transfer Raw Materials,Übertragen Rohstoffe
+Transferred Qty,Die übertragenen Menge
+Transportation,Transport
+Transporter Info,Informationen zum Transportunternehmer
+Transporter Name,Name des Transportunternehmers
+Transporter lorry number,LKW-Nr. des Transportunternehmers
+Travel,Reise
+Travel Expenses,Reisekosten
+Tree Type,Baum- Typ
+Tree of Item Groups.,Baum der Artikelgruppen.
+Tree of finanial Cost Centers.,Baum der Finanz-Kostenstellen.
+Tree of finanial accounts.,Baum der Finanz-Konten.
+Trial Balance,Allgemeine Kontenbilanz
+Tuesday,Dienstag
+Type,Typ
+Type of document to rename.,Art des Dokuments umbenennen.
+"Type of leaves like casual, sick etc.","Grund für Beurlaubung, wie Urlaub, krank usw."
+Types of Expense Claim.,Spesenabrechnungstypen
+Types of activities for Time Sheets,Art der Aktivität für Tätigkeitsnachweis
+"Types of employment (permanent, contract, intern etc.).","Art der Beschäftigung (dauerhaft, Vertrag, Praktikanten etc.)."
+UOM Conversion Detail,ME-Umrechnung Detail
+UOM Conversion Details,ME-Umrechnung Details
+UOM Conversion Factor,ME-Umrechnungsfaktor
+UOM Conversion factor is required in row {0},ME-Umrechnungsfaktor ist erforderlich in der Zeile {0}
+UOM Name,ME-Name
+UOM coversion factor required for UOM: {0} in Item: {1},ME-Umrechnungsfaktor ist erforderlich für ME: {0} bei Artikel: {1}
+Under AMC,Unter AMC
+Under Graduate,Schulabgänger
+Under Warranty,Unter Garantie
+Unit,Einheit
+Unit of Measure,Mengeneimheit
+Unit of Measure {0} has been entered more than once in Conversion Factor Table,Mengeneinheit {0} wurde mehr als einmal in die Umrechnungsfaktor-Tabelle eingetragen
+"Unit of measurement of this item (e.g. Kg, Unit, No, Pair).","Mengeneinheit für diesen Artikel (z.B. Kg, Stück, Pack, Paar)."
+Units/Hour,Einheiten/Stunde
+Units/Shifts,Einheiten/Schichten
+Unpaid,Unbezahlt
+Unreconciled Payment Details,Nicht abgestimmte Zahlungsdetails
+Unscheduled,Außerplanmäßig
+Unsecured Loans,Unbesicherte Kredite
+Unstop,aufmachen
+Unstop Material Request,Materialanforderung fortsetzen
+Unstop Purchase Order,Lieferatenauftrag fortsetzen
+Unsubscribed,Abgemeldet
+Update,Aktualisierung
+Update Clearance Date,Tilgungsdatum aktualisieren
+Update Cost,Aktualisierung der Kosten
+Update Finished Goods,Fertigteile aktualisieren
+Update Series,Serie aktualisieren
+Update Series Number,Seriennummer aktualisieren
+Update Stock,Lagerbestand aktualisieren
+Update additional costs to calculate landed cost of items,Aktualisieren Sie Zusatzkosten um die Einstandskosten des Artikels zu kalkulieren
+Update bank payment dates with journals.,Aktualisieren Sie die Zahlungstermine anhand der Journale.
+Update clearance date of Journal Entries marked as 'Bank Vouchers',"Update- Clearance Datum der Journaleinträge als ""Bank Gutscheine 'gekennzeichnet"
+Updated,Aktualisiert
+Updated Birthday Reminders,Aktualisiert Geburtstagserinnerungen
+Upload Attendance,Teilnahme hochladen
+Upload Backups to Dropbox,Backups in Dropbox hochladen
+Upload Backups to Google Drive,Backups auf Google Drive hochladen
+Upload HTML,Upload-HTML
+Upload a .csv file with two columns: the old name and the new name. Max 500 rows.,"Laden Sie eine CSV-Datei mit zwei Spalten hoch: In der einen der alte, in der anderen der neue Name. Maximal 500 Zeilen."
+Upload attendance from a .csv file,Anwesenheiten aus einer CSV-Datei hochladen
+Upload stock balance via csv.,Bestandsbilanz über CSV hochladen
+Upload your letter head and logo - you can edit them later.,Laden Sie Ihren Briefkopf und Ihr Logo hoch - Sie können diese auch später noch bearbeiten.
+Upper Income,Oberes Einkommen
+Urgent,Dringend
+Use Multi-Level BOM,Mehrstufige Stückliste verwenden
+Use SSL,SSL verwenden
+Used for Production Plan,Wird für Produktionsplan
+User,Benutzer
+User ID,Benutzerkennung
+User ID not set for Employee {0},Benutzer-ID nicht für Mitarbeiter eingestellt {0}
+User Name,Benutzername
+User Name or Support Password missing. Please enter and try again.,Benutzername oder Passwort fehlt. Bitte geben Sie diese ein und versuchen Sie es erneut.
+User Remark,Benutzerbemerkung
+User Remark will be added to Auto Remark,Benutzerbemerkung wird der automatischen Bemerkung hinzugefügt
+User Remarks is mandatory,Benutzer Bemerkungen ist obligatorisch
+User Specific,Benutzerspezifisch
+User must always select,Benutzer muss immer auswählen
+User {0} is already assigned to Employee {1},Benutzer {0} ist bereits an Mitarbeiter zugewiesen {1}
+User {0} is disabled,Benutzer {0} ist deaktiviert
+Username,Benutzername
+Users who can approve a specific employee's leave applications,"Benutzer, die die Urlaubsanträge eines bestimmten Mitarbeiters genehmigen können"
+Users with this role are allowed to create / modify accounting entry before frozen date,Benutzer mit dieser Rolle sind erlaubt zu erstellen / Verbuchung vor gefrorenen Datum ändern
+Users with this role are allowed to set frozen accounts and create / modify accounting entries against frozen accounts,Benutzer mit dieser Rolle erlaubt sind auf eingefrorenen Konten setzen und / Buchungen gegen eingefrorene Konten ändern
+Utilities,Dienstprogramme
+Utility Expenses,Utility- Aufwendungen
+Valid For Territories,Gültig für Regionen
+Valid From,Gültig ab
+Valid Upto,Gültig bis
+Valid for Territories,Gültig für Regionen
+Validate,Prüfen
+Valuation,Bewertung
+Valuation Method,Bewertungsmethode
+Valuation Rate,Bewertungsrate
+Valuation Rate required for Item {0},Artikel für erforderlich Bewertungs Bewerten {0}
+Valuation and Total,Bewertung und Gesamt
+Value,Wert
+Value or Qty,Wert oder Menge
+Vehicle Dispatch Date,Fahrzeugversanddatum
+Vehicle No,Fahrzeug Nr.
+Venture Capital,Risikokapital
+Verified By,Geprüft durch
+View Details,Details anschauen
+View Ledger,Ansicht Ledger
+View Now,Jetzt ansehen
+Visit report for maintenance call.,Besuchsbericht für Wartungsabruf.
+Voucher #,Gutschein #
+Voucher Detail No,Gutscheindetail Nr.
+Voucher Detail Number,Gutschein Detail Anzahl
+Voucher ID,Gutschein-ID
+Voucher No,Gutscheinnr.
+Voucher Type,Gutscheintyp
+Voucher Type and Date,Art und Datum des Gutscheins
+Walk In,Laufkundschaft
+Warehouse,Warenlager
+Warehouse Contact Info,Kontaktinformation Warenlager
+Warehouse Detail,Detail Warenlager
+Warehouse Name,Warenlagername
+Warehouse and Reference,Warenlager und Referenz
+Warehouse can not be deleted as stock ledger entry exists for this warehouse.,"Lager kann nicht gelöscht werden, da es Lagerbuch-Einträge für dieses Lager gibt."
+Warehouse can only be changed via Stock Entry / Delivery Note / Purchase Receipt,Lager kann nur über Lagerzugang / Lieferschein / Eingangslieferschein geändert werden
+Warehouse cannot be changed for Serial No.,Warehouse kann nicht für Seriennummer geändert werden
+Warehouse is mandatory for stock Item {0} in row {1},Warehouse ist für Lager Artikel {0} in Zeile {1}
+Warehouse is missing in Purchase Order,Angabe des Lagers fehlt in dem Lieferatenauftrag
+Warehouse not found in the system,Lager im System nicht gefunden
+Warehouse required for stock Item {0},Angabe des Lagers ist für den Lagerartikel {0} erforderlich
+Warehouse where you are maintaining stock of rejected items,"Lager, in dem Sie Bestand abgelehnter Artikel führen"
+Warehouse {0} can not be deleted as quantity exists for Item {1},"Lager {0} kann nicht gelöscht werden, da noch ein Bestand für Artikel {1} existiert"
+Warehouse {0} does not belong to company {1},Lager {0} gehört nicht zu Unternehmen {1}
+Warehouse {0} does not exist,Lager {0} existiert nicht
+Warehouse {0}: Company is mandatory,Warehouse {0}: Unternehmen ist obligatorisch
+Warehouse {0}: Parent account {1} does not bolong to the company {2},Lager {0}: Ursprungskonto {1} gehört nicht zu Unternehmen {2}
+Warehouse-Wise Stock Balance,Warenlagerweise Bestandsbilanz
+Warehouse-wise Item Reorder,Warenlagerweise Artikelaufzeichnung
+Warehouses,Warenlager
+Warehouses.,Warenlager.
+Warn,Warnen
+Warning: Leave application contains following block dates,Achtung: Die Urlaubsanwendung enthält die folgenden gesperrten Daten
+Warning: Material Requested Qty is less than Minimum Order Qty,Achtung : Material Gewünschte Menge weniger als Mindestbestellmengeist
+Warning: Sales Order {0} already exists against same Purchase Order number,Warnung: Kundenauftrag {0} existiert bereits für die gleiche Lieferatenauftragsnummer
+Warning: System will not check overbilling since amount for Item {0} in {1} is zero,"Achtung: Das System wird nicht zu überprüfen, da überhöhte Betrag für Artikel {0} in {1} Null"
+Warranty / AMC Details,Garantie / AMC-Details
+Warranty / AMC Status,Garantie / AMC-Status
+Warranty Expiry Date,Garantieablaufdatum
+Warranty Period (Days),Gewährleistungsfrist
+Warranty Period (in days),Garantiezeitraum (in Tagen)
+We buy this Item,Wir kaufen diesen Artikel
+We sell this Item,Wir verkaufen diesen Artikel
+Website,Website
+Website Description,Website-Beschreibung
+Website Item Group,Webseite-Artikelgruppe
+Website Item Groups,Webseite-Artikelgruppen
+Website Manager,Website-Administrator
+Website Settings,Website-Einstellungen
+Website Warehouse,Website-Lager
+Wednesday,Mittwoch
+Weekly,Wöchentlich
+Weekly Off,Wöchentlich frei
+Weight UOM,Gewicht ME
+"Weight is mentioned,\nPlease mention ""Weight UOM"" too","Gewichtsangabe wird angegeben,\nBitte geben Sie das Gewicht pro Mengeneinheit (Gewicht ME) ebenfalls an"
+Weightage,Gewichtung
+Weightage (%),Gewichtung (%)
+Welcome,Willkommen
+Welcome to ERPNext. Over the next few minutes we will help you setup your ERPNext account. Try and fill in as much information as you have even if it takes a bit longer. It will save you a lot of time later. Good Luck!,"Willkommen auf ERPNext. In den nächsten Minuten werden wir Ihnen helfen, Ihr ERPNext Konto einzurichten. Versuchen Sie soviel wie möglich auszufüllen, auch wenn es etwas länger dauert. Es wird Ihnen eine später Menge Zeit sparen. Viel Erfolg!"
+Welcome to ERPNext. Please select your language to begin the Setup Wizard.,"Willkommen bei ERPNext. Bitte wählen Sie Ihre Sprache, um den Setup-Assistenten zu starten."
+What does it do?,Unternehmenszweck?
+"When any of the checked transactions are ""Submitted"", an email pop-up automatically opened to send an email to the associated ""Contact"" in that transaction, with the transaction as an attachment. The user may or may not send the email.","Wenn eine der geprüften Transaktionen den Status ""Abgesendet/Eingereicht"" hat, wird automatisch eine Popup-E-Mail geöffnet, damit die Transaktion als Anhang per E-Mail an den zugeordneten ""Kontakt"" dieser Transaktion gesendet werden kann.  Der Benutzer kann diese E-Mail absenden oder nicht."
+"When submitted, the system creates difference entries to set the given stock and valuation on this date.","Wenn eingereicht wird, erstellt das System Differenz-Einträge anhand der Bestände und Wertw an diesem Tag."
+Where items are stored.,Wo Artikel gelagert werden.
+Where manufacturing operations are carried out.,Wo Herstellungsvorgänge durchgeführt werden.
+Widowed,Verwaist
+Will be calculated automatically when you enter the details,"Wird automatisch berechnet, wenn Sie die Daten eingeben"
+Will be updated after Sales Invoice is Submitted.,"Wird aktualisiert, nachdem die Ausgangsrechnung eingereicht wird."
+Will be updated when batched.,"Wird aktualisiert, wenn Stapel erstellt werden."
+Will be updated when billed.,"Wird aktualisiert, wenn in Rechnung gestellt."
+Wire Transfer,Überweisung
+With Operations,Mit Vorgängen
+Work Details,Arbeitsdetails
+Work Done,Erledigte Arbeit
+Work In Progress,Laufende Arbeiten
+Work-in-Progress Warehouse,Warenlager laufende Arbeit
+Work-in-Progress Warehouse is required before Submit,"Arbeit - in -Progress Warehouse erforderlich ist, bevor abschicken"
+Working,Arbeit
+Working Days,Arbeitstage
+Workstation,Arbeitsstation
+Workstation Name,Name der Arbeitsstation
+Write Off Account,"Abschreibung, Konto"
+Write Off Amount,"Abschreibung, Betrag"
+Write Off Amount <=,"Abschreibung, Betrag <="
+Write Off Based On,Abschreiben basiert auf
+Write Off Cost Center,"Abschreibung, Kostenstelle"
+Write Off Outstanding Amount,"Abschreiben, ausstehender Betrag"
+Write Off Voucher,"Abschreiben, Gutschein"
+Wrong Template: Unable to find head row.,Falsche Vorlage: Kopfzeile nicht gefunden
+Year,Jahr
+Year Closed,Jahr geschlossen
+Year End Date,Geschäftsjahr Ende
+Year Name,Name des Jahrs
+Year Start Date,Geschäftsjahr Beginn
+Year of Passing,Jahr des Übergangs
+Yearly,Jährlich
+Yes,Ja
+You are not authorized to add or update entries before {0},Sie haben keine Berechtigung Einträge vor {0} hinzuzufügen oder zu aktualisieren
+You are not authorized to set Frozen value,Sie haben keine Berechtigung eingefrorene Werte zu setzen
+You are the Expense Approver for this record. Please Update the 'Status' and Save,Sie sind der Ausgabenbewilliger für diesen Datensatz. Bitte aktualisieren Sie den 'Status' und dann speichern Sie diesen ab
+You are the Leave Approver for this record. Please Update the 'Status' and Save,Sie sind der Abwesenheitsbewilliger für diesen Datensatz. Bitte aktualisieren Sie den 'Status' und dann speichern Sie diesen ab
+You can enter any date manually,Sie können jedes Datum manuell eingeben
+You can enter the minimum quantity of this item to be ordered.,"Sie können die Mindestmenge des Artikels eingeben, der bestellt werden soll."
+You can not change rate if BOM mentioned agianst any item,Sie können den Tarif nicht ändern solange die Stückliste Artikel enthält
+You can not enter both Delivery Note No and Sales Invoice No. Please enter any one.,Sie können nicht sowohl die Lieferschein-Nr. als auch die Ausgangsrechnungs-Nr. angeben. Bitte geben Sie nur eine von Beiden an.
+You can not enter current voucher in 'Against Journal Voucher' column,"Sie können den aktuellen Beleg nicht in ""zu Buchungsbeleg-Spalte erfassen"
+You can set Default Bank Account in Company master,Sie können Standard- Bank-Konto in Firmen Master eingestellt
+You can start by selecting backup frequency and granting access for sync,Sie können durch Auswahl Backup- Frequenz und den Zugang für die Gewährung Sync starten
+You can submit this Stock Reconciliation.,Sie können diese Vektor Versöhnung vorzulegen.
+You can update either Quantity or Valuation Rate or both.,Sie können entweder Menge oder Bewertungs bewerten oder beides aktualisieren.
+You cannot credit and debit same account at the same time,Sie können keine Kredit-und Debit gleiche Konto in der gleichen Zeit
+You have entered duplicate items. Please rectify and try again.,Sie haben doppelte Elemente eingetragen. Bitte korrigieren und versuchen Sie es erneut .
+You may need to update: {0},Sie müssen möglicherweise folgendes aktualisieren: {0}
+You must Save the form before proceeding,Sie müssen das Formular speichern um fortzufahren 
+Your Customer's TAX registration numbers (if applicable) or any general information,Steuernummern Ihres Kunden (falls zutreffend) oder allgemeine Informationen
+Your Customers,Ihre Kunden
+Your Login Id,Ihre Login-ID
+Your Products or Services,Ihre Produkte oder Dienstleistungen
+Your Suppliers,Ihre Lieferanten
+Your email address,Ihre E-Mail -Adresse
+Your financial year begins on,Ihr Geschäftsjahr beginnt am
+Your financial year ends on,Ihr Geschäftsjahr endet am
+Your sales person who will contact the customer in future,"Ihr Vertriebsmitarbeiter, der den Kunden in Zukunft kontaktiert"
+Your sales person will get a reminder on this date to contact the customer,"Ihr Vertriebsmitarbeiter erhält an diesem Datum eine Erinnerung, den Kunden zu kontaktieren"
+Your setup is complete. Refreshing...,die Einrichtung ist abgeschlossen. Aktualisiere...
+Your support email id - must be a valid email - this is where your emails will come!,Ihre Support-E-Mail-ID - muss eine gültige E-Mail sein. An diese Adresse erhalten Sie Ihre E-Mails!
+[Error],[Error]
+[Select],[Select ]
+`Freeze Stocks Older Than` should be smaller than %d days.,`Frost Stocks Älter als ` sollte kleiner als% d Tage.
+and,und
+are not allowed.,sind nicht erlaubt.
+assigned by,zugewiesen von
+cannot be greater than 100,darf nicht größer als 100 sein
+"e.g. ""Build tools for builders""","z.B. ""Build -Tools für Bauherren """
+"e.g. ""MC""","z.B. ""MC"""
+"e.g. ""My Company LLC""","z.B. ""My Company LLC"""
+e.g. 5,z.B. 5
+"e.g. Bank, Cash, Credit Card","z.B. Bank, Bargeld, Kreditkarte"
+"e.g. Kg, Unit, Nos, m","z.B. Kg, Einheit, Nr, m"
+e.g. VAT,z.B. Mehrwertsteuer
+eg. Cheque Number,z. B. Schecknummer
+example: Next Day Shipping,Beispiel: Versand am nächsten Tag
+fold,
+hidden,versteckt
+hours,
+lft,li
+old_parent,vorheriges Element
+rgt,Rt
+subject,Betreff
+to,bis
+website page link,Website-Link
+{0} '{1}' not in Fiscal Year {2},{0} ' {1}' nicht im Geschäftsjahr {2}
+{0} Credit limit {1} crossed,{0} Kreidlinie überschritte {1}
+{0} Serial Numbers required for Item {0}. Only {0} provided.,{0} Seriennummern für Artikel erforderlich {0}. Nur {0} ist.
+{0} budget for Account {1} against Cost Center {2} will exceed by {3},{0} Budget für Konto {1} gegen Kostenstelle {2} wird von {3} überschreiten
+{0} can not be negative,{0} kann nicht negativ sein
+{0} created,{0} erstellt
+{0} days from {1}, {0} Tage von {1} ab
+{0} does not belong to Company {1},{0} ist nicht auf Unternehmen gehören {1}
+{0} entered twice in Item Tax,{0} trat zweimal in Artikel Tax
+{0} is an invalid email address in 'Notification \					Email Address',{0} ist eine ungültige E-Mail-Adresse in 'Mitteilung E-Mail-Adresse'
+{0} is mandatory,{0} ist obligatorisch
+{0} is mandatory for Item {1},{0} Artikel ist obligatorisch für {1}
+{0} is mandatory. Maybe Currency Exchange record is not created for {1} to {2}.,{0} ist obligatorisch. Vielleicht Devisenwechsel Datensatz nicht für {1} bis {2} erstellt.
+{0} is not a stock Item,{0} ist kein Lagerartikel
+{0} is not a valid Batch Number for Item {1},{0} ist keine gültige Chargennummer für Artikel {1}
+{0} is not a valid Leave Approver. Removing row #{1}.,{0} ist kein gültiges Datum Genehmiger. Entfernen Folge # {1}.
+{0} is not a valid email id,{0} ist keine gültige E-Mail -ID
+{0} is now the default Fiscal Year. Please refresh your browser for the change to take effect.,"{0} ist jetzt der Standardgeschäftsjahr. Bitte aktualisieren Sie Ihren Browser, damit die Änderungen wirksam werden."
+{0} is required,{0} ist erforderlich
+{0} must be a Purchased or Sub-Contracted Item in row {1},{0} muss ein Gekaufte oder Subunternehmer vergebene Artikel in Zeile {1}
+{0} must be reduced by {1} or you should increase overflow tolerance,"{0} muss {1} reduziert werden, oder sollten Sie Überlauftoleranz zu erhöhen"
+{0} must have role 'Leave Approver',"{0} muss die Rolle ""Abwesenheitsgenehmiger"" haben"
+{0} valid serial nos for Item {1},{0} gültige Seriennummernfür Artikel {1}
+{0} {1} against Bill {2} dated {3},{0} {1} gegen Bill {2} {3} vom
+{0} {1} against Invoice {2},{0} {1} gegen Rechnung {2}
+{0} {1} has already been submitted,{0} {1} wurde bereits eingereich
+{0} {1} has been modified. Please refresh.,{0} {1} wurde geändert. Bitte aktualisieren.
+{0} {1} is not submitted,{0} {1} nicht vorgelegt
+{0} {1} must be submitted,{0} {1} muss vorgelegt werden
+{0} {1} not in any Fiscal Year,{0} {1} nicht in jedem Geschäftsjahr
+{0} {1} status is 'Stopped',"{0} {1} hat den Status ""angehalten"""
+{0} {1} status is Stopped,{0} {1} hat den Status angehalten
+{0} {1} status is Unstopped,{0} {1} hat den Status fortgesetzt
+{0} {1}: Cost Center is mandatory for Item {2},{0} {1}: Kostenstelle ist obligatorisch für Artikel {2}
+{0}: {1} not found in Invoice Details table,{0}: {1} nicht in der Rechnungs Details-Tabelle gefunden