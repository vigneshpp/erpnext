--- conflicted
+++ resolved
@@ -220,13 +220,8 @@
 			flt(this.frm.doc.material_transferred_for_manufacturing) - flt(this.frm.doc.produced_qty) :
 			flt(this.frm.doc.qty) - flt(this.frm.doc.material_transferred_for_manufacturing);
 
-<<<<<<< HEAD
-		frappe.prompt({fieldtype:"Int", label: __("Qty for {0}", [purpose]), fieldname:"qty",
+		frappe.prompt({fieldtype:"Float", label: __("Qty for {0}", [purpose]), fieldname:"qty",
 			description: __("Max: {0}", [max]), 'default': max },
-=======
-		frappe.prompt({fieldtype:"Float", label: __("Qty for {0}", [purpose]), fieldname:"qty",
-			description: __("Max: {0}", [max]) },
->>>>>>> a5162b75
 			function(data) {
 				if(data.qty > max) {
 					frappe.msgprint(__("Quantity must not be more than {0}", [max]));
