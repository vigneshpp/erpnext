--- conflicted
+++ resolved
@@ -67,32 +67,10 @@
    "reqd": 0
   },
   {
-<<<<<<< HEAD
-   "fieldname": "contact_details", 
-   "fieldtype": "Section Break", 
-   "label": "Reference", 
-   "options": "icon-pushpin", 
-=======
-   "fieldname": "sb00",
-   "fieldtype": "Section Break",
-   "label": "Communication History",
-   "options": "icon-comments",
-   "permlevel": 0,
-   "print_hide": 1
-  },
-  {
-   "fieldname": "communication_html",
-   "fieldtype": "HTML",
-   "label": "Communication HTML",
-   "permlevel": 0,
-   "print_hide": 1
-  },
-  {
    "fieldname": "contact_details",
    "fieldtype": "Section Break",
    "label": "Reference",
    "options": "icon-pushpin",
->>>>>>> 4f614b40
    "permlevel": 0
   },
   {
@@ -192,184 +170,20 @@
    "fieldtype": "Check",
    "label": "Unsubscribed",
    "permlevel": 0
-<<<<<<< HEAD
-  }
- ], 
- "icon": "icon-user", 
- "idx": 1, 
- "in_create": 0, 
- "in_dialog": 0, 
- "modified": "2014-09-11 18:53:17.311624", 
- "modified_by": "Administrator", 
- "module": "Utilities", 
- "name": "Contact", 
- "owner": "Administrator", 
- "permissions": [
-  {
-   "cancel": 0, 
-   "create": 1, 
-   "delete": 1, 
-   "email": 1, 
-   "permlevel": 0, 
-   "print": 1, 
-   "read": 1, 
-   "report": 1, 
-   "role": "System Manager", 
-   "submit": 0, 
-   "write": 1
-  }, 
-  {
-   "amend": 0, 
-   "cancel": 0, 
-   "create": 1, 
-   "delete": 1, 
-   "email": 1, 
-   "permlevel": 0, 
-   "print": 1, 
-   "read": 1, 
-   "report": 1, 
-   "role": "Sales Master Manager", 
-   "submit": 0, 
-   "write": 1
-  }, 
-  {
-   "cancel": 0, 
-   "create": 1, 
-   "delete": 1, 
-   "email": 1, 
-   "permlevel": 0, 
-   "print": 1, 
-   "read": 1, 
-   "report": 1, 
-   "role": "Purchase Master Manager", 
-   "submit": 0, 
-   "write": 1
-  }, 
-  {
-   "cancel": 0, 
-   "create": 1, 
-   "delete": 0, 
-   "email": 1, 
-   "permlevel": 0, 
-   "print": 1, 
-   "read": 1, 
-   "report": 1, 
-   "role": "Sales Manager", 
-   "submit": 0, 
-   "write": 1
-  }, 
-  {
-   "cancel": 0, 
-   "create": 1, 
-   "delete": 0, 
-   "email": 1, 
-   "permlevel": 0, 
-   "print": 1, 
-   "read": 1, 
-   "report": 1, 
-   "role": "Purchase Manager", 
-   "submit": 0, 
-   "write": 1
-  }, 
-  {
-   "cancel": 0, 
-   "create": 1, 
-   "delete": 0, 
-   "email": 1, 
-   "permlevel": 0, 
-   "print": 1, 
-   "read": 1, 
-   "report": 1, 
-   "role": "Maintenance Manager", 
-   "submit": 0, 
-   "write": 1
-  }, 
-  {
-   "cancel": 0, 
-   "create": 1, 
-   "delete": 0, 
-   "email": 1, 
-   "permlevel": 0, 
-   "print": 1, 
-   "read": 1, 
-   "report": 1, 
-   "role": "Accounts Manager", 
-   "submit": 0, 
-   "write": 1
-  }, 
-  {
-   "cancel": 0, 
-   "create": 1, 
-   "delete": 0, 
-   "email": 1, 
-   "permlevel": 0, 
-   "print": 1, 
-   "read": 1, 
-   "report": 1, 
-   "role": "Sales User", 
-   "submit": 0, 
-   "write": 1
-  }, 
-  {
-   "cancel": 0, 
-   "create": 1, 
-   "delete": 0, 
-   "email": 1, 
-   "permlevel": 0, 
-   "print": 1, 
-   "read": 1, 
-   "report": 1, 
-   "role": "Purchase User", 
-   "submit": 0, 
-   "write": 1
-  }, 
-  {
-   "cancel": 0, 
-   "create": 1, 
-   "delete": 0, 
-   "email": 1, 
-   "permlevel": 0, 
-   "print": 1, 
-   "read": 1, 
-   "report": 1, 
-   "role": "Maintenance User", 
-   "submit": 0, 
-   "write": 1
-  }, 
-  {
-   "cancel": 0, 
-   "create": 1, 
-   "delete": 0, 
-   "email": 1, 
-   "permlevel": 0, 
-   "print": 1, 
-   "read": 1, 
-   "report": 1, 
-   "role": "Accounts User", 
-   "submit": 0, 
-=======
-  },
-  {
-   "fieldname": "communications",
-   "fieldtype": "Table",
-   "hidden": 1,
-   "label": "Communications",
-   "options": "Communication",
-   "permlevel": 0,
-   "print_hide": 1
   }
  ],
  "icon": "icon-user",
  "idx": 1,
  "in_create": 0,
  "in_dialog": 0,
- "modified": "2014-09-15 05:44:25.767076",
+ "modified": "2014-09-11 18:53:17.311624",
  "modified_by": "Administrator",
  "module": "Utilities",
  "name": "Contact",
  "owner": "Administrator",
  "permissions": [
   {
+   "cancel": 0,
    "create": 1,
    "delete": 1,
    "email": 1,
@@ -383,6 +197,7 @@
   },
   {
    "amend": 0,
+   "cancel": 0,
    "create": 1,
    "delete": 1,
    "email": 1,
@@ -395,6 +210,7 @@
    "write": 1
   },
   {
+   "cancel": 0,
    "create": 1,
    "delete": 1,
    "email": 1,
@@ -407,6 +223,7 @@
    "write": 1
   },
   {
+   "cancel": 0,
    "create": 1,
    "delete": 0,
    "email": 1,
@@ -419,6 +236,7 @@
    "write": 1
   },
   {
+   "cancel": 0,
    "create": 1,
    "delete": 0,
    "email": 1,
@@ -431,6 +249,7 @@
    "write": 1
   },
   {
+   "cancel": 0,
    "create": 1,
    "delete": 0,
    "email": 1,
@@ -443,6 +262,7 @@
    "write": 1
   },
   {
+   "cancel": 0,
    "create": 1,
    "delete": 0,
    "email": 1,
@@ -455,7 +275,7 @@
    "write": 1
   },
   {
-   "apply_user_permissions": 1,
+   "cancel": 0,
    "create": 1,
    "delete": 0,
    "email": 1,
@@ -468,7 +288,7 @@
    "write": 1
   },
   {
-   "apply_user_permissions": 1,
+   "cancel": 0,
    "create": 1,
    "delete": 0,
    "email": 1,
@@ -481,7 +301,7 @@
    "write": 1
   },
   {
-   "apply_user_permissions": 1,
+   "cancel": 0,
    "create": 1,
    "delete": 0,
    "email": 1,
@@ -494,7 +314,7 @@
    "write": 1
   },
   {
-   "apply_user_permissions": 1,
+   "cancel": 0,
    "create": 1,
    "delete": 0,
    "email": 1,
@@ -504,19 +324,18 @@
    "report": 1,
    "role": "Accounts User",
    "submit": 0,
->>>>>>> 4f614b40
-   "write": 1
-  }, 
-  {
-   "amend": 0, 
-   "cancel": 0, 
-   "create": 0, 
-   "delete": 0, 
-   "match": "", 
-   "permlevel": 1, 
-   "read": 1, 
-   "report": 1, 
-   "role": "All", 
+   "write": 1
+  },
+  {
+   "amend": 0,
+   "cancel": 0,
+   "create": 0,
+   "delete": 0,
+   "match": "",
+   "permlevel": 1,
+   "read": 1,
+   "report": 1,
+   "role": "All",
    "submit": 0
   }
  ]
