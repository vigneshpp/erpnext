# Copyright (c) 2015, Frappe Technologies Pvt. Ltd. and Contributors
# License: GNU General Public License v3. See license.txt
from __future__ import unicode_literals
import frappe
import unittest
from frappe.utils import getdate, nowdate, add_days

from erpnext.projects.doctype.task.task import CircularReferenceError

class TestTask(unittest.TestCase):
	def test_circular_reference(self):
		task1 = create_task("_Test Task 1", add_days(nowdate(), -15), add_days(nowdate(), -10))
		task2 = create_task("_Test Task 2", add_days(nowdate(), 11), add_days(nowdate(), 15), task1.name)
		task3 = create_task("_Test Task 3", add_days(nowdate(), 11), add_days(nowdate(), 15), task2.name)

		task1.reload()
		task1.append("depends_on", {
			"task": task3.name
		})

		self.assertRaises(CircularReferenceError, task1.save)

		task1.set("depends_on", [])
		task1.save()

		task4 = create_task("_Test Task 4", nowdate(), add_days(nowdate(), 15), task1.name)

		task3.append("depends_on", {
			"task": task4.name
		})

	def test_reschedule_dependent_task(self):
		project = frappe.get_value("Project", {"project_name": "_Test Project"})

		task1 = create_task("_Test Task 1", nowdate(), add_days(nowdate(), 10))

		task2 = create_task("_Test Task 2", add_days(nowdate(), 11), add_days(nowdate(), 15), task1.name)
		task2.get("depends_on")[0].project = project
		task2.save()

		task3 = create_task("_Test Task 3", add_days(nowdate(), 11), add_days(nowdate(), 15), task2.name)
		task3.get("depends_on")[0].project = project
		task3.save()

		task1.update({
			"exp_end_date": add_days(nowdate(), 20)
		})
		task1.save()

		self.assertEqual(frappe.db.get_value("Task", task2.name, "exp_start_date"),
			getdate(add_days(nowdate(), 21)))
		self.assertEqual(frappe.db.get_value("Task", task2.name, "exp_end_date"),
			getdate(add_days(nowdate(), 25)))

		self.assertEqual(frappe.db.get_value("Task", task3.name, "exp_start_date"),
			getdate(add_days(nowdate(), 26)))
		self.assertEqual(frappe.db.get_value("Task", task3.name, "exp_end_date"),
			getdate(add_days(nowdate(), 30)))

	def test_close_assignment(self):
		if not frappe.db.exists("Task", "Test Close Assignment"):
			task = frappe.new_doc("Task")
			task.subject = "Test Close Assignment"
			task.insert()

		def assign():
			from frappe.desk.form import assign_to
			assign_to.add({
				"assign_to": ["test@example.com"],
				"doctype": task.doctype,
				"name": task.name,
				"description": "Close this task"
			})

		def get_owner_and_status():
			return frappe.db.get_value("ToDo",
				filters={"reference_type": task.doctype, "reference_name": task.name,
					"description": "Close this task"},
				fieldname=("owner", "status"), as_dict=True)

		assign()
		todo = get_owner_and_status()
		self.assertEqual(todo.owner, "test@example.com")
		self.assertEqual(todo.status, "Open")

		# assignment should be
		task.load_from_db()
		task.status = "Completed"
		task.save()
		todo = get_owner_and_status()
		self.assertEqual(todo.owner, "test@example.com")
		self.assertEqual(todo.status, "Closed")

	def test_overdue(self):
		task = create_task("Testing Overdue", add_days(nowdate(), -10), add_days(nowdate(), -5))

		from erpnext.projects.doctype.task.task import set_tasks_as_overdue
		set_tasks_as_overdue()

		self.assertEqual(frappe.db.get_value("Task", task.name, "status"), "Overdue")

def create_task(subject, start=None, end=None, depends_on=None, project=None, parent_task=None, is_group=0, is_template=0, begin=0, duration=0, save=True):
	if not frappe.db.exists("Task", subject):
		task = frappe.new_doc('Task')
		task.status = "Open"
		task.subject = subject
		task.exp_start_date = start or nowdate()
		task.exp_end_date = end or nowdate()
<<<<<<< HEAD
		task.project = project or frappe.get_value("Project", {"project_name": "_Test Project"})
=======
		task.project = project or None if is_template else "_Test Project"
		task.is_template = is_template
		task.start = begin
		task.duration = duration
		task.is_group = is_group
		task.parent_task = parent_task
>>>>>>> 98e3dcac
		if save:
			task.save()
	else:
		task = frappe.get_doc("Task", subject)

	if depends_on:
		task.append("depends_on", {
			"task": depends_on
		})
		if save:
			task.save()
	return task<|MERGE_RESOLUTION|>--- conflicted
+++ resolved
@@ -106,16 +106,12 @@
 		task.subject = subject
 		task.exp_start_date = start or nowdate()
 		task.exp_end_date = end or nowdate()
-<<<<<<< HEAD
-		task.project = project or frappe.get_value("Project", {"project_name": "_Test Project"})
-=======
-		task.project = project or None if is_template else "_Test Project"
+		task.project = project or None if is_template else frappe.get_value("Project", {"project_name": "_Test Project"})
 		task.is_template = is_template
 		task.start = begin
 		task.duration = duration
 		task.is_group = is_group
 		task.parent_task = parent_task
->>>>>>> 98e3dcac
 		if save:
 			task.save()
 	else:
