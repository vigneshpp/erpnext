--- conflicted
+++ resolved
@@ -449,11 +449,7 @@
  "issingle": 0, 
  "istable": 0, 
  "max_attachments": 0, 
-<<<<<<< HEAD
- "modified": "2018-05-25 12:43:21.082282",
-=======
- "modified": "2018-05-25 11:58:07.140055", 
->>>>>>> e6eef308
+ "modified": "2018-05-26 12:43:21.082282",
  "modified_by": "Administrator", 
  "module": "HR", 
  "name": "Employee Benefit Claim", 
